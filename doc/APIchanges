--- conflicted
+++ resolved
@@ -15,15 +15,11 @@
 
 API changes, most recent first:
 
-<<<<<<< HEAD
-2017-09-27 - xxxxxxx - lavu 55.77.100 / lavu 55.31.0 - cpu.h
-=======
-2017-02-xx - xxxxxxx - lavu 55.31.1 - frame.h
+2017-09-27 - xxxxxxx - lavu 55.77.101 / lavu 55.31.1 - frame.h
   Allow passing the value of 0 (meaning "automatic") as the required alignment
   to av_frame_get_buffer().
 
-2017-02-xx - xxxxxxx - lavu 55.31.0 - cpu.h
->>>>>>> 4de220d2
+2017-09-27 - xxxxxxx - lavu 55.77.100 / lavu 55.31.0 - cpu.h
   Add av_cpu_max_align() for querying maximum required data alignment.
 
 2017-09-26 - xxxxxxx - lavc 57.106.102 - avcodec.h
