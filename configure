--- conflicted
+++ resolved
@@ -2428,20 +2428,12 @@
 ffmpeg_select="aformat_filter anull_filter atrim_filter format_filter
                null_filter
                setpts_filter trim_filter"
-<<<<<<< HEAD
 ffplay_deps="avcodec avformat swscale swresample sdl"
+ffplay_libs='$sdl_libs'
 ffplay_select="rdft crop_filter"
 ffprobe_deps="avcodec avformat"
 ffserver_deps="avformat fork sarestart"
 ffserver_select="ffm_muxer rtp_protocol rtsp_demuxer"
-=======
-avplay_deps="avcodec avformat avresample swscale sdl"
-avplay_libs='$sdl_libs'
-avplay_select="rdft"
-avprobe_deps="avcodec avformat"
-avserver_deps="avformat fork !shared"
-avserver_select="ffm_muxer rtp_protocol rtsp_demuxer"
->>>>>>> d2617193
 
 # documentation
 podpages_deps="perl"
@@ -4645,7 +4637,7 @@
 
 enabled vdpau && enabled xlib &&
     check_func_headers "vdpau/vdpau.h vdpau/vdpau_x11.h" vdp_device_create_x11 -lvdpau &&
-    prepend avconv_libs $($ldflags_filter "-lvdpau") &&
+    prepend ffmpeg_libs $($ldflags_filter "-lvdpau") &&
     enable vdpau_x11
 
 # Funny iconv installations are not unusual, so check it after all flags have been set
@@ -5112,12 +5104,7 @@
 TARGET_EXEC=$target_exec $target_exec_args
 TARGET_PATH=$target_path
 TARGET_SAMPLES=${target_samples:-\$(SAMPLES)}
-<<<<<<< HEAD
-LIBS-ffplay=$sdl_libs
 CFLAGS-ffplay=$sdl_cflags
-=======
-CFLAGS-avplay=$sdl_cflags
->>>>>>> d2617193
 ZLIB=$($ldflags_filter -lz)
 LIB_INSTALL_EXTRA_CMD=$LIB_INSTALL_EXTRA_CMD
 EXTRALIBS=$extralibs
