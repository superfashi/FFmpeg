/*
 * RAW demuxers
 * Copyright (c) 2001 Fabrice Bellard
 * Copyright (c) 2005 Alex Beregszaszi
 *
 * This file is part of FFmpeg.
 *
 * FFmpeg is free software; you can redistribute it and/or
 * modify it under the terms of the GNU Lesser General Public
 * License as published by the Free Software Foundation; either
 * version 2.1 of the License, or (at your option) any later version.
 *
 * FFmpeg is distributed in the hope that it will be useful,
 * but WITHOUT ANY WARRANTY; without even the implied warranty of
 * MERCHANTABILITY or FITNESS FOR A PARTICULAR PURPOSE.  See the GNU
 * Lesser General Public License for more details.
 *
 * You should have received a copy of the GNU Lesser General Public
 * License along with FFmpeg; if not, write to the Free Software
 * Foundation, Inc., 51 Franklin Street, Fifth Floor, Boston, MA 02110-1301 USA
 */

#include "avformat.h"
#include "internal.h"
#include "avio_internal.h"
#include "rawdec.h"
#include "libavutil/opt.h"
#include "libavutil/parseutils.h"
#include "libavutil/pixdesc.h"
#include "libavutil/avassert.h"

<<<<<<< HEAD
/* raw input */
int ff_raw_read_header(AVFormatContext *s)
{
    AVStream *st;
    enum AVCodecID id;

    st = avformat_new_stream(s, NULL);
    if (!st)
        return AVERROR(ENOMEM);

        id = s->iformat->raw_codec_id;
        if (id == AV_CODEC_ID_RAWVIDEO) {
            st->codec->codec_type = AVMEDIA_TYPE_VIDEO;
        } else {
            st->codec->codec_type = AVMEDIA_TYPE_AUDIO;
        }
        st->codec->codec_id = id;

        switch(st->codec->codec_type) {
        case AVMEDIA_TYPE_AUDIO: {
            RawAudioDemuxerContext *s1 = s->priv_data;

            st->codec->channels = 1;

            if (id == AV_CODEC_ID_ADPCM_G722)
                st->codec->sample_rate = 16000;

            if (s1 && s1->sample_rate)
                st->codec->sample_rate = s1->sample_rate;
            if (st->codec->sample_rate <= 0) {
                av_log(s, AV_LOG_WARNING, "Invalid sample rate %d specified using default of 44100\n",
                       st->codec->sample_rate);
                st->codec->sample_rate= 44100;
            }

            if (s1 && s1->channels)
                st->codec->channels    = s1->channels;

            st->codec->bits_per_coded_sample = av_get_bits_per_sample(st->codec->codec_id);
            av_assert0(st->codec->bits_per_coded_sample > 0);
            st->codec->block_align = st->codec->bits_per_coded_sample*st->codec->channels/8;
            avpriv_set_pts_info(st, 64, 1, st->codec->sample_rate);
            break;
            }
        case AVMEDIA_TYPE_VIDEO: {
            FFRawVideoDemuxerContext *s1 = s->priv_data;
            int width = 0, height = 0, ret = 0;
            enum AVPixelFormat pix_fmt;
            AVRational framerate;

            if (s1->video_size && (ret = av_parse_video_size(&width, &height, s1->video_size)) < 0) {
                av_log(s, AV_LOG_ERROR, "Couldn't parse video size.\n");
                goto fail;
            }
            if ((pix_fmt = av_get_pix_fmt(s1->pixel_format)) == AV_PIX_FMT_NONE) {
                av_log(s, AV_LOG_ERROR, "No such pixel format: %s.\n", s1->pixel_format);
                ret = AVERROR(EINVAL);
                goto fail;
            }
            if ((ret = av_parse_video_rate(&framerate, s1->framerate)) < 0) {
                av_log(s, AV_LOG_ERROR, "Could not parse framerate: %s.\n", s1->framerate);
                goto fail;
            }
            avpriv_set_pts_info(st, 64, framerate.den, framerate.num);
            st->codec->width  = width;
            st->codec->height = height;
            st->codec->pix_fmt = pix_fmt;
fail:
            return ret;
            }
        default:
            return -1;
        }
    return 0;
}

=======
>>>>>>> 1b891d17
#define RAW_PACKET_SIZE 1024

int ff_raw_read_partial_packet(AVFormatContext *s, AVPacket *pkt)
{
    int ret, size;

    size = RAW_PACKET_SIZE;

    if (av_new_packet(pkt, size) < 0)
        return AVERROR(ENOMEM);

    pkt->pos= avio_tell(s->pb);
    pkt->stream_index = 0;
    ret = ffio_read_partial(s->pb, pkt->data, size);
    if (ret < 0) {
        av_free_packet(pkt);
        return ret;
    }
    av_shrink_packet(pkt, ret);
    return ret;
}

int ff_raw_audio_read_header(AVFormatContext *s)
{
    AVStream *st = avformat_new_stream(s, NULL);
    if (!st)
        return AVERROR(ENOMEM);
    st->codec->codec_type = AVMEDIA_TYPE_AUDIO;
    st->codec->codec_id = s->iformat->raw_codec_id;
    st->need_parsing = AVSTREAM_PARSE_FULL_RAW;
    st->start_time = 0;
    /* the parameters will be extracted from the compressed bitstream */

    return 0;
}

/* MPEG-1/H.263 input */
int ff_raw_video_read_header(AVFormatContext *s)
{
    AVStream *st;
    FFRawVideoDemuxerContext *s1 = s->priv_data;
    AVRational framerate;
    int ret = 0;


    st = avformat_new_stream(s, NULL);
    if (!st) {
        ret = AVERROR(ENOMEM);
        goto fail;
    }

    st->codec->codec_type = AVMEDIA_TYPE_VIDEO;
    st->codec->codec_id = s->iformat->raw_codec_id;
    st->need_parsing = AVSTREAM_PARSE_FULL_RAW;

    if ((ret = av_parse_video_rate(&framerate, s1->framerate)) < 0) {
        av_log(s, AV_LOG_ERROR, "Could not parse framerate: %s.\n", s1->framerate);
        goto fail;
    }

    st->codec->time_base = av_inv_q(framerate);
    avpriv_set_pts_info(st, 64, 1, 1200000);

fail:
    return ret;
}

/* Note: Do not forget to add new entries to the Makefile as well. */

#define OFFSET(x) offsetof(FFRawVideoDemuxerContext, x)
#define DEC AV_OPT_FLAG_DECODING_PARAM
const AVOption ff_rawvideo_options[] = {
    { "framerate", "", OFFSET(framerate), AV_OPT_TYPE_STRING, {.str = "25"}, 0, 0, DEC},
    { NULL },
};

#if CONFIG_LATM_DEMUXER
AVInputFormat ff_latm_demuxer = {
    .name           = "latm",
    .long_name      = NULL_IF_CONFIG_SMALL("raw LOAS/LATM"),
    .read_header    = ff_raw_audio_read_header,
    .read_packet    = ff_raw_read_partial_packet,
    .flags          = AVFMT_GENERIC_INDEX,
    .extensions     = "latm",
    .raw_codec_id   = AV_CODEC_ID_AAC_LATM,
};
#endif

#if CONFIG_MJPEG_DEMUXER
FF_DEF_RAWVIDEO_DEMUXER(mjpeg, "raw MJPEG video", NULL, "mjpg,mjpeg,mpo", AV_CODEC_ID_MJPEG)
#endif

#if CONFIG_MLP_DEMUXER
AVInputFormat ff_mlp_demuxer = {
    .name           = "mlp",
    .long_name      = NULL_IF_CONFIG_SMALL("raw MLP"),
    .read_header    = ff_raw_audio_read_header,
    .read_packet    = ff_raw_read_partial_packet,
    .flags          = AVFMT_GENERIC_INDEX,
    .extensions     = "mlp",
    .raw_codec_id   = AV_CODEC_ID_MLP,
};
#endif

#if CONFIG_TRUEHD_DEMUXER
AVInputFormat ff_truehd_demuxer = {
    .name           = "truehd",
    .long_name      = NULL_IF_CONFIG_SMALL("raw TrueHD"),
    .read_header    = ff_raw_audio_read_header,
    .read_packet    = ff_raw_read_partial_packet,
    .flags          = AVFMT_GENERIC_INDEX,
    .extensions     = "thd",
    .raw_codec_id   = AV_CODEC_ID_TRUEHD,
};
#endif

#if CONFIG_SHORTEN_DEMUXER
AVInputFormat ff_shorten_demuxer = {
    .name           = "shn",
    .long_name      = NULL_IF_CONFIG_SMALL("raw Shorten"),
    .read_header    = ff_raw_audio_read_header,
    .read_packet    = ff_raw_read_partial_packet,
    .flags          = AVFMT_NOBINSEARCH | AVFMT_NOGENSEARCH | AVFMT_NO_BYTE_SEEK,
    .extensions     = "shn",
    .raw_codec_id   = AV_CODEC_ID_SHORTEN,
};
#endif

#if CONFIG_VC1_DEMUXER
FF_DEF_RAWVIDEO_DEMUXER(vc1, "raw VC-1", NULL, "vc1", AV_CODEC_ID_VC1)
#endif<|MERGE_RESOLUTION|>--- conflicted
+++ resolved
@@ -29,85 +29,6 @@
 #include "libavutil/pixdesc.h"
 #include "libavutil/avassert.h"
 
-<<<<<<< HEAD
-/* raw input */
-int ff_raw_read_header(AVFormatContext *s)
-{
-    AVStream *st;
-    enum AVCodecID id;
-
-    st = avformat_new_stream(s, NULL);
-    if (!st)
-        return AVERROR(ENOMEM);
-
-        id = s->iformat->raw_codec_id;
-        if (id == AV_CODEC_ID_RAWVIDEO) {
-            st->codec->codec_type = AVMEDIA_TYPE_VIDEO;
-        } else {
-            st->codec->codec_type = AVMEDIA_TYPE_AUDIO;
-        }
-        st->codec->codec_id = id;
-
-        switch(st->codec->codec_type) {
-        case AVMEDIA_TYPE_AUDIO: {
-            RawAudioDemuxerContext *s1 = s->priv_data;
-
-            st->codec->channels = 1;
-
-            if (id == AV_CODEC_ID_ADPCM_G722)
-                st->codec->sample_rate = 16000;
-
-            if (s1 && s1->sample_rate)
-                st->codec->sample_rate = s1->sample_rate;
-            if (st->codec->sample_rate <= 0) {
-                av_log(s, AV_LOG_WARNING, "Invalid sample rate %d specified using default of 44100\n",
-                       st->codec->sample_rate);
-                st->codec->sample_rate= 44100;
-            }
-
-            if (s1 && s1->channels)
-                st->codec->channels    = s1->channels;
-
-            st->codec->bits_per_coded_sample = av_get_bits_per_sample(st->codec->codec_id);
-            av_assert0(st->codec->bits_per_coded_sample > 0);
-            st->codec->block_align = st->codec->bits_per_coded_sample*st->codec->channels/8;
-            avpriv_set_pts_info(st, 64, 1, st->codec->sample_rate);
-            break;
-            }
-        case AVMEDIA_TYPE_VIDEO: {
-            FFRawVideoDemuxerContext *s1 = s->priv_data;
-            int width = 0, height = 0, ret = 0;
-            enum AVPixelFormat pix_fmt;
-            AVRational framerate;
-
-            if (s1->video_size && (ret = av_parse_video_size(&width, &height, s1->video_size)) < 0) {
-                av_log(s, AV_LOG_ERROR, "Couldn't parse video size.\n");
-                goto fail;
-            }
-            if ((pix_fmt = av_get_pix_fmt(s1->pixel_format)) == AV_PIX_FMT_NONE) {
-                av_log(s, AV_LOG_ERROR, "No such pixel format: %s.\n", s1->pixel_format);
-                ret = AVERROR(EINVAL);
-                goto fail;
-            }
-            if ((ret = av_parse_video_rate(&framerate, s1->framerate)) < 0) {
-                av_log(s, AV_LOG_ERROR, "Could not parse framerate: %s.\n", s1->framerate);
-                goto fail;
-            }
-            avpriv_set_pts_info(st, 64, framerate.den, framerate.num);
-            st->codec->width  = width;
-            st->codec->height = height;
-            st->codec->pix_fmt = pix_fmt;
-fail:
-            return ret;
-            }
-        default:
-            return -1;
-        }
-    return 0;
-}
-
-=======
->>>>>>> 1b891d17
 #define RAW_PACKET_SIZE 1024
 
 int ff_raw_read_partial_packet(AVFormatContext *s, AVPacket *pkt)
