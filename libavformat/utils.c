/*
 * various utility functions for use within FFmpeg
 * Copyright (c) 2000, 2001, 2002 Fabrice Bellard
 *
 * This file is part of FFmpeg.
 *
 * FFmpeg is free software; you can redistribute it and/or
 * modify it under the terms of the GNU Lesser General Public
 * License as published by the Free Software Foundation; either
 * version 2.1 of the License, or (at your option) any later version.
 *
 * FFmpeg is distributed in the hope that it will be useful,
 * but WITHOUT ANY WARRANTY; without even the implied warranty of
 * MERCHANTABILITY or FITNESS FOR A PARTICULAR PURPOSE.  See the GNU
 * Lesser General Public License for more details.
 *
 * You should have received a copy of the GNU Lesser General Public
 * License along with FFmpeg; if not, write to the Free Software
 * Foundation, Inc., 51 Franklin Street, Fifth Floor, Boston, MA 02110-1301 USA
 */

#include "avformat.h"
#include "avio_internal.h"
#include "internal.h"
#include "libavcodec/internal.h"
#include "libavcodec/raw.h"
#include "libavcodec/bytestream.h"
#include "libavutil/opt.h"
#include "libavutil/dict.h"
#include "libavutil/internal.h"
#include "libavutil/pixdesc.h"
#include "metadata.h"
#include "id3v2.h"
#include "libavutil/avassert.h"
#include "libavutil/avstring.h"
#include "libavutil/mathematics.h"
#include "libavutil/parseutils.h"
#include "libavutil/time.h"
#include "libavutil/timestamp.h"
#include "riff.h"
#include "audiointerleave.h"
#include "url.h"
#include <stdarg.h>
#if CONFIG_NETWORK
#include "network.h"
#endif

#undef NDEBUG
#include <assert.h>

/**
 * @file
 * various utility functions for use within FFmpeg
 */

unsigned avformat_version(void)
{
    av_assert0(LIBAVFORMAT_VERSION_MICRO >= 100);
    return LIBAVFORMAT_VERSION_INT;
}

const char *avformat_configuration(void)
{
    return FFMPEG_CONFIGURATION;
}

const char *avformat_license(void)
{
#define LICENSE_PREFIX "libavformat license: "
    return LICENSE_PREFIX FFMPEG_LICENSE + sizeof(LICENSE_PREFIX) - 1;
}

#define RELATIVE_TS_BASE (INT64_MAX - (1LL<<48))

static int is_relative(int64_t ts) {
    return ts > (RELATIVE_TS_BASE - (1LL<<48));
}

/**
 * Wrap a given time stamp, if there is an indication for an overflow
 *
 * @param st stream
 * @param timestamp the time stamp to wrap
 * @return resulting time stamp
 */
static int64_t wrap_timestamp(AVStream *st, int64_t timestamp)
{
    if (st->pts_wrap_behavior != AV_PTS_WRAP_IGNORE &&
        st->pts_wrap_reference != AV_NOPTS_VALUE && timestamp != AV_NOPTS_VALUE) {
        if (st->pts_wrap_behavior == AV_PTS_WRAP_ADD_OFFSET &&
            timestamp < st->pts_wrap_reference)
            return timestamp + (1ULL<<st->pts_wrap_bits);
        else if (st->pts_wrap_behavior == AV_PTS_WRAP_SUB_OFFSET &&
            timestamp >= st->pts_wrap_reference)
            return timestamp - (1ULL<<st->pts_wrap_bits);
    }
    return timestamp;
}

MAKE_ACCESSORS(AVStream, stream, AVRational, r_frame_rate)

int av_format_get_probe_score(const AVFormatContext *s)
{
    return s->probe_score;
}

/* an arbitrarily chosen "sane" max packet size -- 50M */
#define SANE_CHUNK_SIZE (50000000)

int ffio_limit(AVIOContext *s, int size)
{
    if(s->maxsize>=0){
        int64_t remaining= s->maxsize - avio_tell(s);
        if(remaining < size){
            int64_t newsize= avio_size(s);
            if(!s->maxsize || s->maxsize<newsize)
                s->maxsize= newsize - !newsize;
            remaining= s->maxsize - avio_tell(s);
            remaining= FFMAX(remaining, 0);
        }

        if(s->maxsize>=0 && remaining+1 < size){
            av_log(NULL, remaining ? AV_LOG_ERROR : AV_LOG_DEBUG, "Truncating packet of size %d to %"PRId64"\n", size, remaining+1);
            size= remaining+1;
        }
    }
    return size;
}

/*
 * Read the data in sane-sized chunks and append to pkt.
 * Return the number of bytes read or an error.
 */
static int append_packet_chunked(AVIOContext *s, AVPacket *pkt, int size)
{
    int64_t orig_pos   = pkt->pos; // av_grow_packet might reset pos
    int orig_size      = pkt->size;
    int ret;

    do {
        int prev_size = pkt->size;
        int read_size;

        /*
         * When the caller requests a lot of data, limit it to the amount left
         * in file or SANE_CHUNK_SIZE when it is not known
         */
        read_size = size;
        if (read_size > SANE_CHUNK_SIZE/10) {
            read_size = ffio_limit(s, read_size);
            // If filesize/maxsize is unknown, limit to SANE_CHUNK_SIZE
            if (s->maxsize < 0)
                read_size = FFMIN(read_size, SANE_CHUNK_SIZE);
        }

        ret = av_grow_packet(pkt, read_size);
        if (ret < 0)
            break;

        ret = avio_read(s, pkt->data + prev_size, read_size);
        if (ret != read_size) {
            av_shrink_packet(pkt, prev_size + FFMAX(ret, 0));
            break;
        }

        size -= read_size;
    } while (size > 0);
    if (size > 0)
        pkt->flags |= AV_PKT_FLAG_CORRUPT;

    pkt->pos = orig_pos;
    if (!pkt->size)
        av_free_packet(pkt);
    return pkt->size > orig_size ? pkt->size - orig_size : ret;
}

int av_get_packet(AVIOContext *s, AVPacket *pkt, int size)
{
    av_init_packet(pkt);
    pkt->data = NULL;
    pkt->size = 0;
    pkt->pos  = avio_tell(s);

    return append_packet_chunked(s, pkt, size);
}

int av_append_packet(AVIOContext *s, AVPacket *pkt, int size)
{
    if (!pkt->size)
        return av_get_packet(s, pkt, size);
    return append_packet_chunked(s, pkt, size);
}


int av_filename_number_test(const char *filename)
{
    char buf[1024];
    return filename && (av_get_frame_filename(buf, sizeof(buf), filename, 1)>=0);
}

AVInputFormat *av_probe_input_format3(AVProbeData *pd, int is_opened, int *score_ret)
{
    AVProbeData lpd = *pd;
    AVInputFormat *fmt1 = NULL, *fmt;
    int score, nodat = 0, score_max=0;
    const static uint8_t zerobuffer[AVPROBE_PADDING_SIZE];

    if (!lpd.buf)
        lpd.buf = zerobuffer;

    if (lpd.buf_size > 10 && ff_id3v2_match(lpd.buf, ID3v2_DEFAULT_MAGIC)) {
        int id3len = ff_id3v2_tag_len(lpd.buf);
        if (lpd.buf_size > id3len + 16) {
            lpd.buf += id3len;
            lpd.buf_size -= id3len;
        }else
            nodat = 1;
    }

    fmt = NULL;
    while ((fmt1 = av_iformat_next(fmt1))) {
        if (!is_opened == !(fmt1->flags & AVFMT_NOFILE))
            continue;
        score = 0;
        if (fmt1->read_probe) {
            score = fmt1->read_probe(&lpd);
            if(fmt1->extensions && av_match_ext(lpd.filename, fmt1->extensions))
                score = FFMAX(score, nodat ? AVPROBE_SCORE_EXTENSION / 2 - 1 : 1);
        } else if (fmt1->extensions) {
            if (av_match_ext(lpd.filename, fmt1->extensions)) {
                score = AVPROBE_SCORE_EXTENSION;
            }
        }
        if (score > score_max) {
            score_max = score;
            fmt = fmt1;
        }else if (score == score_max)
            fmt = NULL;
    }
    if(nodat)
        score_max = FFMIN(AVPROBE_SCORE_EXTENSION / 2 - 1, score_max);
    *score_ret= score_max;

    return fmt;
}

AVInputFormat *av_probe_input_format2(AVProbeData *pd, int is_opened, int *score_max)
{
    int score_ret;
    AVInputFormat *fmt= av_probe_input_format3(pd, is_opened, &score_ret);
    if(score_ret > *score_max){
        *score_max= score_ret;
        return fmt;
    }else
        return NULL;
}

AVInputFormat *av_probe_input_format(AVProbeData *pd, int is_opened){
    int score=0;
    return av_probe_input_format2(pd, is_opened, &score);
}

static int set_codec_from_probe_data(AVFormatContext *s, AVStream *st, AVProbeData *pd)
{
    static const struct {
        const char *name; enum AVCodecID id; enum AVMediaType type;
    } fmt_id_type[] = {
        { "aac"      , AV_CODEC_ID_AAC       , AVMEDIA_TYPE_AUDIO },
        { "ac3"      , AV_CODEC_ID_AC3       , AVMEDIA_TYPE_AUDIO },
        { "dts"      , AV_CODEC_ID_DTS       , AVMEDIA_TYPE_AUDIO },
        { "eac3"     , AV_CODEC_ID_EAC3      , AVMEDIA_TYPE_AUDIO },
        { "h264"     , AV_CODEC_ID_H264      , AVMEDIA_TYPE_VIDEO },
        { "loas"     , AV_CODEC_ID_AAC_LATM  , AVMEDIA_TYPE_AUDIO },
        { "m4v"      , AV_CODEC_ID_MPEG4     , AVMEDIA_TYPE_VIDEO },
        { "mp3"      , AV_CODEC_ID_MP3       , AVMEDIA_TYPE_AUDIO },
        { "mpegvideo", AV_CODEC_ID_MPEG2VIDEO, AVMEDIA_TYPE_VIDEO },
        { 0 }
    };
    int score;
    AVInputFormat *fmt = av_probe_input_format3(pd, 1, &score);

    if (fmt && st->request_probe <= score) {
        int i;
        av_log(s, AV_LOG_DEBUG, "Probe with size=%d, packets=%d detected %s with score=%d\n",
               pd->buf_size, MAX_PROBE_PACKETS - st->probe_packets, fmt->name, score);
        for (i = 0; fmt_id_type[i].name; i++) {
            if (!strcmp(fmt->name, fmt_id_type[i].name)) {
                st->codec->codec_id   = fmt_id_type[i].id;
                st->codec->codec_type = fmt_id_type[i].type;
                break;
            }
        }
    }
    return score;
}

/************************************************************/
/* input media file */

int av_demuxer_open(AVFormatContext *ic){
    int err;

    if (ic->iformat->read_header) {
        err = ic->iformat->read_header(ic);
        if (err < 0)
            return err;
    }

    if (ic->pb && !ic->data_offset)
        ic->data_offset = avio_tell(ic->pb);

    return 0;
}


int av_probe_input_buffer2(AVIOContext *pb, AVInputFormat **fmt,
                          const char *filename, void *logctx,
                          unsigned int offset, unsigned int max_probe_size)
{
    AVProbeData pd = { filename ? filename : "", NULL, -offset };
    unsigned char *buf = NULL;
    uint8_t *mime_type;
    int ret = 0, probe_size, buf_offset = 0;
    int score = 0;

    if (!max_probe_size) {
        max_probe_size = PROBE_BUF_MAX;
    } else if (max_probe_size > PROBE_BUF_MAX) {
        max_probe_size = PROBE_BUF_MAX;
    } else if (max_probe_size < PROBE_BUF_MIN) {
        av_log(logctx, AV_LOG_ERROR,
               "Specified probe size value %u cannot be < %u\n", max_probe_size, PROBE_BUF_MIN);
        return AVERROR(EINVAL);
    }

    if (offset >= max_probe_size) {
        return AVERROR(EINVAL);
    }

    if (!*fmt && pb->av_class && av_opt_get(pb, "mime_type", AV_OPT_SEARCH_CHILDREN, &mime_type) >= 0 && mime_type) {
        if (!av_strcasecmp(mime_type, "audio/aacp")) {
            *fmt = av_find_input_format("aac");
        }
        av_freep(&mime_type);
    }

    for(probe_size= PROBE_BUF_MIN; probe_size<=max_probe_size && !*fmt;
        probe_size = FFMIN(probe_size<<1, FFMAX(max_probe_size, probe_size+1))) {

        if (probe_size < offset) {
            continue;
        }
        score = probe_size < max_probe_size ? AVPROBE_SCORE_RETRY : 0;

        /* read probe data */
        if ((ret = av_reallocp(&buf, probe_size + AVPROBE_PADDING_SIZE)) < 0)
            return ret;
        if ((ret = avio_read(pb, buf + buf_offset, probe_size - buf_offset)) < 0) {
            /* fail if error was not end of file, otherwise, lower score */
            if (ret != AVERROR_EOF) {
                av_free(buf);
                return ret;
            }
            score = 0;
            ret = 0;            /* error was end of file, nothing read */
        }
        pd.buf_size = buf_offset += ret;
        pd.buf = &buf[offset];

        memset(pd.buf + pd.buf_size, 0, AVPROBE_PADDING_SIZE);

        /* guess file format */
        *fmt = av_probe_input_format2(&pd, 1, &score);
        if(*fmt){
            if(score <= AVPROBE_SCORE_RETRY){ //this can only be true in the last iteration
                av_log(logctx, AV_LOG_WARNING, "Format %s detected only with low score of %d, misdetection possible!\n", (*fmt)->name, score);
            }else
                av_log(logctx, AV_LOG_DEBUG, "Format %s probed with size=%d and score=%d\n", (*fmt)->name, probe_size, score);
        }
    }

    if (!*fmt) {
        av_free(buf);
        return AVERROR_INVALIDDATA;
    }

    /* rewind. reuse probe buffer to avoid seeking */
    ret = ffio_rewind_with_probe_data(pb, &buf, pd.buf_size);

    return ret < 0 ? ret : score;
}

int av_probe_input_buffer(AVIOContext *pb, AVInputFormat **fmt,
                          const char *filename, void *logctx,
                          unsigned int offset, unsigned int max_probe_size)
{
    int ret = av_probe_input_buffer2(pb, fmt, filename, logctx, offset, max_probe_size);
    return ret < 0 ? ret : 0;
}


/* open input file and probe the format if necessary */
static int init_input(AVFormatContext *s, const char *filename, AVDictionary **options)
{
    int ret;
    AVProbeData pd = {filename, NULL, 0};
    int score = AVPROBE_SCORE_RETRY;

    if (s->pb) {
        s->flags |= AVFMT_FLAG_CUSTOM_IO;
        if (!s->iformat)
            return av_probe_input_buffer2(s->pb, &s->iformat, filename, s, 0, s->probesize);
        else if (s->iformat->flags & AVFMT_NOFILE)
            av_log(s, AV_LOG_WARNING, "Custom AVIOContext makes no sense and "
                                      "will be ignored with AVFMT_NOFILE format.\n");
        return 0;
    }

    if ( (s->iformat && s->iformat->flags & AVFMT_NOFILE) ||
        (!s->iformat && (s->iformat = av_probe_input_format2(&pd, 0, &score))))
        return score;

    if ((ret = avio_open2(&s->pb, filename, AVIO_FLAG_READ | s->avio_flags,
                          &s->interrupt_callback, options)) < 0)
        return ret;
    if (s->iformat)
        return 0;
    return av_probe_input_buffer2(s->pb, &s->iformat, filename, s, 0, s->probesize);
}

static AVPacket *add_to_pktbuf(AVPacketList **packet_buffer, AVPacket *pkt,
                               AVPacketList **plast_pktl){
    AVPacketList *pktl = av_mallocz(sizeof(AVPacketList));
    if (!pktl)
        return NULL;

    if (*packet_buffer)
        (*plast_pktl)->next = pktl;
    else
        *packet_buffer = pktl;

    /* add the packet in the buffered packet list */
    *plast_pktl = pktl;
    pktl->pkt= *pkt;
    return &pktl->pkt;
}

int avformat_queue_attached_pictures(AVFormatContext *s)
{
    int i;
    for (i = 0; i < s->nb_streams; i++)
        if (s->streams[i]->disposition & AV_DISPOSITION_ATTACHED_PIC &&
            s->streams[i]->discard < AVDISCARD_ALL) {
            AVPacket copy = s->streams[i]->attached_pic;
            copy.buf      = av_buffer_ref(copy.buf);
            if (!copy.buf)
                return AVERROR(ENOMEM);

            add_to_pktbuf(&s->raw_packet_buffer, &copy, &s->raw_packet_buffer_end);
        }
    return 0;
}

int avformat_open_input(AVFormatContext **ps, const char *filename, AVInputFormat *fmt, AVDictionary **options)
{
    AVFormatContext *s = *ps;
    int ret = 0;
    AVDictionary *tmp = NULL;
    ID3v2ExtraMeta *id3v2_extra_meta = NULL;

    if (!s && !(s = avformat_alloc_context()))
        return AVERROR(ENOMEM);
    if (!s->av_class){
        av_log(NULL, AV_LOG_ERROR, "Input context has not been properly allocated by avformat_alloc_context() and is not NULL either\n");
        return AVERROR(EINVAL);
    }
    if (fmt)
        s->iformat = fmt;

    if (options)
        av_dict_copy(&tmp, *options, 0);

    if ((ret = av_opt_set_dict(s, &tmp)) < 0)
        goto fail;

    if ((ret = init_input(s, filename, &tmp)) < 0)
        goto fail;
    s->probe_score = ret;
    avio_skip(s->pb, s->skip_initial_bytes);

    /* check filename in case an image number is expected */
    if (s->iformat->flags & AVFMT_NEEDNUMBER) {
        if (!av_filename_number_test(filename)) {
            ret = AVERROR(EINVAL);
            goto fail;
        }
    }

    s->duration = s->start_time = AV_NOPTS_VALUE;
    av_strlcpy(s->filename, filename ? filename : "", sizeof(s->filename));

    /* allocate private data */
    if (s->iformat->priv_data_size > 0) {
        if (!(s->priv_data = av_mallocz(s->iformat->priv_data_size))) {
            ret = AVERROR(ENOMEM);
            goto fail;
        }
        if (s->iformat->priv_class) {
            *(const AVClass**)s->priv_data = s->iformat->priv_class;
            av_opt_set_defaults(s->priv_data);
            if ((ret = av_opt_set_dict(s->priv_data, &tmp)) < 0)
                goto fail;
        }
    }

    /* e.g. AVFMT_NOFILE formats will not have a AVIOContext */
    if (s->pb)
        ff_id3v2_read(s, ID3v2_DEFAULT_MAGIC, &id3v2_extra_meta);

    if (!(s->flags&AVFMT_FLAG_PRIV_OPT) && s->iformat->read_header)
        if ((ret = s->iformat->read_header(s)) < 0)
            goto fail;

    if (id3v2_extra_meta) {
        if (!strcmp(s->iformat->name, "mp3") || !strcmp(s->iformat->name, "aac") ||
            !strcmp(s->iformat->name, "tta")) {
            if((ret = ff_id3v2_parse_apic(s, &id3v2_extra_meta)) < 0)
                goto fail;
        } else
            av_log(s, AV_LOG_DEBUG, "demuxer does not support additional id3 data, skipping\n");
    }
    ff_id3v2_free_extra_meta(&id3v2_extra_meta);

    if ((ret = avformat_queue_attached_pictures(s)) < 0)
        goto fail;

    if (!(s->flags&AVFMT_FLAG_PRIV_OPT) && s->pb && !s->data_offset)
        s->data_offset = avio_tell(s->pb);

    s->raw_packet_buffer_remaining_size = RAW_PACKET_BUFFER_SIZE;

    if (options) {
        av_dict_free(options);
        *options = tmp;
    }
    *ps = s;
    return 0;

fail:
    ff_id3v2_free_extra_meta(&id3v2_extra_meta);
    av_dict_free(&tmp);
    if (s->pb && !(s->flags & AVFMT_FLAG_CUSTOM_IO))
        avio_close(s->pb);
    avformat_free_context(s);
    *ps = NULL;
    return ret;
}

/*******************************************************/

static void force_codec_ids(AVFormatContext *s, AVStream *st)
{
    switch(st->codec->codec_type){
    case AVMEDIA_TYPE_VIDEO:
        if(s->video_codec_id)   st->codec->codec_id= s->video_codec_id;
        break;
    case AVMEDIA_TYPE_AUDIO:
        if(s->audio_codec_id)   st->codec->codec_id= s->audio_codec_id;
        break;
    case AVMEDIA_TYPE_SUBTITLE:
        if(s->subtitle_codec_id)st->codec->codec_id= s->subtitle_codec_id;
        break;
    }
}

static int probe_codec(AVFormatContext *s, AVStream *st, const AVPacket *pkt)
{
    if(st->request_probe>0){
        AVProbeData *pd = &st->probe_data;
        int end;
        av_log(s, AV_LOG_DEBUG, "probing stream %d pp:%d\n", st->index, st->probe_packets);
        --st->probe_packets;

        if (pkt) {
            uint8_t *new_buf = av_realloc(pd->buf, pd->buf_size+pkt->size+AVPROBE_PADDING_SIZE);
            if(!new_buf) {
                av_log(s, AV_LOG_WARNING,
                       "Failed to reallocate probe buffer for stream %d\n",
                       st->index);
                goto no_packet;
            }
            pd->buf = new_buf;
            memcpy(pd->buf+pd->buf_size, pkt->data, pkt->size);
            pd->buf_size += pkt->size;
            memset(pd->buf+pd->buf_size, 0, AVPROBE_PADDING_SIZE);
        } else {
no_packet:
            st->probe_packets = 0;
            if (!pd->buf_size) {
                av_log(s, AV_LOG_WARNING, "nothing to probe for stream %d\n",
                       st->index);
            }
        }

        end=    s->raw_packet_buffer_remaining_size <= 0
                || st->probe_packets<=0;

        if(end || av_log2(pd->buf_size) != av_log2(pd->buf_size - pkt->size)){
            int score= set_codec_from_probe_data(s, st, pd);
            if(    (st->codec->codec_id != AV_CODEC_ID_NONE && score > AVPROBE_SCORE_RETRY)
                || end){
                pd->buf_size=0;
                av_freep(&pd->buf);
                st->request_probe= -1;
                if(st->codec->codec_id != AV_CODEC_ID_NONE){
                    av_log(s, AV_LOG_DEBUG, "probed stream %d\n", st->index);
                }else
                    av_log(s, AV_LOG_WARNING, "probed stream %d failed\n", st->index);
            }
            force_codec_ids(s, st);
        }
    }
    return 0;
}

int ff_read_packet(AVFormatContext *s, AVPacket *pkt)
{
    int ret, i, err;
    AVStream *st;

    for(;;){
        AVPacketList *pktl = s->raw_packet_buffer;

        if (pktl) {
            *pkt = pktl->pkt;
            st = s->streams[pkt->stream_index];
            if (s->raw_packet_buffer_remaining_size <= 0) {
                if ((err = probe_codec(s, st, NULL)) < 0)
                    return err;
            }
            if(st->request_probe <= 0){
                s->raw_packet_buffer = pktl->next;
                s->raw_packet_buffer_remaining_size += pkt->size;
                av_free(pktl);
                return 0;
            }
        }

        pkt->data = NULL;
        pkt->size = 0;
        av_init_packet(pkt);
        ret= s->iformat->read_packet(s, pkt);
        if (ret < 0) {
            if (!pktl || ret == AVERROR(EAGAIN))
                return ret;
            for (i = 0; i < s->nb_streams; i++) {
                st = s->streams[i];
                if (st->probe_packets) {
                    if ((err = probe_codec(s, st, NULL)) < 0)
                        return err;
                }
                av_assert0(st->request_probe <= 0);
            }
            continue;
        }

        if ((s->flags & AVFMT_FLAG_DISCARD_CORRUPT) &&
            (pkt->flags & AV_PKT_FLAG_CORRUPT)) {
            av_log(s, AV_LOG_WARNING,
                   "Dropped corrupted packet (stream = %d)\n",
                   pkt->stream_index);
            av_free_packet(pkt);
            continue;
        }

        if(!(s->flags & AVFMT_FLAG_KEEP_SIDE_DATA))
            av_packet_merge_side_data(pkt);

        if(pkt->stream_index >= (unsigned)s->nb_streams){
            av_log(s, AV_LOG_ERROR, "Invalid stream index %d\n", pkt->stream_index);
            continue;
        }

        st= s->streams[pkt->stream_index];
        pkt->dts = wrap_timestamp(st, pkt->dts);
        pkt->pts = wrap_timestamp(st, pkt->pts);

        force_codec_ids(s, st);

        /* TODO: audio: time filter; video: frame reordering (pts != dts) */
        if (s->use_wallclock_as_timestamps)
            pkt->dts = pkt->pts = av_rescale_q(av_gettime(), AV_TIME_BASE_Q, st->time_base);

        if(!pktl && st->request_probe <= 0)
            return ret;

        add_to_pktbuf(&s->raw_packet_buffer, pkt, &s->raw_packet_buffer_end);
        s->raw_packet_buffer_remaining_size -= pkt->size;

        if ((err = probe_codec(s, st, pkt)) < 0)
            return err;
    }
}

#if FF_API_READ_PACKET
int av_read_packet(AVFormatContext *s, AVPacket *pkt)
{
    return ff_read_packet(s, pkt);
}
#endif


/**********************************************************/

static int determinable_frame_size(AVCodecContext *avctx)
{
    if (/*avctx->codec_id == AV_CODEC_ID_AAC ||*/
        avctx->codec_id == AV_CODEC_ID_MP1 ||
        avctx->codec_id == AV_CODEC_ID_MP2 ||
        avctx->codec_id == AV_CODEC_ID_MP3/* ||
        avctx->codec_id == AV_CODEC_ID_CELT*/)
        return 1;
    return 0;
}

/**
 * Get the number of samples of an audio frame. Return -1 on error.
 */
int ff_get_audio_frame_size(AVCodecContext *enc, int size, int mux)
{
    int frame_size;

    /* give frame_size priority if demuxing */
    if (!mux && enc->frame_size > 1)
        return enc->frame_size;

    if ((frame_size = av_get_audio_frame_duration(enc, size)) > 0)
        return frame_size;

    /* Fall back on using frame_size if muxing. */
    if (enc->frame_size > 1)
        return enc->frame_size;

    //For WMA we currently have no other means to calculate duration thus we
    //do it here by assuming CBR, which is true for all known cases.
    if(!mux && enc->bit_rate>0 && size>0 && enc->sample_rate>0 && enc->block_align>1) {
        if (enc->codec_id == AV_CODEC_ID_WMAV1 || enc->codec_id == AV_CODEC_ID_WMAV2)
            return  ((int64_t)size * 8 * enc->sample_rate) / enc->bit_rate;
    }

    return -1;
}


/**
 * Return the frame duration in seconds. Return 0 if not available.
 */
void ff_compute_frame_duration(int *pnum, int *pden, AVStream *st,
                               AVCodecParserContext *pc, AVPacket *pkt)
{
    int frame_size;

    *pnum = 0;
    *pden = 0;
    switch(st->codec->codec_type) {
    case AVMEDIA_TYPE_VIDEO:
        if (st->r_frame_rate.num && !pc) {
            *pnum = st->r_frame_rate.den;
            *pden = st->r_frame_rate.num;
        } else if(st->time_base.num*1000LL > st->time_base.den) {
            *pnum = st->time_base.num;
            *pden = st->time_base.den;
        }else if(st->codec->time_base.num*1000LL > st->codec->time_base.den){
            *pnum = st->codec->time_base.num;
            *pden = st->codec->time_base.den;
            if (pc && pc->repeat_pict) {
                if (*pnum > INT_MAX / (1 + pc->repeat_pict))
                    *pden /= 1 + pc->repeat_pict;
                else
                    *pnum *= 1 + pc->repeat_pict;
            }
            //If this codec can be interlaced or progressive then we need a parser to compute duration of a packet
            //Thus if we have no parser in such case leave duration undefined.
            if(st->codec->ticks_per_frame>1 && !pc){
                *pnum = *pden = 0;
            }
        }
        break;
    case AVMEDIA_TYPE_AUDIO:
        frame_size = ff_get_audio_frame_size(st->codec, pkt->size, 0);
        if (frame_size <= 0 || st->codec->sample_rate <= 0)
            break;
        *pnum = frame_size;
        *pden = st->codec->sample_rate;
        break;
    default:
        break;
    }
}

static int is_intra_only(AVCodecContext *enc){
    const AVCodecDescriptor *desc;

    if(enc->codec_type != AVMEDIA_TYPE_VIDEO)
        return 1;

    desc = av_codec_get_codec_descriptor(enc);
    if (!desc) {
        desc = avcodec_descriptor_get(enc->codec_id);
        av_codec_set_codec_descriptor(enc, desc);
    }
    if (desc)
        return !!(desc->props & AV_CODEC_PROP_INTRA_ONLY);
    return 0;
}

static int has_decode_delay_been_guessed(AVStream *st)
{
    if(st->codec->codec_id != AV_CODEC_ID_H264) return 1;
    if(!st->info) // if we have left find_stream_info then nb_decoded_frames won't increase anymore for stream copy
        return 1;
#if CONFIG_H264_DECODER
    if(st->codec->has_b_frames &&
       avpriv_h264_has_num_reorder_frames(st->codec) == st->codec->has_b_frames)
        return 1;
#endif
    if(st->codec->has_b_frames<3)
        return st->nb_decoded_frames >= 7;
    else if(st->codec->has_b_frames<4)
        return st->nb_decoded_frames >= 18;
    else
        return st->nb_decoded_frames >= 20;
}

static AVPacketList *get_next_pkt(AVFormatContext *s, AVStream *st, AVPacketList *pktl)
{
    if (pktl->next)
        return pktl->next;
    if (pktl == s->parse_queue_end)
        return s->packet_buffer;
    return NULL;
}

static int update_wrap_reference(AVFormatContext *s, AVStream *st, int stream_index)
{
    if (s->correct_ts_overflow && st->pts_wrap_bits < 63 &&
        st->pts_wrap_reference == AV_NOPTS_VALUE && st->first_dts != AV_NOPTS_VALUE) {
        int i;

        // reference time stamp should be 60 s before first time stamp
        int64_t pts_wrap_reference = st->first_dts - av_rescale(60, st->time_base.den, st->time_base.num);
        // if first time stamp is not more than 1/8 and 60s before the wrap point, subtract rather than add wrap offset
        int pts_wrap_behavior = (st->first_dts < (1LL<<st->pts_wrap_bits) - (1LL<<st->pts_wrap_bits-3)) ||
            (st->first_dts < (1LL<<st->pts_wrap_bits) - av_rescale(60, st->time_base.den, st->time_base.num)) ?
            AV_PTS_WRAP_ADD_OFFSET : AV_PTS_WRAP_SUB_OFFSET;

        AVProgram *first_program = av_find_program_from_stream(s, NULL, stream_index);

        if (!first_program) {
            int default_stream_index = av_find_default_stream_index(s);
            if (s->streams[default_stream_index]->pts_wrap_reference == AV_NOPTS_VALUE) {
                for (i=0; i<s->nb_streams; i++) {
                    s->streams[i]->pts_wrap_reference = pts_wrap_reference;
                    s->streams[i]->pts_wrap_behavior = pts_wrap_behavior;
                }
            }
            else {
                st->pts_wrap_reference = s->streams[default_stream_index]->pts_wrap_reference;
                st->pts_wrap_behavior = s->streams[default_stream_index]->pts_wrap_behavior;
            }
        }
        else {
            AVProgram *program = first_program;
            while (program) {
                if (program->pts_wrap_reference != AV_NOPTS_VALUE) {
                    pts_wrap_reference = program->pts_wrap_reference;
                    pts_wrap_behavior = program->pts_wrap_behavior;
                    break;
                }
                program = av_find_program_from_stream(s, program, stream_index);
            }

            // update every program with differing pts_wrap_reference
            program = first_program;
            while(program) {
                if (program->pts_wrap_reference != pts_wrap_reference) {
                    for (i=0; i<program->nb_stream_indexes; i++) {
                        s->streams[program->stream_index[i]]->pts_wrap_reference = pts_wrap_reference;
                        s->streams[program->stream_index[i]]->pts_wrap_behavior = pts_wrap_behavior;
                    }

                    program->pts_wrap_reference = pts_wrap_reference;
                    program->pts_wrap_behavior = pts_wrap_behavior;
                }
                program = av_find_program_from_stream(s, program, stream_index);
            }
        }
        return 1;
    }
    return 0;
}

static void update_initial_timestamps(AVFormatContext *s, int stream_index,
                                      int64_t dts, int64_t pts, AVPacket *pkt)
{
    AVStream *st= s->streams[stream_index];
    AVPacketList *pktl= s->parse_queue ? s->parse_queue : s->packet_buffer;
    int64_t pts_buffer[MAX_REORDER_DELAY+1];
    int64_t shift;
    int i, delay;

    if(st->first_dts != AV_NOPTS_VALUE || dts == AV_NOPTS_VALUE || st->cur_dts == AV_NOPTS_VALUE || is_relative(dts))
        return;

    delay = st->codec->has_b_frames;
    st->first_dts= dts - (st->cur_dts - RELATIVE_TS_BASE);
    st->cur_dts= dts;
    shift = st->first_dts - RELATIVE_TS_BASE;

    for (i=0; i<MAX_REORDER_DELAY+1; i++)
        pts_buffer[i] = AV_NOPTS_VALUE;

    if (is_relative(pts))
        pts += shift;

    for(; pktl; pktl= get_next_pkt(s, st, pktl)){
        if(pktl->pkt.stream_index != stream_index)
            continue;
        if(is_relative(pktl->pkt.pts))
            pktl->pkt.pts += shift;

        if(is_relative(pktl->pkt.dts))
            pktl->pkt.dts += shift;

        if(st->start_time == AV_NOPTS_VALUE && pktl->pkt.pts != AV_NOPTS_VALUE)
            st->start_time= pktl->pkt.pts;

        if(pktl->pkt.pts != AV_NOPTS_VALUE && delay <= MAX_REORDER_DELAY && has_decode_delay_been_guessed(st)){
            pts_buffer[0]= pktl->pkt.pts;
            for(i=0; i<delay && pts_buffer[i] > pts_buffer[i+1]; i++)
                FFSWAP(int64_t, pts_buffer[i], pts_buffer[i+1]);
            if(pktl->pkt.dts == AV_NOPTS_VALUE)
                pktl->pkt.dts= pts_buffer[0];
        }
    }

    if (update_wrap_reference(s, st, stream_index) && st->pts_wrap_behavior == AV_PTS_WRAP_SUB_OFFSET) {
        // correct first time stamps to negative values
        st->first_dts = wrap_timestamp(st, st->first_dts);
        st->cur_dts = wrap_timestamp(st, st->cur_dts);
        pkt->dts = wrap_timestamp(st, pkt->dts);
        pkt->pts = wrap_timestamp(st, pkt->pts);
        pts = wrap_timestamp(st, pts);
    }

    if (st->start_time == AV_NOPTS_VALUE)
        st->start_time = pts;
}

static void update_initial_durations(AVFormatContext *s, AVStream *st,
                                     int stream_index, int duration)
{
    AVPacketList *pktl= s->parse_queue ? s->parse_queue : s->packet_buffer;
    int64_t cur_dts= RELATIVE_TS_BASE;

    if(st->first_dts != AV_NOPTS_VALUE){
        cur_dts= st->first_dts;
        for(; pktl; pktl= get_next_pkt(s, st, pktl)){
            if(pktl->pkt.stream_index == stream_index){
                if(pktl->pkt.pts != pktl->pkt.dts || pktl->pkt.dts != AV_NOPTS_VALUE || pktl->pkt.duration)
                    break;
                cur_dts -= duration;
            }
        }
        if(pktl && pktl->pkt.dts != st->first_dts) {
            av_log(s, AV_LOG_DEBUG, "first_dts %s not matching first dts %s in the queue\n", av_ts2str(st->first_dts), av_ts2str(pktl->pkt.dts));
            return;
        }
        if(!pktl) {
            av_log(s, AV_LOG_DEBUG, "first_dts %s but no packet with dts in the queue\n", av_ts2str(st->first_dts));
            return;
        }
        pktl= s->parse_queue ? s->parse_queue : s->packet_buffer;
        st->first_dts = cur_dts;
    }else if(st->cur_dts != RELATIVE_TS_BASE)
        return;

    for(; pktl; pktl= get_next_pkt(s, st, pktl)){
        if(pktl->pkt.stream_index != stream_index)
            continue;
        if(pktl->pkt.pts == pktl->pkt.dts && (pktl->pkt.dts == AV_NOPTS_VALUE || pktl->pkt.dts == st->first_dts)
           && !pktl->pkt.duration){
            pktl->pkt.dts= cur_dts;
            if(!st->codec->has_b_frames)
                pktl->pkt.pts= cur_dts;
//            if (st->codec->codec_type != AVMEDIA_TYPE_AUDIO)
                pktl->pkt.duration = duration;
        }else
            break;
        cur_dts = pktl->pkt.dts + pktl->pkt.duration;
    }
    if(!pktl)
        st->cur_dts= cur_dts;
}

static void compute_pkt_fields(AVFormatContext *s, AVStream *st,
                               AVCodecParserContext *pc, AVPacket *pkt)
{
    int num, den, presentation_delayed, delay, i;
    int64_t offset;

    if (s->flags & AVFMT_FLAG_NOFILLIN)
        return;

    if((s->flags & AVFMT_FLAG_IGNDTS) && pkt->pts != AV_NOPTS_VALUE)
        pkt->dts= AV_NOPTS_VALUE;

    if (st->codec->codec_id != AV_CODEC_ID_H264 && pc && pc->pict_type == AV_PICTURE_TYPE_B)
        //FIXME Set low_delay = 0 when has_b_frames = 1
        st->codec->has_b_frames = 1;

    /* do we have a video B-frame ? */
    delay= st->codec->has_b_frames;
    presentation_delayed = 0;

    /* XXX: need has_b_frame, but cannot get it if the codec is
        not initialized */
    if (delay &&
        pc && pc->pict_type != AV_PICTURE_TYPE_B)
        presentation_delayed = 1;

    if (pkt->pts != AV_NOPTS_VALUE && pkt->dts != AV_NOPTS_VALUE &&
        st->pts_wrap_bits < 63 &&
        pkt->dts - (1LL << (st->pts_wrap_bits - 1)) > pkt->pts) {
        if(is_relative(st->cur_dts) || pkt->dts - (1LL<<(st->pts_wrap_bits-1)) > st->cur_dts) {
            pkt->dts -= 1LL<<st->pts_wrap_bits;
        } else
            pkt->pts += 1LL<<st->pts_wrap_bits;
    }

    // some mpeg2 in mpeg-ps lack dts (issue171 / input_file.mpg)
    // we take the conservative approach and discard both
    // Note, if this is misbehaving for a H.264 file then possibly presentation_delayed is not set correctly.
    if(delay==1 && pkt->dts == pkt->pts && pkt->dts != AV_NOPTS_VALUE && presentation_delayed){
        av_log(s, AV_LOG_DEBUG, "invalid dts/pts combination %"PRIi64"\n", pkt->dts);
        if(strcmp(s->iformat->name, "mov,mp4,m4a,3gp,3g2,mj2")) // otherwise we discard correct timestamps for vc1-wmapro.ism
            pkt->dts= AV_NOPTS_VALUE;
    }

    if (pkt->duration == 0) {
        ff_compute_frame_duration(&num, &den, st, pc, pkt);
        if (den && num) {
            pkt->duration = av_rescale_rnd(1, num * (int64_t)st->time_base.den, den * (int64_t)st->time_base.num, AV_ROUND_DOWN);
        }
    }
    if(pkt->duration != 0 && (s->packet_buffer || s->parse_queue))
        update_initial_durations(s, st, pkt->stream_index, pkt->duration);

    /* correct timestamps with byte offset if demuxers only have timestamps
       on packet boundaries */
    if(pc && st->need_parsing == AVSTREAM_PARSE_TIMESTAMPS && pkt->size){
        /* this will estimate bitrate based on this frame's duration and size */
        offset = av_rescale(pc->offset, pkt->duration, pkt->size);
        if(pkt->pts != AV_NOPTS_VALUE)
            pkt->pts += offset;
        if(pkt->dts != AV_NOPTS_VALUE)
            pkt->dts += offset;
    }

    if (pc && pc->dts_sync_point >= 0) {
        // we have synchronization info from the parser
        int64_t den = st->codec->time_base.den * (int64_t) st->time_base.num;
        if (den > 0) {
            int64_t num = st->codec->time_base.num * (int64_t) st->time_base.den;
            if (pkt->dts != AV_NOPTS_VALUE) {
                // got DTS from the stream, update reference timestamp
                st->reference_dts = pkt->dts - pc->dts_ref_dts_delta * num / den;
                pkt->pts = pkt->dts + pc->pts_dts_delta * num / den;
            } else if (st->reference_dts != AV_NOPTS_VALUE) {
                // compute DTS based on reference timestamp
                pkt->dts = st->reference_dts + pc->dts_ref_dts_delta * num / den;
                pkt->pts = pkt->dts + pc->pts_dts_delta * num / den;
            }
            if (pc->dts_sync_point > 0)
                st->reference_dts = pkt->dts; // new reference
        }
    }

    /* This may be redundant, but it should not hurt. */
    if(pkt->dts != AV_NOPTS_VALUE && pkt->pts != AV_NOPTS_VALUE && pkt->pts > pkt->dts)
        presentation_delayed = 1;

    av_dlog(NULL, "IN delayed:%d pts:%s, dts:%s cur_dts:%s st:%d pc:%p duration:%d\n",
           presentation_delayed, av_ts2str(pkt->pts), av_ts2str(pkt->dts), av_ts2str(st->cur_dts), pkt->stream_index, pc, pkt->duration);
    /* interpolate PTS and DTS if they are not present */
    //We skip H264 currently because delay and has_b_frames are not reliably set
    if((delay==0 || (delay==1 && pc)) && st->codec->codec_id != AV_CODEC_ID_H264){
        if (presentation_delayed) {
            /* DTS = decompression timestamp */
            /* PTS = presentation timestamp */
            if (pkt->dts == AV_NOPTS_VALUE)
                pkt->dts = st->last_IP_pts;
            update_initial_timestamps(s, pkt->stream_index, pkt->dts, pkt->pts, pkt);
            if (pkt->dts == AV_NOPTS_VALUE)
                pkt->dts = st->cur_dts;

            /* this is tricky: the dts must be incremented by the duration
            of the frame we are displaying, i.e. the last I- or P-frame */
            if (st->last_IP_duration == 0)
                st->last_IP_duration = pkt->duration;
            if(pkt->dts != AV_NOPTS_VALUE)
                st->cur_dts = pkt->dts + st->last_IP_duration;
            st->last_IP_duration  = pkt->duration;
            st->last_IP_pts= pkt->pts;
            /* cannot compute PTS if not present (we can compute it only
            by knowing the future */
        } else if (pkt->pts != AV_NOPTS_VALUE ||
                   pkt->dts != AV_NOPTS_VALUE ||
                   pkt->duration                ) {
            int duration = pkt->duration;

            /* presentation is not delayed : PTS and DTS are the same */
            if (pkt->pts == AV_NOPTS_VALUE)
                pkt->pts = pkt->dts;
            update_initial_timestamps(s, pkt->stream_index, pkt->pts,
                                      pkt->pts, pkt);
            if (pkt->pts == AV_NOPTS_VALUE)
                pkt->pts = st->cur_dts;
            pkt->dts = pkt->pts;
            if (pkt->pts != AV_NOPTS_VALUE)
                st->cur_dts = pkt->pts + duration;
        }
    }

    if(pkt->pts != AV_NOPTS_VALUE && delay <= MAX_REORDER_DELAY && has_decode_delay_been_guessed(st)){
        st->pts_buffer[0]= pkt->pts;
        for(i=0; i<delay && st->pts_buffer[i] > st->pts_buffer[i+1]; i++)
            FFSWAP(int64_t, st->pts_buffer[i], st->pts_buffer[i+1]);
        if(pkt->dts == AV_NOPTS_VALUE)
            pkt->dts= st->pts_buffer[0];
    }
    if(st->codec->codec_id == AV_CODEC_ID_H264){ // we skipped it above so we try here
        update_initial_timestamps(s, pkt->stream_index, pkt->dts, pkt->pts, pkt); // this should happen on the first packet
    }
    if(pkt->dts > st->cur_dts)
        st->cur_dts = pkt->dts;

    av_dlog(NULL, "OUTdelayed:%d/%d pts:%s, dts:%s cur_dts:%s\n",
            presentation_delayed, delay, av_ts2str(pkt->pts), av_ts2str(pkt->dts), av_ts2str(st->cur_dts));

    /* update flags */
    if (is_intra_only(st->codec))
        pkt->flags |= AV_PKT_FLAG_KEY;
    if (pc)
        pkt->convergence_duration = pc->convergence_duration;
}

static void free_packet_buffer(AVPacketList **pkt_buf, AVPacketList **pkt_buf_end)
{
    while (*pkt_buf) {
        AVPacketList *pktl = *pkt_buf;
        *pkt_buf = pktl->next;
        av_free_packet(&pktl->pkt);
        av_freep(&pktl);
    }
    *pkt_buf_end = NULL;
}

/**
 * Parse a packet, add all split parts to parse_queue
 *
 * @param pkt packet to parse, NULL when flushing the parser at end of stream
 */
static int parse_packet(AVFormatContext *s, AVPacket *pkt, int stream_index)
{
    AVPacket out_pkt = { 0 }, flush_pkt = { 0 };
    AVStream     *st = s->streams[stream_index];
    uint8_t    *data = pkt ? pkt->data : NULL;
    int         size = pkt ? pkt->size : 0;
    int ret = 0, got_output = 0;

    if (!pkt) {
        av_init_packet(&flush_pkt);
        pkt = &flush_pkt;
        got_output = 1;
    } else if (!size && st->parser->flags & PARSER_FLAG_COMPLETE_FRAMES) {
        // preserve 0-size sync packets
        compute_pkt_fields(s, st, st->parser, pkt);
    }

    while (size > 0 || (pkt == &flush_pkt && got_output)) {
        int len;

        av_init_packet(&out_pkt);
        len = av_parser_parse2(st->parser,  st->codec,
                               &out_pkt.data, &out_pkt.size, data, size,
                               pkt->pts, pkt->dts, pkt->pos);

        pkt->pts = pkt->dts = AV_NOPTS_VALUE;
        pkt->pos = -1;
        /* increment read pointer */
        data += len;
        size -= len;

        got_output = !!out_pkt.size;

        if (!out_pkt.size)
            continue;

        if (pkt->side_data) {
            out_pkt.side_data       = pkt->side_data;
            out_pkt.side_data_elems = pkt->side_data_elems;
            pkt->side_data       = NULL;
            pkt->side_data_elems = 0;
        }

        /* set the duration */
        out_pkt.duration = 0;
        if (st->codec->codec_type == AVMEDIA_TYPE_AUDIO) {
            if (st->codec->sample_rate > 0) {
                out_pkt.duration = av_rescale_q_rnd(st->parser->duration,
                                                    (AVRational){ 1, st->codec->sample_rate },
                                                    st->time_base,
                                                    AV_ROUND_DOWN);
            }
        } else if (st->codec->time_base.num != 0 &&
                   st->codec->time_base.den != 0) {
            out_pkt.duration = av_rescale_q_rnd(st->parser->duration,
                                                st->codec->time_base,
                                                st->time_base,
                                                AV_ROUND_DOWN);
        }

        out_pkt.stream_index = st->index;
        out_pkt.pts = st->parser->pts;
        out_pkt.dts = st->parser->dts;
        out_pkt.pos = st->parser->pos;

        if(st->need_parsing == AVSTREAM_PARSE_FULL_RAW)
            out_pkt.pos = st->parser->frame_offset;

        if (st->parser->key_frame == 1 ||
            (st->parser->key_frame == -1 &&
             st->parser->pict_type == AV_PICTURE_TYPE_I))
            out_pkt.flags |= AV_PKT_FLAG_KEY;

        if(st->parser->key_frame == -1 && st->parser->pict_type==AV_PICTURE_TYPE_NONE && (pkt->flags&AV_PKT_FLAG_KEY))
            out_pkt.flags |= AV_PKT_FLAG_KEY;

        compute_pkt_fields(s, st, st->parser, &out_pkt);

        if (out_pkt.data == pkt->data && out_pkt.size == pkt->size) {
            out_pkt.buf   = pkt->buf;
            pkt->buf      = NULL;
#if FF_API_DESTRUCT_PACKET
FF_DISABLE_DEPRECATION_WARNINGS
            out_pkt.destruct = pkt->destruct;
            pkt->destruct = NULL;
FF_ENABLE_DEPRECATION_WARNINGS
#endif
        }
        if ((ret = av_dup_packet(&out_pkt)) < 0)
            goto fail;

        if (!add_to_pktbuf(&s->parse_queue, &out_pkt, &s->parse_queue_end)) {
            av_free_packet(&out_pkt);
            ret = AVERROR(ENOMEM);
            goto fail;
        }
    }


    /* end of the stream => close and free the parser */
    if (pkt == &flush_pkt) {
        av_parser_close(st->parser);
        st->parser = NULL;
    }

fail:
    av_free_packet(pkt);
    return ret;
}

static int read_from_packet_buffer(AVPacketList **pkt_buffer,
                                   AVPacketList **pkt_buffer_end,
                                   AVPacket      *pkt)
{
    AVPacketList *pktl;
    av_assert0(*pkt_buffer);
    pktl = *pkt_buffer;
    *pkt = pktl->pkt;
    *pkt_buffer = pktl->next;
    if (!pktl->next)
        *pkt_buffer_end = NULL;
    av_freep(&pktl);
    return 0;
}

static int read_frame_internal(AVFormatContext *s, AVPacket *pkt)
{
    int ret = 0, i, got_packet = 0;

    av_init_packet(pkt);

    while (!got_packet && !s->parse_queue) {
        AVStream *st;
        AVPacket cur_pkt;

        /* read next packet */
        ret = ff_read_packet(s, &cur_pkt);
        if (ret < 0) {
            if (ret == AVERROR(EAGAIN))
                return ret;
            /* flush the parsers */
            for(i = 0; i < s->nb_streams; i++) {
                st = s->streams[i];
                if (st->parser && st->need_parsing)
                    parse_packet(s, NULL, st->index);
            }
            /* all remaining packets are now in parse_queue =>
             * really terminate parsing */
            break;
        }
        ret = 0;
        st  = s->streams[cur_pkt.stream_index];

        if (cur_pkt.pts != AV_NOPTS_VALUE &&
            cur_pkt.dts != AV_NOPTS_VALUE &&
            cur_pkt.pts < cur_pkt.dts) {
            av_log(s, AV_LOG_WARNING, "Invalid timestamps stream=%d, pts=%s, dts=%s, size=%d\n",
                   cur_pkt.stream_index,
                   av_ts2str(cur_pkt.pts),
                   av_ts2str(cur_pkt.dts),
                   cur_pkt.size);
        }
        if (s->debug & FF_FDEBUG_TS)
            av_log(s, AV_LOG_DEBUG, "ff_read_packet stream=%d, pts=%s, dts=%s, size=%d, duration=%d, flags=%d\n",
                   cur_pkt.stream_index,
                   av_ts2str(cur_pkt.pts),
                   av_ts2str(cur_pkt.dts),
                   cur_pkt.size,
                   cur_pkt.duration,
                   cur_pkt.flags);

        if (st->need_parsing && !st->parser && !(s->flags & AVFMT_FLAG_NOPARSE)) {
            st->parser = av_parser_init(st->codec->codec_id);
            if (!st->parser) {
                av_log(s, AV_LOG_VERBOSE, "parser not found for codec "
                       "%s, packets or times may be invalid.\n",
                       avcodec_get_name(st->codec->codec_id));
                /* no parser available: just output the raw packets */
                st->need_parsing = AVSTREAM_PARSE_NONE;
            } else if(st->need_parsing == AVSTREAM_PARSE_HEADERS) {
                st->parser->flags |= PARSER_FLAG_COMPLETE_FRAMES;
            } else if(st->need_parsing == AVSTREAM_PARSE_FULL_ONCE) {
                st->parser->flags |= PARSER_FLAG_ONCE;
            } else if(st->need_parsing == AVSTREAM_PARSE_FULL_RAW) {
                st->parser->flags |= PARSER_FLAG_USE_CODEC_TS;
            }
        }

        if (!st->need_parsing || !st->parser) {
            /* no parsing needed: we just output the packet as is */
            *pkt = cur_pkt;
            compute_pkt_fields(s, st, NULL, pkt);
            if ((s->iformat->flags & AVFMT_GENERIC_INDEX) &&
                (pkt->flags & AV_PKT_FLAG_KEY) && pkt->dts != AV_NOPTS_VALUE) {
                ff_reduce_index(s, st->index);
                av_add_index_entry(st, pkt->pos, pkt->dts, 0, 0, AVINDEX_KEYFRAME);
            }
            got_packet = 1;
        } else if (st->discard < AVDISCARD_ALL) {
            if ((ret = parse_packet(s, &cur_pkt, cur_pkt.stream_index)) < 0)
                return ret;
        } else {
            /* free packet */
            av_free_packet(&cur_pkt);
        }
        if (pkt->flags & AV_PKT_FLAG_KEY)
            st->skip_to_keyframe = 0;
        if (st->skip_to_keyframe) {
            av_free_packet(&cur_pkt);
            if (got_packet) {
                *pkt = cur_pkt;
            }
            got_packet = 0;
        }
    }

    if (!got_packet && s->parse_queue)
        ret = read_from_packet_buffer(&s->parse_queue, &s->parse_queue_end, pkt);

    if(s->debug & FF_FDEBUG_TS)
        av_log(s, AV_LOG_DEBUG, "read_frame_internal stream=%d, pts=%s, dts=%s, size=%d, duration=%d, flags=%d\n",
            pkt->stream_index,
            av_ts2str(pkt->pts),
            av_ts2str(pkt->dts),
            pkt->size,
            pkt->duration,
            pkt->flags);

    return ret;
}

int av_read_frame(AVFormatContext *s, AVPacket *pkt)
{
    const int genpts = s->flags & AVFMT_FLAG_GENPTS;
    int          eof = 0;
    int ret;
    AVStream *st;

    if (!genpts) {
        ret = s->packet_buffer ?
            read_from_packet_buffer(&s->packet_buffer, &s->packet_buffer_end, pkt) :
            read_frame_internal(s, pkt);
        if (ret < 0)
            return ret;
        goto return_packet;
    }

    for (;;) {
        AVPacketList *pktl = s->packet_buffer;

        if (pktl) {
            AVPacket *next_pkt = &pktl->pkt;

            if (next_pkt->dts != AV_NOPTS_VALUE) {
                int wrap_bits = s->streams[next_pkt->stream_index]->pts_wrap_bits;
                // last dts seen for this stream. if any of packets following
                // current one had no dts, we will set this to AV_NOPTS_VALUE.
                int64_t last_dts = next_pkt->dts;
                while (pktl && next_pkt->pts == AV_NOPTS_VALUE) {
                    if (pktl->pkt.stream_index == next_pkt->stream_index &&
                        (av_compare_mod(next_pkt->dts, pktl->pkt.dts, 2LL << (wrap_bits - 1)) < 0)) {
                        if (av_compare_mod(pktl->pkt.pts, pktl->pkt.dts, 2LL << (wrap_bits - 1))) { //not b frame
                            next_pkt->pts = pktl->pkt.dts;
                        }
                        if (last_dts != AV_NOPTS_VALUE) {
                            // Once last dts was set to AV_NOPTS_VALUE, we don't change it.
                            last_dts = pktl->pkt.dts;
                        }
                    }
                    pktl = pktl->next;
                }
                if (eof && next_pkt->pts == AV_NOPTS_VALUE && last_dts != AV_NOPTS_VALUE) {
                    // Fixing the last reference frame had none pts issue (For MXF etc).
                    // We only do this when
                    // 1. eof.
                    // 2. we are not able to resolve a pts value for current packet.
                    // 3. the packets for this stream at the end of the files had valid dts.
                    next_pkt->pts = last_dts + next_pkt->duration;
                }
                pktl = s->packet_buffer;
            }

            /* read packet from packet buffer, if there is data */
            if (!(next_pkt->pts == AV_NOPTS_VALUE &&
                  next_pkt->dts != AV_NOPTS_VALUE && !eof)) {
                ret = read_from_packet_buffer(&s->packet_buffer,
                                               &s->packet_buffer_end, pkt);
                goto return_packet;
            }
        }

        ret = read_frame_internal(s, pkt);
        if (ret < 0) {
            if (pktl && ret != AVERROR(EAGAIN)) {
                eof = 1;
                continue;
            } else
                return ret;
        }

        if (av_dup_packet(add_to_pktbuf(&s->packet_buffer, pkt,
                          &s->packet_buffer_end)) < 0)
            return AVERROR(ENOMEM);
    }

return_packet:

    st = s->streams[pkt->stream_index];
    if (st->skip_samples) {
        uint8_t *p = av_packet_new_side_data(pkt, AV_PKT_DATA_SKIP_SAMPLES, 10);
        AV_WL32(p, st->skip_samples);
        av_log(s, AV_LOG_DEBUG, "demuxer injecting skip %d\n", st->skip_samples);
        st->skip_samples = 0;
    }

    if ((s->iformat->flags & AVFMT_GENERIC_INDEX) && pkt->flags & AV_PKT_FLAG_KEY) {
        ff_reduce_index(s, st->index);
        av_add_index_entry(st, pkt->pos, pkt->dts, 0, 0, AVINDEX_KEYFRAME);
    }

    if (is_relative(pkt->dts))
        pkt->dts -= RELATIVE_TS_BASE;
    if (is_relative(pkt->pts))
        pkt->pts -= RELATIVE_TS_BASE;

    return ret;
}

/* XXX: suppress the packet queue */
static void flush_packet_queue(AVFormatContext *s)
{
    free_packet_buffer(&s->parse_queue,       &s->parse_queue_end);
    free_packet_buffer(&s->packet_buffer,     &s->packet_buffer_end);
    free_packet_buffer(&s->raw_packet_buffer, &s->raw_packet_buffer_end);

    s->raw_packet_buffer_remaining_size = RAW_PACKET_BUFFER_SIZE;
}

/*******************************************************/
/* seek support */

int av_find_default_stream_index(AVFormatContext *s)
{
    int first_audio_index = -1;
    int i;
    AVStream *st;

    if (s->nb_streams <= 0)
        return -1;
    for(i = 0; i < s->nb_streams; i++) {
        st = s->streams[i];
        if (st->codec->codec_type == AVMEDIA_TYPE_VIDEO &&
            !(st->disposition & AV_DISPOSITION_ATTACHED_PIC)) {
            return i;
        }
        if (first_audio_index < 0 && st->codec->codec_type == AVMEDIA_TYPE_AUDIO)
            first_audio_index = i;
    }
    return first_audio_index >= 0 ? first_audio_index : 0;
}

/**
 * Flush the frame reader.
 */
void ff_read_frame_flush(AVFormatContext *s)
{
    AVStream *st;
    int i, j;

    flush_packet_queue(s);

    /* for each stream, reset read state */
    for(i = 0; i < s->nb_streams; i++) {
        st = s->streams[i];

        if (st->parser) {
            av_parser_close(st->parser);
            st->parser = NULL;
        }
        st->last_IP_pts = AV_NOPTS_VALUE;
        if(st->first_dts == AV_NOPTS_VALUE) st->cur_dts = RELATIVE_TS_BASE;
        else                                st->cur_dts = AV_NOPTS_VALUE; /* we set the current DTS to an unspecified origin */
        st->reference_dts = AV_NOPTS_VALUE;

        st->probe_packets = MAX_PROBE_PACKETS;

        for(j=0; j<MAX_REORDER_DELAY+1; j++)
            st->pts_buffer[j]= AV_NOPTS_VALUE;
    }
}

void ff_update_cur_dts(AVFormatContext *s, AVStream *ref_st, int64_t timestamp)
{
    int i;

    for(i = 0; i < s->nb_streams; i++) {
        AVStream *st = s->streams[i];

        st->cur_dts = av_rescale(timestamp,
                                 st->time_base.den * (int64_t)ref_st->time_base.num,
                                 st->time_base.num * (int64_t)ref_st->time_base.den);
    }
}

void ff_reduce_index(AVFormatContext *s, int stream_index)
{
    AVStream *st= s->streams[stream_index];
    unsigned int max_entries= s->max_index_size / sizeof(AVIndexEntry);

    if((unsigned)st->nb_index_entries >= max_entries){
        int i;
        for(i=0; 2*i<st->nb_index_entries; i++)
            st->index_entries[i]= st->index_entries[2*i];
        st->nb_index_entries= i;
    }
}

int ff_add_index_entry(AVIndexEntry **index_entries,
                       int *nb_index_entries,
                       unsigned int *index_entries_allocated_size,
                       int64_t pos, int64_t timestamp, int size, int distance, int flags)
{
    AVIndexEntry *entries, *ie;
    int index;

    if((unsigned)*nb_index_entries + 1 >= UINT_MAX / sizeof(AVIndexEntry))
        return -1;

    if(timestamp == AV_NOPTS_VALUE)
        return AVERROR(EINVAL);

    if (is_relative(timestamp)) //FIXME this maintains previous behavior but we should shift by the correct offset once known
        timestamp -= RELATIVE_TS_BASE;

    entries = av_fast_realloc(*index_entries,
                              index_entries_allocated_size,
                              (*nb_index_entries + 1) *
                              sizeof(AVIndexEntry));
    if(!entries)
        return -1;

    *index_entries= entries;

    index= ff_index_search_timestamp(*index_entries, *nb_index_entries, timestamp, AVSEEK_FLAG_ANY);

    if(index<0){
        index= (*nb_index_entries)++;
        ie= &entries[index];
        av_assert0(index==0 || ie[-1].timestamp < timestamp);
    }else{
        ie= &entries[index];
        if(ie->timestamp != timestamp){
            if(ie->timestamp <= timestamp)
                return -1;
            memmove(entries + index + 1, entries + index, sizeof(AVIndexEntry)*(*nb_index_entries - index));
            (*nb_index_entries)++;
        }else if(ie->pos == pos && distance < ie->min_distance) //do not reduce the distance
            distance= ie->min_distance;
    }

    ie->pos = pos;
    ie->timestamp = timestamp;
    ie->min_distance= distance;
    ie->size= size;
    ie->flags = flags;

    return index;
}

int av_add_index_entry(AVStream *st,
                       int64_t pos, int64_t timestamp, int size, int distance, int flags)
{
    timestamp = wrap_timestamp(st, timestamp);
    return ff_add_index_entry(&st->index_entries, &st->nb_index_entries,
                              &st->index_entries_allocated_size, pos,
                              timestamp, size, distance, flags);
}

int ff_index_search_timestamp(const AVIndexEntry *entries, int nb_entries,
                              int64_t wanted_timestamp, int flags)
{
    int a, b, m;
    int64_t timestamp;

    a = - 1;
    b = nb_entries;

    //optimize appending index entries at the end
    if(b && entries[b-1].timestamp < wanted_timestamp)
        a= b-1;

    while (b - a > 1) {
        m = (a + b) >> 1;
        timestamp = entries[m].timestamp;
        if(timestamp >= wanted_timestamp)
            b = m;
        if(timestamp <= wanted_timestamp)
            a = m;
    }
    m= (flags & AVSEEK_FLAG_BACKWARD) ? a : b;

    if(!(flags & AVSEEK_FLAG_ANY)){
        while(m>=0 && m<nb_entries && !(entries[m].flags & AVINDEX_KEYFRAME)){
            m += (flags & AVSEEK_FLAG_BACKWARD) ? -1 : 1;
        }
    }

    if(m == nb_entries)
        return -1;
    return  m;
}

int av_index_search_timestamp(AVStream *st, int64_t wanted_timestamp,
                              int flags)
{
    return ff_index_search_timestamp(st->index_entries, st->nb_index_entries,
                                     wanted_timestamp, flags);
}

static int64_t ff_read_timestamp(AVFormatContext *s, int stream_index, int64_t *ppos, int64_t pos_limit,
                                 int64_t (*read_timestamp)(struct AVFormatContext *, int , int64_t *, int64_t ))
{
    int64_t ts = read_timestamp(s, stream_index, ppos, pos_limit);
    if (stream_index >= 0)
        ts = wrap_timestamp(s->streams[stream_index], ts);
    return ts;
}

int ff_seek_frame_binary(AVFormatContext *s, int stream_index, int64_t target_ts, int flags)
{
    AVInputFormat *avif= s->iformat;
    int64_t av_uninit(pos_min), av_uninit(pos_max), pos, pos_limit;
    int64_t ts_min, ts_max, ts;
    int index;
    int64_t ret;
    AVStream *st;

    if (stream_index < 0)
        return -1;

    av_dlog(s, "read_seek: %d %s\n", stream_index, av_ts2str(target_ts));

    ts_max=
    ts_min= AV_NOPTS_VALUE;
    pos_limit= -1; //gcc falsely says it may be uninitialized

    st= s->streams[stream_index];
    if(st->index_entries){
        AVIndexEntry *e;

        index= av_index_search_timestamp(st, target_ts, flags | AVSEEK_FLAG_BACKWARD); //FIXME whole func must be checked for non-keyframe entries in index case, especially read_timestamp()
        index= FFMAX(index, 0);
        e= &st->index_entries[index];

        if(e->timestamp <= target_ts || e->pos == e->min_distance){
            pos_min= e->pos;
            ts_min= e->timestamp;
            av_dlog(s, "using cached pos_min=0x%"PRIx64" dts_min=%s\n",
                    pos_min, av_ts2str(ts_min));
        }else{
            av_assert1(index==0);
        }

        index= av_index_search_timestamp(st, target_ts, flags & ~AVSEEK_FLAG_BACKWARD);
        av_assert0(index < st->nb_index_entries);
        if(index >= 0){
            e= &st->index_entries[index];
            av_assert1(e->timestamp >= target_ts);
            pos_max= e->pos;
            ts_max= e->timestamp;
            pos_limit= pos_max - e->min_distance;
            av_dlog(s, "using cached pos_max=0x%"PRIx64" pos_limit=0x%"PRIx64" dts_max=%s\n",
                    pos_max, pos_limit, av_ts2str(ts_max));
        }
    }

    pos= ff_gen_search(s, stream_index, target_ts, pos_min, pos_max, pos_limit, ts_min, ts_max, flags, &ts, avif->read_timestamp);
    if(pos<0)
        return -1;

    /* do the seek */
    if ((ret = avio_seek(s->pb, pos, SEEK_SET)) < 0)
        return ret;

    ff_read_frame_flush(s);
    ff_update_cur_dts(s, st, ts);

    return 0;
}

int ff_find_last_ts(AVFormatContext *s, int stream_index, int64_t *ts, int64_t *pos,
                    int64_t (*read_timestamp)(struct AVFormatContext *, int , int64_t *, int64_t ))
{
    int64_t step= 1024;
    int64_t limit, ts_max;
    int64_t filesize = avio_size(s->pb);
    int64_t pos_max = filesize - 1;
    do{
        limit = pos_max;
        pos_max = FFMAX(0, (pos_max) - step);
        ts_max = ff_read_timestamp(s, stream_index, &pos_max, limit, read_timestamp);
        step += step;
    }while(ts_max == AV_NOPTS_VALUE && 2*limit > step);
    if (ts_max == AV_NOPTS_VALUE)
        return -1;

    for(;;){
        int64_t tmp_pos = pos_max + 1;
        int64_t tmp_ts = ff_read_timestamp(s, stream_index, &tmp_pos, INT64_MAX, read_timestamp);
        if(tmp_ts == AV_NOPTS_VALUE)
            break;
        av_assert0(tmp_pos > pos_max);
        ts_max  = tmp_ts;
        pos_max = tmp_pos;
        if(tmp_pos >= filesize)
            break;
    }

    if (ts)
        *ts = ts_max;
    if (pos)
        *pos = pos_max;

    return 0;
}

int64_t ff_gen_search(AVFormatContext *s, int stream_index, int64_t target_ts,
                      int64_t pos_min, int64_t pos_max, int64_t pos_limit,
                      int64_t ts_min, int64_t ts_max, int flags, int64_t *ts_ret,
                      int64_t (*read_timestamp)(struct AVFormatContext *, int , int64_t *, int64_t ))
{
    int64_t pos, ts;
    int64_t start_pos;
    int no_change;
    int ret;

    av_dlog(s, "gen_seek: %d %s\n", stream_index, av_ts2str(target_ts));

    if(ts_min == AV_NOPTS_VALUE){
        pos_min = s->data_offset;
        ts_min = ff_read_timestamp(s, stream_index, &pos_min, INT64_MAX, read_timestamp);
        if (ts_min == AV_NOPTS_VALUE)
            return -1;
    }

    if(ts_min >= target_ts){
        *ts_ret= ts_min;
        return pos_min;
    }

    if(ts_max == AV_NOPTS_VALUE){
        if ((ret = ff_find_last_ts(s, stream_index, &ts_max, &pos_max, read_timestamp)) < 0)
            return ret;
        pos_limit= pos_max;
    }

    if(ts_max <= target_ts){
        *ts_ret= ts_max;
        return pos_max;
    }

    if(ts_min > ts_max){
        return -1;
    }else if(ts_min == ts_max){
        pos_limit= pos_min;
    }

    no_change=0;
    while (pos_min < pos_limit) {
        av_dlog(s, "pos_min=0x%"PRIx64" pos_max=0x%"PRIx64" dts_min=%s dts_max=%s\n",
                pos_min, pos_max, av_ts2str(ts_min), av_ts2str(ts_max));
        assert(pos_limit <= pos_max);

        if(no_change==0){
            int64_t approximate_keyframe_distance= pos_max - pos_limit;
            // interpolate position (better than dichotomy)
            pos = av_rescale(target_ts - ts_min, pos_max - pos_min, ts_max - ts_min)
                + pos_min - approximate_keyframe_distance;
        }else if(no_change==1){
            // bisection, if interpolation failed to change min or max pos last time
            pos = (pos_min + pos_limit)>>1;
        }else{
            /* linear search if bisection failed, can only happen if there
               are very few or no keyframes between min/max */
            pos=pos_min;
        }
        if(pos <= pos_min)
            pos= pos_min + 1;
        else if(pos > pos_limit)
            pos= pos_limit;
        start_pos= pos;

        ts = ff_read_timestamp(s, stream_index, &pos, INT64_MAX, read_timestamp); //may pass pos_limit instead of -1
        if(pos == pos_max)
            no_change++;
        else
            no_change=0;
        av_dlog(s, "%"PRId64" %"PRId64" %"PRId64" / %s %s %s target:%s limit:%"PRId64" start:%"PRId64" noc:%d\n",
                pos_min, pos, pos_max,
                av_ts2str(ts_min), av_ts2str(ts), av_ts2str(ts_max), av_ts2str(target_ts),
                pos_limit, start_pos, no_change);
        if(ts == AV_NOPTS_VALUE){
            av_log(s, AV_LOG_ERROR, "read_timestamp() failed in the middle\n");
            return -1;
        }
        assert(ts != AV_NOPTS_VALUE);
        if (target_ts <= ts) {
            pos_limit = start_pos - 1;
            pos_max = pos;
            ts_max = ts;
        }
        if (target_ts >= ts) {
            pos_min = pos;
            ts_min = ts;
        }
    }

    pos = (flags & AVSEEK_FLAG_BACKWARD) ? pos_min : pos_max;
    ts  = (flags & AVSEEK_FLAG_BACKWARD) ?  ts_min :  ts_max;
#if 0
    pos_min = pos;
    ts_min = ff_read_timestamp(s, stream_index, &pos_min, INT64_MAX, read_timestamp);
    pos_min++;
    ts_max = ff_read_timestamp(s, stream_index, &pos_min, INT64_MAX, read_timestamp);
    av_dlog(s, "pos=0x%"PRIx64" %s<=%s<=%s\n",
            pos, av_ts2str(ts_min), av_ts2str(target_ts), av_ts2str(ts_max));
#endif
    *ts_ret= ts;
    return pos;
}

static int seek_frame_byte(AVFormatContext *s, int stream_index, int64_t pos, int flags){
    int64_t pos_min, pos_max;

    pos_min = s->data_offset;
    pos_max = avio_size(s->pb) - 1;

    if     (pos < pos_min) pos= pos_min;
    else if(pos > pos_max) pos= pos_max;

    avio_seek(s->pb, pos, SEEK_SET);

    s->io_repositioned = 1;

    return 0;
}

static int seek_frame_generic(AVFormatContext *s,
                                 int stream_index, int64_t timestamp, int flags)
{
    int index;
    int64_t ret;
    AVStream *st;
    AVIndexEntry *ie;

    st = s->streams[stream_index];

    index = av_index_search_timestamp(st, timestamp, flags);

    if(index < 0 && st->nb_index_entries && timestamp < st->index_entries[0].timestamp)
        return -1;

    if(index < 0 || index==st->nb_index_entries-1){
        AVPacket pkt;
        int nonkey=0;

        if(st->nb_index_entries){
            av_assert0(st->index_entries);
            ie= &st->index_entries[st->nb_index_entries-1];
            if ((ret = avio_seek(s->pb, ie->pos, SEEK_SET)) < 0)
                return ret;
            ff_update_cur_dts(s, st, ie->timestamp);
        }else{
            if ((ret = avio_seek(s->pb, s->data_offset, SEEK_SET)) < 0)
                return ret;
        }
        for (;;) {
            int read_status;
            do{
                read_status = av_read_frame(s, &pkt);
            } while (read_status == AVERROR(EAGAIN));
            if (read_status < 0)
                break;
            av_free_packet(&pkt);
            if(stream_index == pkt.stream_index && pkt.dts > timestamp){
                if(pkt.flags & AV_PKT_FLAG_KEY)
                    break;
                if(nonkey++ > 1000 && st->codec->codec_id != AV_CODEC_ID_CDGRAPHICS){
                    av_log(s, AV_LOG_ERROR,"seek_frame_generic failed as this stream seems to contain no keyframes after the target timestamp, %d non keyframes found\n", nonkey);
                    break;
                }
            }
        }
        index = av_index_search_timestamp(st, timestamp, flags);
    }
    if (index < 0)
        return -1;

    ff_read_frame_flush(s);
    if (s->iformat->read_seek){
        if(s->iformat->read_seek(s, stream_index, timestamp, flags) >= 0)
            return 0;
    }
    ie = &st->index_entries[index];
    if ((ret = avio_seek(s->pb, ie->pos, SEEK_SET)) < 0)
        return ret;
    ff_update_cur_dts(s, st, ie->timestamp);

    return 0;
}

static int seek_frame_internal(AVFormatContext *s, int stream_index,
                               int64_t timestamp, int flags)
{
    int ret;
    AVStream *st;

    if (flags & AVSEEK_FLAG_BYTE) {
        if (s->iformat->flags & AVFMT_NO_BYTE_SEEK)
            return -1;
        ff_read_frame_flush(s);
        return seek_frame_byte(s, stream_index, timestamp, flags);
    }

    if(stream_index < 0){
        stream_index= av_find_default_stream_index(s);
        if(stream_index < 0)
            return -1;

        st= s->streams[stream_index];
        /* timestamp for default must be expressed in AV_TIME_BASE units */
        timestamp = av_rescale(timestamp, st->time_base.den, AV_TIME_BASE * (int64_t)st->time_base.num);
    }

    /* first, we try the format specific seek */
    if (s->iformat->read_seek) {
        ff_read_frame_flush(s);
        ret = s->iformat->read_seek(s, stream_index, timestamp, flags);
    } else
        ret = -1;
    if (ret >= 0) {
        return 0;
    }

    if (s->iformat->read_timestamp && !(s->iformat->flags & AVFMT_NOBINSEARCH)) {
        ff_read_frame_flush(s);
        return ff_seek_frame_binary(s, stream_index, timestamp, flags);
    } else if (!(s->iformat->flags & AVFMT_NOGENSEARCH)) {
        ff_read_frame_flush(s);
        return seek_frame_generic(s, stream_index, timestamp, flags);
    }
    else
        return -1;
}

int av_seek_frame(AVFormatContext *s, int stream_index, int64_t timestamp, int flags)
{
    int ret;

    if (s->iformat->read_seek2 && !s->iformat->read_seek) {
        int64_t min_ts = INT64_MIN, max_ts = INT64_MAX;
        if ((flags & AVSEEK_FLAG_BACKWARD))
            max_ts = timestamp;
        else
            min_ts = timestamp;
        return avformat_seek_file(s, stream_index, min_ts, timestamp, max_ts,
                                  flags & ~AVSEEK_FLAG_BACKWARD);
    }

    ret = seek_frame_internal(s, stream_index, timestamp, flags);

    if (ret >= 0)
        ret = avformat_queue_attached_pictures(s);

    return ret;
}

int avformat_seek_file(AVFormatContext *s, int stream_index, int64_t min_ts, int64_t ts, int64_t max_ts, int flags)
{
    if(min_ts > ts || max_ts < ts)
        return -1;
    if (stream_index < -1 || stream_index >= (int)s->nb_streams)
        return AVERROR(EINVAL);

    if(s->seek2any>0)
        flags |= AVSEEK_FLAG_ANY;
    flags &= ~AVSEEK_FLAG_BACKWARD;

    if (s->iformat->read_seek2) {
        int ret;
        ff_read_frame_flush(s);

        if (stream_index == -1 && s->nb_streams == 1) {
            AVRational time_base = s->streams[0]->time_base;
            ts = av_rescale_q(ts, AV_TIME_BASE_Q, time_base);
            min_ts = av_rescale_rnd(min_ts, time_base.den,
                                    time_base.num * (int64_t)AV_TIME_BASE,
                                    AV_ROUND_UP   | AV_ROUND_PASS_MINMAX);
            max_ts = av_rescale_rnd(max_ts, time_base.den,
                                    time_base.num * (int64_t)AV_TIME_BASE,
                                    AV_ROUND_DOWN | AV_ROUND_PASS_MINMAX);
        }

        ret = s->iformat->read_seek2(s, stream_index, min_ts, ts, max_ts, flags);

        if (ret >= 0)
            ret = avformat_queue_attached_pictures(s);
        return ret;
    }

    if(s->iformat->read_timestamp){
        //try to seek via read_timestamp()
    }

    // Fall back on old API if new is not implemented but old is.
    // Note the old API has somewhat different semantics.
    if (s->iformat->read_seek || 1) {
        int dir = (ts - (uint64_t)min_ts > (uint64_t)max_ts - ts ? AVSEEK_FLAG_BACKWARD : 0);
        int ret = av_seek_frame(s, stream_index, ts, flags | dir);
        if (ret<0 && ts != min_ts && max_ts != ts) {
            ret = av_seek_frame(s, stream_index, dir ? max_ts : min_ts, flags | dir);
            if (ret >= 0)
                ret = av_seek_frame(s, stream_index, ts, flags | (dir^AVSEEK_FLAG_BACKWARD));
        }
        return ret;
    }

    // try some generic seek like seek_frame_generic() but with new ts semantics
    return -1; //unreachable
}

/*******************************************************/

/**
 * Return TRUE if the stream has accurate duration in any stream.
 *
 * @return TRUE if the stream has accurate duration for at least one component.
 */
static int has_duration(AVFormatContext *ic)
{
    int i;
    AVStream *st;

    for(i = 0;i < ic->nb_streams; i++) {
        st = ic->streams[i];
        if (st->duration != AV_NOPTS_VALUE)
            return 1;
    }
    if (ic->duration != AV_NOPTS_VALUE)
        return 1;
    return 0;
}

/**
 * Estimate the stream timings from the one of each components.
 *
 * Also computes the global bitrate if possible.
 */
static void update_stream_timings(AVFormatContext *ic)
{
    int64_t start_time, start_time1, start_time_text, end_time, end_time1;
    int64_t duration, duration1, filesize;
    int i;
    AVStream *st;
    AVProgram *p;

    start_time = INT64_MAX;
    start_time_text = INT64_MAX;
    end_time = INT64_MIN;
    duration = INT64_MIN;
    for(i = 0;i < ic->nb_streams; i++) {
        st = ic->streams[i];
        if (st->start_time != AV_NOPTS_VALUE && st->time_base.den) {
            start_time1= av_rescale_q(st->start_time, st->time_base, AV_TIME_BASE_Q);
            if (st->codec->codec_type == AVMEDIA_TYPE_SUBTITLE || st->codec->codec_type == AVMEDIA_TYPE_DATA) {
                if (start_time1 < start_time_text)
                    start_time_text = start_time1;
            } else
                start_time = FFMIN(start_time, start_time1);
            end_time1 = AV_NOPTS_VALUE;
            if (st->duration != AV_NOPTS_VALUE) {
                end_time1 = start_time1
                          + av_rescale_q(st->duration, st->time_base, AV_TIME_BASE_Q);
                end_time = FFMAX(end_time, end_time1);
            }
            for(p = NULL; (p = av_find_program_from_stream(ic, p, i)); ){
                if(p->start_time == AV_NOPTS_VALUE || p->start_time > start_time1)
                    p->start_time = start_time1;
                if(p->end_time < end_time1)
                    p->end_time = end_time1;
            }
        }
        if (st->duration != AV_NOPTS_VALUE) {
            duration1 = av_rescale_q(st->duration, st->time_base, AV_TIME_BASE_Q);
            duration = FFMAX(duration, duration1);
        }
    }
    if (start_time == INT64_MAX || (start_time > start_time_text && start_time - start_time_text < AV_TIME_BASE))
        start_time = start_time_text;
    else if(start_time > start_time_text)
        av_log(ic, AV_LOG_VERBOSE, "Ignoring outlier non primary stream starttime %f\n", start_time_text / (float)AV_TIME_BASE);

    if (start_time != INT64_MAX) {
        ic->start_time = start_time;
        if (end_time != INT64_MIN) {
            if (ic->nb_programs) {
                for (i=0; i<ic->nb_programs; i++) {
                    p = ic->programs[i];
                    if(p->start_time != AV_NOPTS_VALUE && p->end_time > p->start_time)
                        duration = FFMAX(duration, p->end_time - p->start_time);
                }
            } else
                duration = FFMAX(duration, end_time - start_time);
        }
    }
    if (duration != INT64_MIN && duration > 0 && ic->duration == AV_NOPTS_VALUE) {
        ic->duration = duration;
    }
        if (ic->pb && (filesize = avio_size(ic->pb)) > 0 && ic->duration != AV_NOPTS_VALUE) {
            /* compute the bitrate */
            double bitrate = (double)filesize * 8.0 * AV_TIME_BASE /
                (double)ic->duration;
            if (bitrate >= 0 && bitrate <= INT_MAX)
                ic->bit_rate = bitrate;
        }
}

static void fill_all_stream_timings(AVFormatContext *ic)
{
    int i;
    AVStream *st;

    update_stream_timings(ic);
    for(i = 0;i < ic->nb_streams; i++) {
        st = ic->streams[i];
        if (st->start_time == AV_NOPTS_VALUE) {
            if(ic->start_time != AV_NOPTS_VALUE)
                st->start_time = av_rescale_q(ic->start_time, AV_TIME_BASE_Q, st->time_base);
            if(ic->duration != AV_NOPTS_VALUE)
                st->duration = av_rescale_q(ic->duration, AV_TIME_BASE_Q, st->time_base);
        }
    }
}

static void estimate_timings_from_bit_rate(AVFormatContext *ic)
{
    int64_t filesize, duration;
    int i, show_warning = 0;
    AVStream *st;

    /* if bit_rate is already set, we believe it */
    if (ic->bit_rate <= 0) {
        int bit_rate = 0;
        for(i=0;i<ic->nb_streams;i++) {
            st = ic->streams[i];
            if (st->codec->bit_rate > 0) {
                if (INT_MAX - st->codec->bit_rate < bit_rate) {
                    bit_rate = 0;
                    break;
                }
                bit_rate += st->codec->bit_rate;
            }
        }
        ic->bit_rate = bit_rate;
    }

    /* if duration is already set, we believe it */
    if (ic->duration == AV_NOPTS_VALUE &&
        ic->bit_rate != 0) {
        filesize = ic->pb ? avio_size(ic->pb) : 0;
        if (filesize > 0) {
            for(i = 0; i < ic->nb_streams; i++) {
                st = ic->streams[i];
                if (   st->time_base.num <= INT64_MAX / ic->bit_rate
                    && st->duration == AV_NOPTS_VALUE) {
                    duration= av_rescale(8*filesize, st->time_base.den, ic->bit_rate*(int64_t)st->time_base.num);
                    st->duration = duration;
                    show_warning = 1;
                }
            }
        }
    }
    if (show_warning)
        av_log(ic, AV_LOG_WARNING, "Estimating duration from bitrate, this may be inaccurate\n");
}

#define DURATION_MAX_READ_SIZE 250000LL
#define DURATION_MAX_RETRY 4

/* only usable for MPEG-PS streams */
static void estimate_timings_from_pts(AVFormatContext *ic, int64_t old_offset)
{
    AVPacket pkt1, *pkt = &pkt1;
    AVStream *st;
    int read_size, i, ret;
    int64_t end_time;
    int64_t filesize, offset, duration;
    int retry=0;

    /* flush packet queue */
    flush_packet_queue(ic);

    for (i=0; i<ic->nb_streams; i++) {
        st = ic->streams[i];
        if (st->start_time == AV_NOPTS_VALUE && st->first_dts == AV_NOPTS_VALUE)
            av_log(st->codec, AV_LOG_WARNING, "start time is not set in estimate_timings_from_pts\n");

        if (st->parser) {
            av_parser_close(st->parser);
            st->parser= NULL;
        }
    }

    /* estimate the end time (duration) */
    /* XXX: may need to support wrapping */
    filesize = ic->pb ? avio_size(ic->pb) : 0;
    end_time = AV_NOPTS_VALUE;
    do{
        offset = filesize - (DURATION_MAX_READ_SIZE<<retry);
        if (offset < 0)
            offset = 0;

        avio_seek(ic->pb, offset, SEEK_SET);
        read_size = 0;
        for(;;) {
            if (read_size >= DURATION_MAX_READ_SIZE<<(FFMAX(retry-1,0)))
                break;

            do {
                ret = ff_read_packet(ic, pkt);
            } while(ret == AVERROR(EAGAIN));
            if (ret != 0)
                break;
            read_size += pkt->size;
            st = ic->streams[pkt->stream_index];
            if (pkt->pts != AV_NOPTS_VALUE &&
                (st->start_time != AV_NOPTS_VALUE ||
                 st->first_dts  != AV_NOPTS_VALUE)) {
                duration = end_time = pkt->pts;
                if (st->start_time != AV_NOPTS_VALUE)
                    duration -= st->start_time;
                else
                    duration -= st->first_dts;
                if (duration > 0) {
                    if (st->duration == AV_NOPTS_VALUE || st->info->last_duration<=0 ||
                        (st->duration < duration && FFABS(duration - st->info->last_duration) < 60LL*st->time_base.den / st->time_base.num))
                        st->duration = duration;
                    st->info->last_duration = duration;
                }
            }
            av_free_packet(pkt);
        }
    }while(   end_time==AV_NOPTS_VALUE
           && filesize > (DURATION_MAX_READ_SIZE<<retry)
           && ++retry <= DURATION_MAX_RETRY);

    fill_all_stream_timings(ic);

    avio_seek(ic->pb, old_offset, SEEK_SET);
    for (i=0; i<ic->nb_streams; i++) {
        st= ic->streams[i];
        st->cur_dts= st->first_dts;
        st->last_IP_pts = AV_NOPTS_VALUE;
        st->reference_dts = AV_NOPTS_VALUE;
    }
}

static void estimate_timings(AVFormatContext *ic, int64_t old_offset)
{
    int64_t file_size;

    /* get the file size, if possible */
    if (ic->iformat->flags & AVFMT_NOFILE) {
        file_size = 0;
    } else {
        file_size = avio_size(ic->pb);
        file_size = FFMAX(0, file_size);
    }

    if ((!strcmp(ic->iformat->name, "mpeg") ||
         !strcmp(ic->iformat->name, "mpegts")) &&
        file_size && ic->pb->seekable) {
        /* get accurate estimate from the PTSes */
        estimate_timings_from_pts(ic, old_offset);
        ic->duration_estimation_method = AVFMT_DURATION_FROM_PTS;
    } else if (has_duration(ic)) {
        /* at least one component has timings - we use them for all
           the components */
        fill_all_stream_timings(ic);
        ic->duration_estimation_method = AVFMT_DURATION_FROM_STREAM;
    } else {
        /* less precise: use bitrate info */
        estimate_timings_from_bit_rate(ic);
        ic->duration_estimation_method = AVFMT_DURATION_FROM_BITRATE;
    }
    update_stream_timings(ic);

    {
        int i;
        AVStream av_unused *st;
        for(i = 0;i < ic->nb_streams; i++) {
            st = ic->streams[i];
            av_dlog(ic, "%d: start_time: %0.3f duration: %0.3f\n", i,
                    (double) st->start_time / AV_TIME_BASE,
                    (double) st->duration   / AV_TIME_BASE);
        }
        av_dlog(ic, "stream: start_time: %0.3f duration: %0.3f bitrate=%d kb/s\n",
                (double) ic->start_time / AV_TIME_BASE,
                (double) ic->duration   / AV_TIME_BASE,
                ic->bit_rate / 1000);
    }
}

static int has_codec_parameters(AVStream *st, const char **errmsg_ptr)
{
    AVCodecContext *avctx = st->codec;

#define FAIL(errmsg) do {                                         \
        if (errmsg_ptr)                                           \
            *errmsg_ptr = errmsg;                                 \
        return 0;                                                 \
    } while (0)

    switch (avctx->codec_type) {
    case AVMEDIA_TYPE_AUDIO:
        if (!avctx->frame_size && determinable_frame_size(avctx))
            FAIL("unspecified frame size");
        if (st->info->found_decoder >= 0 && avctx->sample_fmt == AV_SAMPLE_FMT_NONE)
            FAIL("unspecified sample format");
        if (!avctx->sample_rate)
            FAIL("unspecified sample rate");
        if (!avctx->channels)
            FAIL("unspecified number of channels");
        if (st->info->found_decoder >= 0 && !st->nb_decoded_frames && avctx->codec_id == AV_CODEC_ID_DTS)
            FAIL("no decodable DTS frames");
        break;
    case AVMEDIA_TYPE_VIDEO:
        if (!avctx->width)
            FAIL("unspecified size");
        if (st->info->found_decoder >= 0 && avctx->pix_fmt == AV_PIX_FMT_NONE)
            FAIL("unspecified pixel format");
        if (st->codec->codec_id == AV_CODEC_ID_RV30 || st->codec->codec_id == AV_CODEC_ID_RV40)
            if (!st->sample_aspect_ratio.num && !st->codec->sample_aspect_ratio.num && !st->codec_info_nb_frames)
                FAIL("no frame in rv30/40 and no sar");
        break;
    case AVMEDIA_TYPE_SUBTITLE:
        if (avctx->codec_id == AV_CODEC_ID_HDMV_PGS_SUBTITLE && !avctx->width)
            FAIL("unspecified size");
        break;
    case AVMEDIA_TYPE_DATA:
        if(avctx->codec_id == AV_CODEC_ID_NONE) return 1;
    }

    if (avctx->codec_id == AV_CODEC_ID_NONE)
        FAIL("unknown codec");
    return 1;
}

/* returns 1 or 0 if or if not decoded data was returned, or a negative error */
static int try_decode_frame(AVStream *st, AVPacket *avpkt, AVDictionary **options)
{
    const AVCodec *codec;
    int got_picture = 1, ret = 0;
    AVFrame *frame = avcodec_alloc_frame();
    AVSubtitle subtitle;
    AVPacket pkt = *avpkt;

    if (!frame)
        return AVERROR(ENOMEM);

    if (!avcodec_is_open(st->codec) && !st->info->found_decoder) {
        AVDictionary *thread_opt = NULL;

        codec = st->codec->codec ? st->codec->codec :
                                   avcodec_find_decoder(st->codec->codec_id);

        if (!codec) {
            st->info->found_decoder = -1;
            ret = -1;
            goto fail;
        }

        /* force thread count to 1 since the h264 decoder will not extract SPS
         *  and PPS to extradata during multi-threaded decoding */
        av_dict_set(options ? options : &thread_opt, "threads", "1", 0);
        ret = avcodec_open2(st->codec, codec, options ? options : &thread_opt);
        if (!options)
            av_dict_free(&thread_opt);
        if (ret < 0) {
            st->info->found_decoder = -1;
            goto fail;
        }
        st->info->found_decoder = 1;
    } else if (!st->info->found_decoder)
        st->info->found_decoder = 1;

    if (st->info->found_decoder < 0) {
        ret = -1;
        goto fail;
    }

    while ((pkt.size > 0 || (!pkt.data && got_picture)) &&
           ret >= 0 &&
           (!has_codec_parameters(st, NULL)   ||
           !has_decode_delay_been_guessed(st) ||
           (!st->codec_info_nb_frames && st->codec->codec->capabilities & CODEC_CAP_CHANNEL_CONF))) {
        got_picture = 0;
        avcodec_get_frame_defaults(frame);
        switch(st->codec->codec_type) {
        case AVMEDIA_TYPE_VIDEO:
            ret = avcodec_decode_video2(st->codec, frame,
                                        &got_picture, &pkt);
            break;
        case AVMEDIA_TYPE_AUDIO:
            ret = avcodec_decode_audio4(st->codec, frame, &got_picture, &pkt);
            break;
        case AVMEDIA_TYPE_SUBTITLE:
            ret = avcodec_decode_subtitle2(st->codec, &subtitle,
                                           &got_picture, &pkt);
            ret = pkt.size;
            break;
        default:
            break;
        }
        if (ret >= 0) {
            if (got_picture)
                st->nb_decoded_frames++;
            pkt.data += ret;
            pkt.size -= ret;
            ret       = got_picture;
        }
    }

    if(!pkt.data && !got_picture)
        ret = -1;

fail:
    avcodec_free_frame(&frame);
    return ret;
}

unsigned int ff_codec_get_tag(const AVCodecTag *tags, enum AVCodecID id)
{
    while (tags->id != AV_CODEC_ID_NONE) {
        if (tags->id == id)
            return tags->tag;
        tags++;
    }
    return 0;
}

enum AVCodecID ff_codec_get_id(const AVCodecTag *tags, unsigned int tag)
{
    int i;
    for(i=0; tags[i].id != AV_CODEC_ID_NONE;i++) {
        if(tag == tags[i].tag)
            return tags[i].id;
    }
    for(i=0; tags[i].id != AV_CODEC_ID_NONE; i++) {
        if (avpriv_toupper4(tag) == avpriv_toupper4(tags[i].tag))
            return tags[i].id;
    }
    return AV_CODEC_ID_NONE;
}

enum AVCodecID ff_get_pcm_codec_id(int bps, int flt, int be, int sflags)
{
    if (flt) {
        switch (bps) {
        case 32: return be ? AV_CODEC_ID_PCM_F32BE : AV_CODEC_ID_PCM_F32LE;
        case 64: return be ? AV_CODEC_ID_PCM_F64BE : AV_CODEC_ID_PCM_F64LE;
        default: return AV_CODEC_ID_NONE;
        }
    } else {
        bps  += 7;
        bps >>= 3;
        if (sflags & (1 << (bps - 1))) {
            switch (bps) {
            case 1:  return AV_CODEC_ID_PCM_S8;
            case 2:  return be ? AV_CODEC_ID_PCM_S16BE : AV_CODEC_ID_PCM_S16LE;
            case 3:  return be ? AV_CODEC_ID_PCM_S24BE : AV_CODEC_ID_PCM_S24LE;
            case 4:  return be ? AV_CODEC_ID_PCM_S32BE : AV_CODEC_ID_PCM_S32LE;
            default: return AV_CODEC_ID_NONE;
            }
        } else {
            switch (bps) {
            case 1:  return AV_CODEC_ID_PCM_U8;
            case 2:  return be ? AV_CODEC_ID_PCM_U16BE : AV_CODEC_ID_PCM_U16LE;
            case 3:  return be ? AV_CODEC_ID_PCM_U24BE : AV_CODEC_ID_PCM_U24LE;
            case 4:  return be ? AV_CODEC_ID_PCM_U32BE : AV_CODEC_ID_PCM_U32LE;
            default: return AV_CODEC_ID_NONE;
            }
        }
    }
}

unsigned int av_codec_get_tag(const AVCodecTag * const *tags, enum AVCodecID id)
{
    unsigned int tag;
    if (!av_codec_get_tag2(tags, id, &tag))
        return 0;
    return tag;
}

int av_codec_get_tag2(const AVCodecTag * const *tags, enum AVCodecID id,
                      unsigned int *tag)
{
    int i;
    for(i=0; tags && tags[i]; i++){
        const AVCodecTag *codec_tags = tags[i];
        while (codec_tags->id != AV_CODEC_ID_NONE) {
            if (codec_tags->id == id) {
                *tag = codec_tags->tag;
                return 1;
            }
            codec_tags++;
        }
    }
    return 0;
}

enum AVCodecID av_codec_get_id(const AVCodecTag * const *tags, unsigned int tag)
{
    int i;
    for(i=0; tags && tags[i]; i++){
        enum AVCodecID id= ff_codec_get_id(tags[i], tag);
        if(id!=AV_CODEC_ID_NONE) return id;
    }
    return AV_CODEC_ID_NONE;
}

static void compute_chapters_end(AVFormatContext *s)
{
    unsigned int i, j;
    int64_t max_time = s->duration + ((s->start_time == AV_NOPTS_VALUE) ? 0 : s->start_time);

    for (i = 0; i < s->nb_chapters; i++)
        if (s->chapters[i]->end == AV_NOPTS_VALUE) {
            AVChapter *ch = s->chapters[i];
            int64_t   end = max_time ? av_rescale_q(max_time, AV_TIME_BASE_Q, ch->time_base)
                                     : INT64_MAX;

            for (j = 0; j < s->nb_chapters; j++) {
                AVChapter *ch1 = s->chapters[j];
                int64_t next_start = av_rescale_q(ch1->start, ch1->time_base, ch->time_base);
                if (j != i && next_start > ch->start && next_start < end)
                    end = next_start;
            }
            ch->end = (end == INT64_MAX) ? ch->start : end;
        }
}

static int get_std_framerate(int i){
    if(i<60*12) return (i+1)*1001;
    else        return ((const int[]){24,30,60,12,15,48})[i-60*12]*1000*12;
}

/*
 * Is the time base unreliable.
 * This is a heuristic to balance between quick acceptance of the values in
 * the headers vs. some extra checks.
 * Old DivX and Xvid often have nonsense timebases like 1fps or 2fps.
 * MPEG-2 commonly misuses field repeat flags to store different framerates.
 * And there are "variable" fps files this needs to detect as well.
 */
static int tb_unreliable(AVCodecContext *c){
    if(   c->time_base.den >= 101L*c->time_base.num
       || c->time_base.den <    5L*c->time_base.num
/*       || c->codec_tag == AV_RL32("DIVX")
       || c->codec_tag == AV_RL32("XVID")*/
       || c->codec_tag == AV_RL32("mp4v")
       || c->codec_id == AV_CODEC_ID_MPEG2VIDEO
       || c->codec_id == AV_CODEC_ID_H264
       )
        return 1;
    return 0;
}

#if FF_API_FORMAT_PARAMETERS
int av_find_stream_info(AVFormatContext *ic)
{
    return avformat_find_stream_info(ic, NULL);
}
#endif

int avformat_find_stream_info(AVFormatContext *ic, AVDictionary **options)
{
    int i, count, ret = 0, j;
    int64_t read_size;
    AVStream *st;
    AVPacket pkt1, *pkt;
    int64_t old_offset = avio_tell(ic->pb);
    int orig_nb_streams = ic->nb_streams;        // new streams might appear, no options for those
    int flush_codecs = ic->probesize > 0;

    if(ic->pb)
        av_log(ic, AV_LOG_DEBUG, "File position before avformat_find_stream_info() is %"PRId64"\n", avio_tell(ic->pb));

    for(i=0;i<ic->nb_streams;i++) {
        const AVCodec *codec;
        AVDictionary *thread_opt = NULL;
        st = ic->streams[i];

        if (st->codec->codec_type == AVMEDIA_TYPE_VIDEO ||
            st->codec->codec_type == AVMEDIA_TYPE_SUBTITLE) {
/*            if(!st->time_base.num)
                st->time_base= */
            if(!st->codec->time_base.num)
                st->codec->time_base= st->time_base;
        }
        //only for the split stuff
        if (!st->parser && !(ic->flags & AVFMT_FLAG_NOPARSE)) {
            st->parser = av_parser_init(st->codec->codec_id);
            if(st->parser){
                if(st->need_parsing == AVSTREAM_PARSE_HEADERS){
                    st->parser->flags |= PARSER_FLAG_COMPLETE_FRAMES;
                } else if(st->need_parsing == AVSTREAM_PARSE_FULL_RAW) {
                    st->parser->flags |= PARSER_FLAG_USE_CODEC_TS;
                }
            } else if (st->need_parsing) {
                av_log(ic, AV_LOG_VERBOSE, "parser not found for codec "
                       "%s, packets or times may be invalid.\n",
                       avcodec_get_name(st->codec->codec_id));
            }
        }
        codec = st->codec->codec ? st->codec->codec :
                                   avcodec_find_decoder(st->codec->codec_id);

        /* force thread count to 1 since the h264 decoder will not extract SPS
         *  and PPS to extradata during multi-threaded decoding */
        av_dict_set(options ? &options[i] : &thread_opt, "threads", "1", 0);

        /* Ensure that subtitle_header is properly set. */
        if (st->codec->codec_type == AVMEDIA_TYPE_SUBTITLE
            && codec && !st->codec->codec)
            avcodec_open2(st->codec, codec, options ? &options[i]
                              : &thread_opt);

        //try to just open decoders, in case this is enough to get parameters
        if (!has_codec_parameters(st, NULL) && st->request_probe <= 0) {
            if (codec && !st->codec->codec)
                avcodec_open2(st->codec, codec, options ? &options[i]
                              : &thread_opt);
        }
        if (!options)
            av_dict_free(&thread_opt);
    }

    for (i=0; i<ic->nb_streams; i++) {
#if FF_API_R_FRAME_RATE
        ic->streams[i]->info->last_dts = AV_NOPTS_VALUE;
#endif
        ic->streams[i]->info->fps_first_dts = AV_NOPTS_VALUE;
        ic->streams[i]->info->fps_last_dts  = AV_NOPTS_VALUE;
    }

    count = 0;
    read_size = 0;
    for(;;) {
        if (ff_check_interrupt(&ic->interrupt_callback)){
            ret= AVERROR_EXIT;
            av_log(ic, AV_LOG_DEBUG, "interrupted\n");
            break;
        }

        /* check if one codec still needs to be handled */
        for(i=0;i<ic->nb_streams;i++) {
            int fps_analyze_framecount = 20;

            st = ic->streams[i];
            if (!has_codec_parameters(st, NULL))
                break;
            /* if the timebase is coarse (like the usual millisecond precision
               of mkv), we need to analyze more frames to reliably arrive at
               the correct fps */
            if (av_q2d(st->time_base) > 0.0005)
                fps_analyze_framecount *= 2;
            if (ic->fps_probe_size >= 0)
                fps_analyze_framecount = ic->fps_probe_size;
            if (st->disposition & AV_DISPOSITION_ATTACHED_PIC)
                fps_analyze_framecount = 0;
            /* variable fps and no guess at the real fps */
            if(   tb_unreliable(st->codec) && !(st->r_frame_rate.num && st->avg_frame_rate.num)
               && st->info->duration_count < fps_analyze_framecount
               && st->codec->codec_type == AVMEDIA_TYPE_VIDEO)
                break;
            if(st->parser && st->parser->parser->split && !st->codec->extradata)
                break;
            if (st->first_dts == AV_NOPTS_VALUE &&
                (st->codec->codec_type == AVMEDIA_TYPE_VIDEO ||
                 st->codec->codec_type == AVMEDIA_TYPE_AUDIO))
                break;
        }
        if (i == ic->nb_streams) {
            /* NOTE: if the format has no header, then we need to read
               some packets to get most of the streams, so we cannot
               stop here */
            if (!(ic->ctx_flags & AVFMTCTX_NOHEADER)) {
                /* if we found the info for all the codecs, we can stop */
                ret = count;
                av_log(ic, AV_LOG_DEBUG, "All info found\n");
                flush_codecs = 0;
                break;
            }
        }
        /* we did not get all the codec info, but we read too much data */
        if (read_size >= ic->probesize) {
            ret = count;
            av_log(ic, AV_LOG_DEBUG, "Probe buffer size limit of %d bytes reached\n", ic->probesize);
            for (i = 0; i < ic->nb_streams; i++)
                if (!ic->streams[i]->r_frame_rate.num &&
                    ic->streams[i]->info->duration_count <= 1 &&
                    strcmp(ic->iformat->name, "image2"))
                    av_log(ic, AV_LOG_WARNING,
                           "Stream #%d: not enough frames to estimate rate; "
                           "consider increasing probesize\n", i);
            break;
        }

        /* NOTE: a new stream can be added there if no header in file
           (AVFMTCTX_NOHEADER) */
        ret = read_frame_internal(ic, &pkt1);
        if (ret == AVERROR(EAGAIN))
            continue;

        if (ret < 0) {
            /* EOF or error*/
            break;
        }

        if (ic->flags & AVFMT_FLAG_NOBUFFER)
            free_packet_buffer(&ic->packet_buffer, &ic->packet_buffer_end);
        {
            pkt = add_to_pktbuf(&ic->packet_buffer, &pkt1,
                                &ic->packet_buffer_end);
            if (!pkt) {
                ret = AVERROR(ENOMEM);
                goto find_stream_info_err;
            }
            if ((ret = av_dup_packet(pkt)) < 0)
                goto find_stream_info_err;
        }

        read_size += pkt->size;

        st = ic->streams[pkt->stream_index];
        if (pkt->dts != AV_NOPTS_VALUE && st->codec_info_nb_frames > 1) {
            /* check for non-increasing dts */
            if (st->info->fps_last_dts != AV_NOPTS_VALUE &&
                st->info->fps_last_dts >= pkt->dts) {
                av_log(ic, AV_LOG_DEBUG, "Non-increasing DTS in stream %d: "
                       "packet %d with DTS %"PRId64", packet %d with DTS "
                       "%"PRId64"\n", st->index, st->info->fps_last_dts_idx,
                       st->info->fps_last_dts, st->codec_info_nb_frames, pkt->dts);
                st->info->fps_first_dts = st->info->fps_last_dts = AV_NOPTS_VALUE;
            }
            /* check for a discontinuity in dts - if the difference in dts
             * is more than 1000 times the average packet duration in the sequence,
             * we treat it as a discontinuity */
            if (st->info->fps_last_dts != AV_NOPTS_VALUE &&
                st->info->fps_last_dts_idx > st->info->fps_first_dts_idx &&
                (pkt->dts - st->info->fps_last_dts) / 1000 >
                (st->info->fps_last_dts - st->info->fps_first_dts) / (st->info->fps_last_dts_idx - st->info->fps_first_dts_idx)) {
                av_log(ic, AV_LOG_WARNING, "DTS discontinuity in stream %d: "
                       "packet %d with DTS %"PRId64", packet %d with DTS "
                       "%"PRId64"\n", st->index, st->info->fps_last_dts_idx,
                       st->info->fps_last_dts, st->codec_info_nb_frames, pkt->dts);
                st->info->fps_first_dts = st->info->fps_last_dts = AV_NOPTS_VALUE;
            }

            /* update stored dts values */
            if (st->info->fps_first_dts == AV_NOPTS_VALUE) {
                st->info->fps_first_dts     = pkt->dts;
                st->info->fps_first_dts_idx = st->codec_info_nb_frames;
            }
            st->info->fps_last_dts = pkt->dts;
            st->info->fps_last_dts_idx = st->codec_info_nb_frames;
        }
        if (st->codec_info_nb_frames>1) {
            int64_t t=0;
            if (st->time_base.den > 0)
                t = av_rescale_q(st->info->codec_info_duration, st->time_base, AV_TIME_BASE_Q);
            if (st->avg_frame_rate.num > 0)
                t = FFMAX(t, av_rescale_q(st->codec_info_nb_frames, av_inv_q(st->avg_frame_rate), AV_TIME_BASE_Q));

            if (   t==0
                && st->codec_info_nb_frames>30
                && st->info->fps_first_dts != AV_NOPTS_VALUE
                && st->info->fps_last_dts  != AV_NOPTS_VALUE)
                t = FFMAX(t, av_rescale_q(st->info->fps_last_dts - st->info->fps_first_dts, st->time_base, AV_TIME_BASE_Q));

            if (t >= ic->max_analyze_duration) {
                av_log(ic, AV_LOG_VERBOSE, "max_analyze_duration %d reached at %"PRId64" microseconds\n", ic->max_analyze_duration, t);
                break;
            }
            if (pkt->duration) {
                st->info->codec_info_duration        += pkt->duration;
                st->info->codec_info_duration_fields += st->parser && st->need_parsing && st->codec->ticks_per_frame==2 ? st->parser->repeat_pict + 1 : 2;
            }
        }
#if FF_API_R_FRAME_RATE
        {
            int64_t last = st->info->last_dts;

            if(   pkt->dts != AV_NOPTS_VALUE && last != AV_NOPTS_VALUE && pkt->dts > last
               && pkt->dts - (uint64_t)last < INT64_MAX){
                double dts= (is_relative(pkt->dts) ?  pkt->dts - RELATIVE_TS_BASE : pkt->dts) * av_q2d(st->time_base);
                int64_t duration= pkt->dts - last;

                if (!st->info->duration_error)
                    st->info->duration_error = av_mallocz(sizeof(st->info->duration_error[0])*2);
                if (!st->info->duration_error)
                    return AVERROR(ENOMEM);

//                 if(st->codec->codec_type == AVMEDIA_TYPE_VIDEO)
//                     av_log(NULL, AV_LOG_ERROR, "%f\n", dts);
                for (i=0; i<MAX_STD_TIMEBASES; i++) {
                    int framerate= get_std_framerate(i);
                    double sdts= dts*framerate/(1001*12);
                    for(j=0; j<2; j++){
                        int64_t ticks= llrint(sdts+j*0.5);
                        double error= sdts - ticks + j*0.5;
                        st->info->duration_error[j][0][i] += error;
                        st->info->duration_error[j][1][i] += error*error;
                    }
                }
                st->info->duration_count++;
                // ignore the first 4 values, they might have some random jitter
                if (st->info->duration_count > 3 && is_relative(pkt->dts) == is_relative(last))
                    st->info->duration_gcd = av_gcd(st->info->duration_gcd, duration);
            }
            if (pkt->dts != AV_NOPTS_VALUE)
                st->info->last_dts = pkt->dts;
        }
#endif
        if(st->parser && st->parser->parser->split && !st->codec->extradata){
            int i= st->parser->parser->split(st->codec, pkt->data, pkt->size);
            if (i > 0 && i < FF_MAX_EXTRADATA_SIZE) {
                st->codec->extradata_size= i;
                st->codec->extradata= av_malloc(st->codec->extradata_size + FF_INPUT_BUFFER_PADDING_SIZE);
                if (!st->codec->extradata)
                    return AVERROR(ENOMEM);
                memcpy(st->codec->extradata, pkt->data, st->codec->extradata_size);
                memset(st->codec->extradata + i, 0, FF_INPUT_BUFFER_PADDING_SIZE);
            }
        }

        /* if still no information, we try to open the codec and to
           decompress the frame. We try to avoid that in most cases as
           it takes longer and uses more memory. For MPEG-4, we need to
           decompress for QuickTime.

           If CODEC_CAP_CHANNEL_CONF is set this will force decoding of at
           least one frame of codec data, this makes sure the codec initializes
           the channel configuration and does not only trust the values from the container.
        */
        try_decode_frame(st, pkt, (options && i < orig_nb_streams ) ? &options[i] : NULL);

        st->codec_info_nb_frames++;
        count++;
    }

    if (flush_codecs) {
        AVPacket empty_pkt = { 0 };
        int err = 0;
        av_init_packet(&empty_pkt);

        for(i=0;i<ic->nb_streams;i++) {

            st = ic->streams[i];

            /* flush the decoders */
            if (st->info->found_decoder == 1) {
                do {
                    err = try_decode_frame(st, &empty_pkt,
                                            (options && i < orig_nb_streams) ?
                                            &options[i] : NULL);
                } while (err > 0 && !has_codec_parameters(st, NULL));

                if (err < 0) {
                    av_log(ic, AV_LOG_INFO,
                        "decoding for stream %d failed\n", st->index);
                }
            }
        }
    }

    // close codecs which were opened in try_decode_frame()
    for(i=0;i<ic->nb_streams;i++) {
        st = ic->streams[i];
        avcodec_close(st->codec);
    }
    for(i=0;i<ic->nb_streams;i++) {
        st = ic->streams[i];
        if (st->codec->codec_type == AVMEDIA_TYPE_VIDEO) {
            if(st->codec->codec_id == AV_CODEC_ID_RAWVIDEO && !st->codec->codec_tag && !st->codec->bits_per_coded_sample){
                uint32_t tag= avcodec_pix_fmt_to_codec_tag(st->codec->pix_fmt);
                if (avpriv_find_pix_fmt(ff_raw_pix_fmt_tags, tag) == st->codec->pix_fmt)
                    st->codec->codec_tag= tag;
            }

            /* estimate average framerate if not set by demuxer */
            if (st->info->codec_info_duration_fields && !st->avg_frame_rate.num && st->info->codec_info_duration) {
                int      best_fps = 0;
                double best_error = 0.01;

<<<<<<< HEAD
                if (st->info->codec_info_duration        >= INT64_MAX / st->time_base.num / 2||
                    st->info->codec_info_duration_fields >= INT64_MAX / st->time_base.den)
=======
                if (delta_dts     >= INT64_MAX / st->time_base.num ||
                    delta_packets >= INT64_MAX / st->time_base.den ||
                    delta_dts < 0)
>>>>>>> ce67f442
                    continue;
                av_reduce(&st->avg_frame_rate.num, &st->avg_frame_rate.den,
                          st->info->codec_info_duration_fields*(int64_t)st->time_base.den,
                          st->info->codec_info_duration*2*(int64_t)st->time_base.num, 60000);

                /* round guessed framerate to a "standard" framerate if it's
                 * within 1% of the original estimate*/
                for (j = 1; j < MAX_STD_TIMEBASES; j++) {
                    AVRational std_fps = { get_std_framerate(j), 12*1001 };
                    double error = fabs(av_q2d(st->avg_frame_rate) / av_q2d(std_fps) - 1);

                    if (error < best_error) {
                        best_error = error;
                        best_fps   = std_fps.num;
                    }
                }
                if (best_fps) {
                    av_reduce(&st->avg_frame_rate.num, &st->avg_frame_rate.den,
                              best_fps, 12*1001, INT_MAX);
                }
            }
            // the check for tb_unreliable() is not completely correct, since this is not about handling
            // a unreliable/inexact time base, but a time base that is finer than necessary, as e.g.
            // ipmovie.c produces.
            if (tb_unreliable(st->codec) && st->info->duration_count > 15 && st->info->duration_gcd > FFMAX(1, st->time_base.den/(500LL*st->time_base.num)) && !st->r_frame_rate.num)
                av_reduce(&st->r_frame_rate.num, &st->r_frame_rate.den, st->time_base.den, st->time_base.num * st->info->duration_gcd, INT_MAX);
            if (st->info->duration_count>1 && !st->r_frame_rate.num
                && tb_unreliable(st->codec)) {
                int num = 0;
                double best_error= 0.01;

                for (j=0; j<MAX_STD_TIMEBASES; j++) {
                    int k;

                    if(st->info->codec_info_duration && st->info->codec_info_duration*av_q2d(st->time_base) < (1001*12.0)/get_std_framerate(j))
                        continue;
                    if(!st->info->codec_info_duration && 1.0 < (1001*12.0)/get_std_framerate(j))
                        continue;
                    for(k=0; k<2; k++){
                        int n= st->info->duration_count;
                        double a= st->info->duration_error[k][0][j] / n;
                        double error= st->info->duration_error[k][1][j]/n - a*a;

                        if(error < best_error && best_error> 0.000000001){
                            best_error= error;
                            num = get_std_framerate(j);
                        }
                        if(error < 0.02)
                            av_log(NULL, AV_LOG_DEBUG, "rfps: %f %f\n", get_std_framerate(j) / 12.0/1001, error);
                    }
                }
                // do not increase frame rate by more than 1 % in order to match a standard rate.
                if (num && (!st->r_frame_rate.num || (double)num/(12*1001) < 1.01 * av_q2d(st->r_frame_rate)))
                    av_reduce(&st->r_frame_rate.num, &st->r_frame_rate.den, num, 12*1001, INT_MAX);
            }

            if (!st->r_frame_rate.num){
                if(    st->codec->time_base.den * (int64_t)st->time_base.num
                    <= st->codec->time_base.num * st->codec->ticks_per_frame * (int64_t)st->time_base.den){
                    st->r_frame_rate.num = st->codec->time_base.den;
                    st->r_frame_rate.den = st->codec->time_base.num * st->codec->ticks_per_frame;
                }else{
                    st->r_frame_rate.num = st->time_base.den;
                    st->r_frame_rate.den = st->time_base.num;
                }
            }
        }else if(st->codec->codec_type == AVMEDIA_TYPE_AUDIO) {
            if(!st->codec->bits_per_coded_sample)
                st->codec->bits_per_coded_sample= av_get_bits_per_sample(st->codec->codec_id);
            // set stream disposition based on audio service type
            switch (st->codec->audio_service_type) {
            case AV_AUDIO_SERVICE_TYPE_EFFECTS:
                st->disposition = AV_DISPOSITION_CLEAN_EFFECTS;    break;
            case AV_AUDIO_SERVICE_TYPE_VISUALLY_IMPAIRED:
                st->disposition = AV_DISPOSITION_VISUAL_IMPAIRED;  break;
            case AV_AUDIO_SERVICE_TYPE_HEARING_IMPAIRED:
                st->disposition = AV_DISPOSITION_HEARING_IMPAIRED; break;
            case AV_AUDIO_SERVICE_TYPE_COMMENTARY:
                st->disposition = AV_DISPOSITION_COMMENT;          break;
            case AV_AUDIO_SERVICE_TYPE_KARAOKE:
                st->disposition = AV_DISPOSITION_KARAOKE;          break;
            }
        }
    }

    if(ic->probesize)
    estimate_timings(ic, old_offset);

    if (ret >= 0 && ic->nb_streams)
        ret = -1; /* we could not have all the codec parameters before EOF */
    for(i=0;i<ic->nb_streams;i++) {
        const char *errmsg;
        st = ic->streams[i];
        if (!has_codec_parameters(st, &errmsg)) {
            char buf[256];
            avcodec_string(buf, sizeof(buf), st->codec, 0);
            av_log(ic, AV_LOG_WARNING,
                   "Could not find codec parameters for stream %d (%s): %s\n"
                   "Consider increasing the value for the 'analyzeduration' and 'probesize' options\n",
                   i, buf, errmsg);
        } else {
            ret = 0;
        }
    }

    compute_chapters_end(ic);

 find_stream_info_err:
    for (i=0; i < ic->nb_streams; i++) {
        st = ic->streams[i];
        if (ic->streams[i]->codec && ic->streams[i]->codec->codec_type != AVMEDIA_TYPE_AUDIO)
            ic->streams[i]->codec->thread_count = 0;
        if (st->info)
            av_freep(&st->info->duration_error);
        av_freep(&ic->streams[i]->info);
    }
    if(ic->pb)
        av_log(ic, AV_LOG_DEBUG, "File position after avformat_find_stream_info() is %"PRId64"\n", avio_tell(ic->pb));
    return ret;
}

AVProgram *av_find_program_from_stream(AVFormatContext *ic, AVProgram *last, int s)
{
    int i, j;

    for (i = 0; i < ic->nb_programs; i++) {
        if (ic->programs[i] == last) {
            last = NULL;
        } else {
            if (!last)
                for (j = 0; j < ic->programs[i]->nb_stream_indexes; j++)
                    if (ic->programs[i]->stream_index[j] == s)
                        return ic->programs[i];
        }
    }
    return NULL;
}

int av_find_best_stream(AVFormatContext *ic,
                        enum AVMediaType type,
                        int wanted_stream_nb,
                        int related_stream,
                        AVCodec **decoder_ret,
                        int flags)
{
    int i, nb_streams = ic->nb_streams;
    int ret = AVERROR_STREAM_NOT_FOUND, best_count = -1, best_bitrate = -1, best_multiframe = -1, count, bitrate, multiframe;
    unsigned *program = NULL;
    AVCodec *decoder = NULL, *best_decoder = NULL;

    if (related_stream >= 0 && wanted_stream_nb < 0) {
        AVProgram *p = av_find_program_from_stream(ic, NULL, related_stream);
        if (p) {
            program = p->stream_index;
            nb_streams = p->nb_stream_indexes;
        }
    }
    for (i = 0; i < nb_streams; i++) {
        int real_stream_index = program ? program[i] : i;
        AVStream *st = ic->streams[real_stream_index];
        AVCodecContext *avctx = st->codec;
        if (avctx->codec_type != type)
            continue;
        if (wanted_stream_nb >= 0 && real_stream_index != wanted_stream_nb)
            continue;
        if (st->disposition & (AV_DISPOSITION_HEARING_IMPAIRED|AV_DISPOSITION_VISUAL_IMPAIRED))
            continue;
        if (decoder_ret) {
            decoder = avcodec_find_decoder(st->codec->codec_id);
            if (!decoder) {
                if (ret < 0)
                    ret = AVERROR_DECODER_NOT_FOUND;
                continue;
            }
        }
        count = st->codec_info_nb_frames;
        bitrate = avctx->bit_rate;
        multiframe = FFMIN(5, count);
        if ((best_multiframe >  multiframe) ||
            (best_multiframe == multiframe && best_bitrate >  bitrate) ||
            (best_multiframe == multiframe && best_bitrate == bitrate && best_count >= count))
            continue;
        best_count = count;
        best_bitrate = bitrate;
        best_multiframe = multiframe;
        ret = real_stream_index;
        best_decoder = decoder;
        if (program && i == nb_streams - 1 && ret < 0) {
            program = NULL;
            nb_streams = ic->nb_streams;
            i = 0; /* no related stream found, try again with everything */
        }
    }
    if (decoder_ret)
        *decoder_ret = best_decoder;
    return ret;
}

/*******************************************************/

int av_read_play(AVFormatContext *s)
{
    if (s->iformat->read_play)
        return s->iformat->read_play(s);
    if (s->pb)
        return avio_pause(s->pb, 0);
    return AVERROR(ENOSYS);
}

int av_read_pause(AVFormatContext *s)
{
    if (s->iformat->read_pause)
        return s->iformat->read_pause(s);
    if (s->pb)
        return avio_pause(s->pb, 1);
    return AVERROR(ENOSYS);
}

void ff_free_stream(AVFormatContext *s, AVStream *st){
    av_assert0(s->nb_streams>0);
    av_assert0(s->streams[ s->nb_streams-1 ] == st);

    if (st->parser) {
        av_parser_close(st->parser);
    }
    if (st->attached_pic.data)
        av_free_packet(&st->attached_pic);
    av_dict_free(&st->metadata);
    av_freep(&st->probe_data.buf);
    av_freep(&st->index_entries);
    av_freep(&st->codec->extradata);
    av_freep(&st->codec->subtitle_header);
    av_freep(&st->codec);
    av_freep(&st->priv_data);
    if (st->info)
        av_freep(&st->info->duration_error);
    av_freep(&st->info);
    av_freep(&s->streams[ --s->nb_streams ]);
}

void avformat_free_context(AVFormatContext *s)
{
    int i;

    if (!s)
        return;

    av_opt_free(s);
    if (s->iformat && s->iformat->priv_class && s->priv_data)
        av_opt_free(s->priv_data);

    for(i=s->nb_streams-1; i>=0; i--) {
        ff_free_stream(s, s->streams[i]);
    }
    for(i=s->nb_programs-1; i>=0; i--) {
        av_dict_free(&s->programs[i]->metadata);
        av_freep(&s->programs[i]->stream_index);
        av_freep(&s->programs[i]);
    }
    av_freep(&s->programs);
    av_freep(&s->priv_data);
    while(s->nb_chapters--) {
        av_dict_free(&s->chapters[s->nb_chapters]->metadata);
        av_freep(&s->chapters[s->nb_chapters]);
    }
    av_freep(&s->chapters);
    av_dict_free(&s->metadata);
    av_freep(&s->streams);
    av_free(s);
}

#if FF_API_CLOSE_INPUT_FILE
void av_close_input_file(AVFormatContext *s)
{
    avformat_close_input(&s);
}
#endif

void avformat_close_input(AVFormatContext **ps)
{
    AVFormatContext *s;
    AVIOContext *pb;

    if (!ps || !*ps)
        return;

    s = *ps;
    pb = s->pb;

    if ((s->iformat && s->iformat->flags & AVFMT_NOFILE) ||
        (s->flags & AVFMT_FLAG_CUSTOM_IO))
        pb = NULL;

    flush_packet_queue(s);

    if (s->iformat) {
        if (s->iformat->read_close)
            s->iformat->read_close(s);
    }

    avformat_free_context(s);

    *ps = NULL;

    avio_close(pb);
}

#if FF_API_NEW_STREAM
AVStream *av_new_stream(AVFormatContext *s, int id)
{
    AVStream *st = avformat_new_stream(s, NULL);
    if (st)
        st->id = id;
    return st;
}
#endif

AVStream *avformat_new_stream(AVFormatContext *s, const AVCodec *c)
{
    AVStream *st;
    int i;
    AVStream **streams;

    if (s->nb_streams >= INT_MAX/sizeof(*streams))
        return NULL;
    streams = av_realloc_array(s->streams, s->nb_streams + 1, sizeof(*streams));
    if (!streams)
        return NULL;
    s->streams = streams;

    st = av_mallocz(sizeof(AVStream));
    if (!st)
        return NULL;
    if (!(st->info = av_mallocz(sizeof(*st->info)))) {
        av_free(st);
        return NULL;
    }
    st->info->last_dts = AV_NOPTS_VALUE;

    st->codec = avcodec_alloc_context3(c);
    if (s->iformat) {
        /* no default bitrate if decoding */
        st->codec->bit_rate = 0;
    }
    st->index = s->nb_streams;
    st->start_time = AV_NOPTS_VALUE;
    st->duration = AV_NOPTS_VALUE;
        /* we set the current DTS to 0 so that formats without any timestamps
           but durations get some timestamps, formats with some unknown
           timestamps have their first few packets buffered and the
           timestamps corrected before they are returned to the user */
    st->cur_dts = s->iformat ? RELATIVE_TS_BASE : 0;
    st->first_dts = AV_NOPTS_VALUE;
    st->probe_packets = MAX_PROBE_PACKETS;
    st->pts_wrap_reference = AV_NOPTS_VALUE;
    st->pts_wrap_behavior = AV_PTS_WRAP_IGNORE;

    /* default pts setting is MPEG-like */
    avpriv_set_pts_info(st, 33, 1, 90000);
    st->last_IP_pts = AV_NOPTS_VALUE;
    for(i=0; i<MAX_REORDER_DELAY+1; i++)
        st->pts_buffer[i]= AV_NOPTS_VALUE;
    st->reference_dts = AV_NOPTS_VALUE;

    st->sample_aspect_ratio = (AVRational){0,1};

#if FF_API_R_FRAME_RATE
    st->info->last_dts      = AV_NOPTS_VALUE;
#endif
    st->info->fps_first_dts = AV_NOPTS_VALUE;
    st->info->fps_last_dts  = AV_NOPTS_VALUE;

    s->streams[s->nb_streams++] = st;
    return st;
}

AVProgram *av_new_program(AVFormatContext *ac, int id)
{
    AVProgram *program=NULL;
    int i;

    av_dlog(ac, "new_program: id=0x%04x\n", id);

    for(i=0; i<ac->nb_programs; i++)
        if(ac->programs[i]->id == id)
            program = ac->programs[i];

    if(!program){
        program = av_mallocz(sizeof(AVProgram));
        if (!program)
            return NULL;
        dynarray_add(&ac->programs, &ac->nb_programs, program);
        program->discard = AVDISCARD_NONE;
    }
    program->id = id;
    program->pts_wrap_reference = AV_NOPTS_VALUE;
    program->pts_wrap_behavior = AV_PTS_WRAP_IGNORE;

    program->start_time =
    program->end_time   = AV_NOPTS_VALUE;

    return program;
}

AVChapter *avpriv_new_chapter(AVFormatContext *s, int id, AVRational time_base, int64_t start, int64_t end, const char *title)
{
    AVChapter *chapter = NULL;
    int i;

    for(i=0; i<s->nb_chapters; i++)
        if(s->chapters[i]->id == id)
            chapter = s->chapters[i];

    if(!chapter){
        chapter= av_mallocz(sizeof(AVChapter));
        if(!chapter)
            return NULL;
        dynarray_add(&s->chapters, &s->nb_chapters, chapter);
    }
    av_dict_set(&chapter->metadata, "title", title, 0);
    chapter->id    = id;
    chapter->time_base= time_base;
    chapter->start = start;
    chapter->end   = end;

    return chapter;
}

void ff_program_add_stream_index(AVFormatContext *ac, int progid, unsigned int idx)
{
    int i, j;
    AVProgram *program=NULL;
    void *tmp;

    if (idx >= ac->nb_streams) {
        av_log(ac, AV_LOG_ERROR, "stream index %d is not valid\n", idx);
        return;
    }

    for(i=0; i<ac->nb_programs; i++){
        if(ac->programs[i]->id != progid)
            continue;
        program = ac->programs[i];
        for(j=0; j<program->nb_stream_indexes; j++)
            if(program->stream_index[j] == idx)
                return;

        tmp = av_realloc_array(program->stream_index, program->nb_stream_indexes+1, sizeof(unsigned int));
        if(!tmp)
            return;
        program->stream_index = tmp;
        program->stream_index[program->nb_stream_indexes++] = idx;
        return;
    }
}

static void print_fps(double d, const char *postfix){
    uint64_t v= lrintf(d*100);
    if     (v% 100      ) av_log(NULL, AV_LOG_INFO, ", %3.2f %s", d, postfix);
    else if(v%(100*1000)) av_log(NULL, AV_LOG_INFO, ", %1.0f %s", d, postfix);
    else                  av_log(NULL, AV_LOG_INFO, ", %1.0fk %s", d/1000, postfix);
}

static void dump_metadata(void *ctx, AVDictionary *m, const char *indent)
{
    if(m && !(av_dict_count(m) == 1 && av_dict_get(m, "language", NULL, 0))){
        AVDictionaryEntry *tag=NULL;

        av_log(ctx, AV_LOG_INFO, "%sMetadata:\n", indent);
        while((tag=av_dict_get(m, "", tag, AV_DICT_IGNORE_SUFFIX))) {
            if(strcmp("language", tag->key)){
                const char *p = tag->value;
                av_log(ctx, AV_LOG_INFO, "%s  %-16s: ", indent, tag->key);
                while(*p) {
                    char tmp[256];
                    size_t len = strcspn(p, "\x8\xa\xb\xc\xd");
                    av_strlcpy(tmp, p, FFMIN(sizeof(tmp), len+1));
                    av_log(ctx, AV_LOG_INFO, "%s", tmp);
                    p += len;
                    if (*p == 0xd) av_log(ctx, AV_LOG_INFO, " ");
                    if (*p == 0xa) av_log(ctx, AV_LOG_INFO, "\n%s  %-16s: ", indent, "");
                    if (*p) p++;
                }
                av_log(ctx, AV_LOG_INFO, "\n");
            }
        }
    }
}

/* "user interface" functions */
static void dump_stream_format(AVFormatContext *ic, int i, int index, int is_output)
{
    char buf[256];
    int flags = (is_output ? ic->oformat->flags : ic->iformat->flags);
    AVStream *st = ic->streams[i];
    int g = av_gcd(st->time_base.num, st->time_base.den);
    AVDictionaryEntry *lang = av_dict_get(st->metadata, "language", NULL, 0);
    avcodec_string(buf, sizeof(buf), st->codec, is_output);
    av_log(NULL, AV_LOG_INFO, "    Stream #%d:%d", index, i);
    /* the pid is an important information, so we display it */
    /* XXX: add a generic system */
    if (flags & AVFMT_SHOW_IDS)
        av_log(NULL, AV_LOG_INFO, "[0x%x]", st->id);
    if (lang)
        av_log(NULL, AV_LOG_INFO, "(%s)", lang->value);
    av_log(NULL, AV_LOG_DEBUG, ", %d, %d/%d", st->codec_info_nb_frames, st->time_base.num/g, st->time_base.den/g);
    av_log(NULL, AV_LOG_INFO, ": %s", buf);
    if (st->sample_aspect_ratio.num && // default
        av_cmp_q(st->sample_aspect_ratio, st->codec->sample_aspect_ratio)) {
        AVRational display_aspect_ratio;
        av_reduce(&display_aspect_ratio.num, &display_aspect_ratio.den,
                  st->codec->width*st->sample_aspect_ratio.num,
                  st->codec->height*st->sample_aspect_ratio.den,
                  1024*1024);
        av_log(NULL, AV_LOG_INFO, ", SAR %d:%d DAR %d:%d",
                 st->sample_aspect_ratio.num, st->sample_aspect_ratio.den,
                 display_aspect_ratio.num, display_aspect_ratio.den);
    }
    if(st->codec->codec_type == AVMEDIA_TYPE_VIDEO){
        if(st->avg_frame_rate.den && st->avg_frame_rate.num)
            print_fps(av_q2d(st->avg_frame_rate), "fps");
#if FF_API_R_FRAME_RATE
        if(st->r_frame_rate.den && st->r_frame_rate.num)
            print_fps(av_q2d(st->r_frame_rate), "tbr");
#endif
        if(st->time_base.den && st->time_base.num)
            print_fps(1/av_q2d(st->time_base), "tbn");
        if(st->codec->time_base.den && st->codec->time_base.num)
            print_fps(1/av_q2d(st->codec->time_base), "tbc");
    }
    if (st->disposition & AV_DISPOSITION_DEFAULT)
        av_log(NULL, AV_LOG_INFO, " (default)");
    if (st->disposition & AV_DISPOSITION_DUB)
        av_log(NULL, AV_LOG_INFO, " (dub)");
    if (st->disposition & AV_DISPOSITION_ORIGINAL)
        av_log(NULL, AV_LOG_INFO, " (original)");
    if (st->disposition & AV_DISPOSITION_COMMENT)
        av_log(NULL, AV_LOG_INFO, " (comment)");
    if (st->disposition & AV_DISPOSITION_LYRICS)
        av_log(NULL, AV_LOG_INFO, " (lyrics)");
    if (st->disposition & AV_DISPOSITION_KARAOKE)
        av_log(NULL, AV_LOG_INFO, " (karaoke)");
    if (st->disposition & AV_DISPOSITION_FORCED)
        av_log(NULL, AV_LOG_INFO, " (forced)");
    if (st->disposition & AV_DISPOSITION_HEARING_IMPAIRED)
        av_log(NULL, AV_LOG_INFO, " (hearing impaired)");
    if (st->disposition & AV_DISPOSITION_VISUAL_IMPAIRED)
        av_log(NULL, AV_LOG_INFO, " (visual impaired)");
    if (st->disposition & AV_DISPOSITION_CLEAN_EFFECTS)
        av_log(NULL, AV_LOG_INFO, " (clean effects)");
    av_log(NULL, AV_LOG_INFO, "\n");
    dump_metadata(NULL, st->metadata, "    ");
}

void av_dump_format(AVFormatContext *ic,
                    int index,
                    const char *url,
                    int is_output)
{
    int i;
    uint8_t *printed = ic->nb_streams ? av_mallocz(ic->nb_streams) : NULL;
    if (ic->nb_streams && !printed)
        return;

    av_log(NULL, AV_LOG_INFO, "%s #%d, %s, %s '%s':\n",
            is_output ? "Output" : "Input",
            index,
            is_output ? ic->oformat->name : ic->iformat->name,
            is_output ? "to" : "from", url);
    dump_metadata(NULL, ic->metadata, "  ");
    if (!is_output) {
        av_log(NULL, AV_LOG_INFO, "  Duration: ");
        if (ic->duration != AV_NOPTS_VALUE) {
            int hours, mins, secs, us;
            int64_t duration = ic->duration + 5000;
            secs = duration / AV_TIME_BASE;
            us = duration % AV_TIME_BASE;
            mins = secs / 60;
            secs %= 60;
            hours = mins / 60;
            mins %= 60;
            av_log(NULL, AV_LOG_INFO, "%02d:%02d:%02d.%02d", hours, mins, secs,
                   (100 * us) / AV_TIME_BASE);
        } else {
            av_log(NULL, AV_LOG_INFO, "N/A");
        }
        if (ic->start_time != AV_NOPTS_VALUE) {
            int secs, us;
            av_log(NULL, AV_LOG_INFO, ", start: ");
            secs = ic->start_time / AV_TIME_BASE;
            us = abs(ic->start_time % AV_TIME_BASE);
            av_log(NULL, AV_LOG_INFO, "%d.%06d",
                   secs, (int)av_rescale(us, 1000000, AV_TIME_BASE));
        }
        av_log(NULL, AV_LOG_INFO, ", bitrate: ");
        if (ic->bit_rate) {
            av_log(NULL, AV_LOG_INFO,"%d kb/s", ic->bit_rate / 1000);
        } else {
            av_log(NULL, AV_LOG_INFO, "N/A");
        }
        av_log(NULL, AV_LOG_INFO, "\n");
    }
    for (i = 0; i < ic->nb_chapters; i++) {
        AVChapter *ch = ic->chapters[i];
        av_log(NULL, AV_LOG_INFO, "    Chapter #%d.%d: ", index, i);
        av_log(NULL, AV_LOG_INFO, "start %f, ", ch->start * av_q2d(ch->time_base));
        av_log(NULL, AV_LOG_INFO, "end %f\n",   ch->end   * av_q2d(ch->time_base));

        dump_metadata(NULL, ch->metadata, "    ");
    }
    if(ic->nb_programs) {
        int j, k, total = 0;
        for(j=0; j<ic->nb_programs; j++) {
            AVDictionaryEntry *name = av_dict_get(ic->programs[j]->metadata,
                                                  "name", NULL, 0);
            av_log(NULL, AV_LOG_INFO, "  Program %d %s\n", ic->programs[j]->id,
                   name ? name->value : "");
            dump_metadata(NULL, ic->programs[j]->metadata, "    ");
            for(k=0; k<ic->programs[j]->nb_stream_indexes; k++) {
                dump_stream_format(ic, ic->programs[j]->stream_index[k], index, is_output);
                printed[ic->programs[j]->stream_index[k]] = 1;
            }
            total += ic->programs[j]->nb_stream_indexes;
        }
        if (total < ic->nb_streams)
            av_log(NULL, AV_LOG_INFO, "  No Program\n");
    }
    for(i=0;i<ic->nb_streams;i++)
        if (!printed[i])
            dump_stream_format(ic, i, index, is_output);

    av_free(printed);
}

uint64_t ff_ntp_time(void)
{
  return (av_gettime() / 1000) * 1000 + NTP_OFFSET_US;
}

int av_get_frame_filename(char *buf, int buf_size,
                          const char *path, int number)
{
    const char *p;
    char *q, buf1[20], c;
    int nd, len, percentd_found;

    q = buf;
    p = path;
    percentd_found = 0;
    for(;;) {
        c = *p++;
        if (c == '\0')
            break;
        if (c == '%') {
            do {
                nd = 0;
                while (av_isdigit(*p)) {
                    nd = nd * 10 + *p++ - '0';
                }
                c = *p++;
            } while (av_isdigit(c));

            switch(c) {
            case '%':
                goto addchar;
            case 'd':
                if (percentd_found)
                    goto fail;
                percentd_found = 1;
                snprintf(buf1, sizeof(buf1), "%0*d", nd, number);
                len = strlen(buf1);
                if ((q - buf + len) > buf_size - 1)
                    goto fail;
                memcpy(q, buf1, len);
                q += len;
                break;
            default:
                goto fail;
            }
        } else {
        addchar:
            if ((q - buf) < buf_size - 1)
                *q++ = c;
        }
    }
    if (!percentd_found)
        goto fail;
    *q = '\0';
    return 0;
 fail:
    *q = '\0';
    return -1;
}

static void hex_dump_internal(void *avcl, FILE *f, int level,
                              const uint8_t *buf, int size)
{
    int len, i, j, c;
#define PRINT(...) do { if (!f) av_log(avcl, level, __VA_ARGS__); else fprintf(f, __VA_ARGS__); } while(0)

    for(i=0;i<size;i+=16) {
        len = size - i;
        if (len > 16)
            len = 16;
        PRINT("%08x ", i);
        for(j=0;j<16;j++) {
            if (j < len)
                PRINT(" %02x", buf[i+j]);
            else
                PRINT("   ");
        }
        PRINT(" ");
        for(j=0;j<len;j++) {
            c = buf[i+j];
            if (c < ' ' || c > '~')
                c = '.';
            PRINT("%c", c);
        }
        PRINT("\n");
    }
#undef PRINT
}

void av_hex_dump(FILE *f, const uint8_t *buf, int size)
{
    hex_dump_internal(NULL, f, 0, buf, size);
}

void av_hex_dump_log(void *avcl, int level, const uint8_t *buf, int size)
{
    hex_dump_internal(avcl, NULL, level, buf, size);
}

static void pkt_dump_internal(void *avcl, FILE *f, int level, AVPacket *pkt, int dump_payload, AVRational time_base)
{
#define PRINT(...) do { if (!f) av_log(avcl, level, __VA_ARGS__); else fprintf(f, __VA_ARGS__); } while(0)
    PRINT("stream #%d:\n", pkt->stream_index);
    PRINT("  keyframe=%d\n", ((pkt->flags & AV_PKT_FLAG_KEY) != 0));
    PRINT("  duration=%0.3f\n", pkt->duration * av_q2d(time_base));
    /* DTS is _always_ valid after av_read_frame() */
    PRINT("  dts=");
    if (pkt->dts == AV_NOPTS_VALUE)
        PRINT("N/A");
    else
        PRINT("%0.3f", pkt->dts * av_q2d(time_base));
    /* PTS may not be known if B-frames are present. */
    PRINT("  pts=");
    if (pkt->pts == AV_NOPTS_VALUE)
        PRINT("N/A");
    else
        PRINT("%0.3f", pkt->pts * av_q2d(time_base));
    PRINT("\n");
    PRINT("  size=%d\n", pkt->size);
#undef PRINT
    if (dump_payload)
        av_hex_dump(f, pkt->data, pkt->size);
}

void av_pkt_dump2(FILE *f, AVPacket *pkt, int dump_payload, AVStream *st)
{
    pkt_dump_internal(NULL, f, 0, pkt, dump_payload, st->time_base);
}

void av_pkt_dump_log2(void *avcl, int level, AVPacket *pkt, int dump_payload,
                      AVStream *st)
{
    pkt_dump_internal(avcl, NULL, level, pkt, dump_payload, st->time_base);
}

void av_url_split(char *proto, int proto_size,
                  char *authorization, int authorization_size,
                  char *hostname, int hostname_size,
                  int *port_ptr,
                  char *path, int path_size,
                  const char *url)
{
    const char *p, *ls, *ls2, *at, *at2, *col, *brk;

    if (port_ptr)               *port_ptr = -1;
    if (proto_size > 0)         proto[0] = 0;
    if (authorization_size > 0) authorization[0] = 0;
    if (hostname_size > 0)      hostname[0] = 0;
    if (path_size > 0)          path[0] = 0;

    /* parse protocol */
    if ((p = strchr(url, ':'))) {
        av_strlcpy(proto, url, FFMIN(proto_size, p + 1 - url));
        p++; /* skip ':' */
        if (*p == '/') p++;
        if (*p == '/') p++;
    } else {
        /* no protocol means plain filename */
        av_strlcpy(path, url, path_size);
        return;
    }

    /* separate path from hostname */
    ls = strchr(p, '/');
    ls2 = strchr(p, '?');
    if(!ls)
        ls = ls2;
    else if (ls && ls2)
        ls = FFMIN(ls, ls2);
    if(ls)
        av_strlcpy(path, ls, path_size);
    else
        ls = &p[strlen(p)]; // XXX

    /* the rest is hostname, use that to parse auth/port */
    if (ls != p) {
        /* authorization (user[:pass]@hostname) */
        at2 = p;
        while ((at = strchr(p, '@')) && at < ls) {
            av_strlcpy(authorization, at2,
                       FFMIN(authorization_size, at + 1 - at2));
            p = at + 1; /* skip '@' */
        }

        if (*p == '[' && (brk = strchr(p, ']')) && brk < ls) {
            /* [host]:port */
            av_strlcpy(hostname, p + 1,
                       FFMIN(hostname_size, brk - p));
            if (brk[1] == ':' && port_ptr)
                *port_ptr = atoi(brk + 2);
        } else if ((col = strchr(p, ':')) && col < ls) {
            av_strlcpy(hostname, p,
                       FFMIN(col + 1 - p, hostname_size));
            if (port_ptr) *port_ptr = atoi(col + 1);
        } else
            av_strlcpy(hostname, p,
                       FFMIN(ls + 1 - p, hostname_size));
    }
}

char *ff_data_to_hex(char *buff, const uint8_t *src, int s, int lowercase)
{
    int i;
    static const char hex_table_uc[16] = { '0', '1', '2', '3',
                                           '4', '5', '6', '7',
                                           '8', '9', 'A', 'B',
                                           'C', 'D', 'E', 'F' };
    static const char hex_table_lc[16] = { '0', '1', '2', '3',
                                           '4', '5', '6', '7',
                                           '8', '9', 'a', 'b',
                                           'c', 'd', 'e', 'f' };
    const char *hex_table = lowercase ? hex_table_lc : hex_table_uc;

    for(i = 0; i < s; i++) {
        buff[i * 2]     = hex_table[src[i] >> 4];
        buff[i * 2 + 1] = hex_table[src[i] & 0xF];
    }

    return buff;
}

int ff_hex_to_data(uint8_t *data, const char *p)
{
    int c, len, v;

    len = 0;
    v = 1;
    for (;;) {
        p += strspn(p, SPACE_CHARS);
        if (*p == '\0')
            break;
        c = av_toupper((unsigned char) *p++);
        if (c >= '0' && c <= '9')
            c = c - '0';
        else if (c >= 'A' && c <= 'F')
            c = c - 'A' + 10;
        else
            break;
        v = (v << 4) | c;
        if (v & 0x100) {
            if (data)
                data[len] = v;
            len++;
            v = 1;
        }
    }
    return len;
}

#if FF_API_SET_PTS_INFO
void av_set_pts_info(AVStream *s, int pts_wrap_bits,
                     unsigned int pts_num, unsigned int pts_den)
{
    avpriv_set_pts_info(s, pts_wrap_bits, pts_num, pts_den);
}
#endif

void avpriv_set_pts_info(AVStream *s, int pts_wrap_bits,
                         unsigned int pts_num, unsigned int pts_den)
{
    AVRational new_tb;
    if(av_reduce(&new_tb.num, &new_tb.den, pts_num, pts_den, INT_MAX)){
        if(new_tb.num != pts_num)
            av_log(NULL, AV_LOG_DEBUG, "st:%d removing common factor %d from timebase\n", s->index, pts_num/new_tb.num);
    }else
        av_log(NULL, AV_LOG_WARNING, "st:%d has too large timebase, reducing\n", s->index);

    if(new_tb.num <= 0 || new_tb.den <= 0) {
        av_log(NULL, AV_LOG_ERROR, "Ignoring attempt to set invalid timebase %d/%d for st:%d\n", new_tb.num, new_tb.den, s->index);
        return;
    }
    s->time_base = new_tb;
    av_codec_set_pkt_timebase(s->codec, new_tb);
    s->pts_wrap_bits = pts_wrap_bits;
}

void ff_parse_key_value(const char *str, ff_parse_key_val_cb callback_get_buf,
                        void *context)
{
    const char *ptr = str;

    /* Parse key=value pairs. */
    for (;;) {
        const char *key;
        char *dest = NULL, *dest_end;
        int key_len, dest_len = 0;

        /* Skip whitespace and potential commas. */
        while (*ptr && (av_isspace(*ptr) || *ptr == ','))
            ptr++;
        if (!*ptr)
            break;

        key = ptr;

        if (!(ptr = strchr(key, '=')))
            break;
        ptr++;
        key_len = ptr - key;

        callback_get_buf(context, key, key_len, &dest, &dest_len);
        dest_end = dest + dest_len - 1;

        if (*ptr == '\"') {
            ptr++;
            while (*ptr && *ptr != '\"') {
                if (*ptr == '\\') {
                    if (!ptr[1])
                        break;
                    if (dest && dest < dest_end)
                        *dest++ = ptr[1];
                    ptr += 2;
                } else {
                    if (dest && dest < dest_end)
                        *dest++ = *ptr;
                    ptr++;
                }
            }
            if (*ptr == '\"')
                ptr++;
        } else {
            for (; *ptr && !(av_isspace(*ptr) || *ptr == ','); ptr++)
                if (dest && dest < dest_end)
                    *dest++ = *ptr;
        }
        if (dest)
            *dest = 0;
    }
}

int ff_find_stream_index(AVFormatContext *s, int id)
{
    int i;
    for (i = 0; i < s->nb_streams; i++) {
        if (s->streams[i]->id == id)
            return i;
    }
    return -1;
}

int64_t ff_iso8601_to_unix_time(const char *datestr)
{
    struct tm time1 = {0}, time2 = {0};
    char *ret1, *ret2;
    ret1 = av_small_strptime(datestr, "%Y - %m - %d %H:%M:%S", &time1);
    ret2 = av_small_strptime(datestr, "%Y - %m - %dT%H:%M:%S", &time2);
    if (ret2 && !ret1)
        return av_timegm(&time2);
    else
        return av_timegm(&time1);
}

int avformat_query_codec(AVOutputFormat *ofmt, enum AVCodecID codec_id, int std_compliance)
{
    if (ofmt) {
        if (ofmt->query_codec)
            return ofmt->query_codec(codec_id, std_compliance);
        else if (ofmt->codec_tag)
            return !!av_codec_get_tag(ofmt->codec_tag, codec_id);
        else if (codec_id == ofmt->video_codec || codec_id == ofmt->audio_codec ||
                 codec_id == ofmt->subtitle_codec)
            return 1;
    }
    return AVERROR_PATCHWELCOME;
}

int avformat_network_init(void)
{
#if CONFIG_NETWORK
    int ret;
    ff_network_inited_globally = 1;
    if ((ret = ff_network_init()) < 0)
        return ret;
    ff_tls_init();
#endif
    return 0;
}

int avformat_network_deinit(void)
{
#if CONFIG_NETWORK
    ff_network_close();
    ff_tls_deinit();
#endif
    return 0;
}

int ff_add_param_change(AVPacket *pkt, int32_t channels,
                        uint64_t channel_layout, int32_t sample_rate,
                        int32_t width, int32_t height)
{
    uint32_t flags = 0;
    int size = 4;
    uint8_t *data;
    if (!pkt)
        return AVERROR(EINVAL);
    if (channels) {
        size += 4;
        flags |= AV_SIDE_DATA_PARAM_CHANGE_CHANNEL_COUNT;
    }
    if (channel_layout) {
        size += 8;
        flags |= AV_SIDE_DATA_PARAM_CHANGE_CHANNEL_LAYOUT;
    }
    if (sample_rate) {
        size += 4;
        flags |= AV_SIDE_DATA_PARAM_CHANGE_SAMPLE_RATE;
    }
    if (width || height) {
        size += 8;
        flags |= AV_SIDE_DATA_PARAM_CHANGE_DIMENSIONS;
    }
    data = av_packet_new_side_data(pkt, AV_PKT_DATA_PARAM_CHANGE, size);
    if (!data)
        return AVERROR(ENOMEM);
    bytestream_put_le32(&data, flags);
    if (channels)
        bytestream_put_le32(&data, channels);
    if (channel_layout)
        bytestream_put_le64(&data, channel_layout);
    if (sample_rate)
        bytestream_put_le32(&data, sample_rate);
    if (width || height) {
        bytestream_put_le32(&data, width);
        bytestream_put_le32(&data, height);
    }
    return 0;
}

AVRational av_guess_sample_aspect_ratio(AVFormatContext *format, AVStream *stream, AVFrame *frame)
{
    AVRational undef = {0, 1};
    AVRational stream_sample_aspect_ratio = stream ? stream->sample_aspect_ratio : undef;
    AVRational codec_sample_aspect_ratio  = stream && stream->codec ? stream->codec->sample_aspect_ratio : undef;
    AVRational frame_sample_aspect_ratio  = frame  ? frame->sample_aspect_ratio  : codec_sample_aspect_ratio;

    av_reduce(&stream_sample_aspect_ratio.num, &stream_sample_aspect_ratio.den,
               stream_sample_aspect_ratio.num,  stream_sample_aspect_ratio.den, INT_MAX);
    if (stream_sample_aspect_ratio.num <= 0 || stream_sample_aspect_ratio.den <= 0)
        stream_sample_aspect_ratio = undef;

    av_reduce(&frame_sample_aspect_ratio.num, &frame_sample_aspect_ratio.den,
               frame_sample_aspect_ratio.num,  frame_sample_aspect_ratio.den, INT_MAX);
    if (frame_sample_aspect_ratio.num <= 0 || frame_sample_aspect_ratio.den <= 0)
        frame_sample_aspect_ratio = undef;

    if (stream_sample_aspect_ratio.num)
        return stream_sample_aspect_ratio;
    else
        return frame_sample_aspect_ratio;
}

AVRational av_guess_frame_rate(AVFormatContext *format, AVStream *st, AVFrame *frame)
{
    AVRational fr = st->r_frame_rate;

    if (st->codec->ticks_per_frame > 1) {
        AVRational codec_fr = av_inv_q(st->codec->time_base);
        AVRational   avg_fr = st->avg_frame_rate;
        codec_fr.den *= st->codec->ticks_per_frame;
        if (   codec_fr.num > 0 && codec_fr.den > 0 && av_q2d(codec_fr) < av_q2d(fr)*0.7
            && fabs(1.0 - av_q2d(av_div_q(avg_fr, fr))) > 0.1)
            fr = codec_fr;
    }

    return fr;
}

int avformat_match_stream_specifier(AVFormatContext *s, AVStream *st,
                                    const char *spec)
{
    if (*spec <= '9' && *spec >= '0') /* opt:index */
        return strtol(spec, NULL, 0) == st->index;
    else if (*spec == 'v' || *spec == 'a' || *spec == 's' || *spec == 'd' ||
             *spec == 't') { /* opt:[vasdt] */
        enum AVMediaType type;

        switch (*spec++) {
        case 'v': type = AVMEDIA_TYPE_VIDEO;      break;
        case 'a': type = AVMEDIA_TYPE_AUDIO;      break;
        case 's': type = AVMEDIA_TYPE_SUBTITLE;   break;
        case 'd': type = AVMEDIA_TYPE_DATA;       break;
        case 't': type = AVMEDIA_TYPE_ATTACHMENT; break;
        default:  av_assert0(0);
        }
        if (type != st->codec->codec_type)
            return 0;
        if (*spec++ == ':') { /* possibly followed by :index */
            int i, index = strtol(spec, NULL, 0);
            for (i = 0; i < s->nb_streams; i++)
                if (s->streams[i]->codec->codec_type == type && index-- == 0)
                   return i == st->index;
            return 0;
        }
        return 1;
    } else if (*spec == 'p' && *(spec + 1) == ':') {
        int prog_id, i, j;
        char *endptr;
        spec += 2;
        prog_id = strtol(spec, &endptr, 0);
        for (i = 0; i < s->nb_programs; i++) {
            if (s->programs[i]->id != prog_id)
                continue;

            if (*endptr++ == ':') {
                int stream_idx = strtol(endptr, NULL, 0);
                return stream_idx >= 0 &&
                    stream_idx < s->programs[i]->nb_stream_indexes &&
                    st->index == s->programs[i]->stream_index[stream_idx];
            }

            for (j = 0; j < s->programs[i]->nb_stream_indexes; j++)
                if (st->index == s->programs[i]->stream_index[j])
                    return 1;
        }
        return 0;
    } else if (*spec == '#') {
        int sid;
        char *endptr;
        sid = strtol(spec + 1, &endptr, 0);
        if (!*endptr)
            return st->id == sid;
    } else if (!*spec) /* empty specifier, matches everything */
        return 1;

    av_log(s, AV_LOG_ERROR, "Invalid stream specifier: %s.\n", spec);
    return AVERROR(EINVAL);
}

void ff_generate_avci_extradata(AVStream *st)
{
    static const uint8_t avci100_1080p_extradata[] = {
        // SPS
        0x00, 0x00, 0x00, 0x01, 0x67, 0x7a, 0x10, 0x29,
        0xb6, 0xd4, 0x20, 0x22, 0x33, 0x19, 0xc6, 0x63,
        0x23, 0x21, 0x01, 0x11, 0x98, 0xce, 0x33, 0x19,
        0x18, 0x21, 0x02, 0x56, 0xb9, 0x3d, 0x7d, 0x7e,
        0x4f, 0xe3, 0x3f, 0x11, 0xf1, 0x9e, 0x08, 0xb8,
        0x8c, 0x54, 0x43, 0xc0, 0x78, 0x02, 0x27, 0xe2,
        0x70, 0x1e, 0x30, 0x10, 0x10, 0x14, 0x00, 0x00,
        0x03, 0x00, 0x04, 0x00, 0x00, 0x03, 0x00, 0xca,
        0x10, 0x00, 0x00, 0x00, 0x00, 0x00, 0x00, 0x00,
        // PPS
        0x00, 0x00, 0x00, 0x01, 0x68, 0xce, 0x33, 0x48,
        0xd0
    };
    static const uint8_t avci100_1080i_extradata[] = {
        // SPS
        0x00, 0x00, 0x00, 0x01, 0x67, 0x7a, 0x10, 0x29,
        0xb6, 0xd4, 0x20, 0x22, 0x33, 0x19, 0xc6, 0x63,
        0x23, 0x21, 0x01, 0x11, 0x98, 0xce, 0x33, 0x19,
        0x18, 0x21, 0x03, 0x3a, 0x46, 0x65, 0x6a, 0x65,
        0x24, 0xad, 0xe9, 0x12, 0x32, 0x14, 0x1a, 0x26,
        0x34, 0xad, 0xa4, 0x41, 0x82, 0x23, 0x01, 0x50,
        0x2b, 0x1a, 0x24, 0x69, 0x48, 0x30, 0x40, 0x2e,
        0x11, 0x12, 0x08, 0xc6, 0x8c, 0x04, 0x41, 0x28,
        0x4c, 0x34, 0xf0, 0x1e, 0x01, 0x13, 0xf2, 0xe0,
        0x3c, 0x60, 0x20, 0x20, 0x28, 0x00, 0x00, 0x03,
        0x00, 0x08, 0x00, 0x00, 0x03, 0x01, 0x94, 0x00,
        // PPS
        0x00, 0x00, 0x00, 0x01, 0x68, 0xce, 0x33, 0x48,
        0xd0
    };
    static const uint8_t avci50_1080i_extradata[] = {
        // SPS
        0x00, 0x00, 0x00, 0x01, 0x67, 0x6e, 0x10, 0x28,
        0xa6, 0xd4, 0x20, 0x32, 0x33, 0x0c, 0x71, 0x18,
        0x88, 0x62, 0x10, 0x19, 0x19, 0x86, 0x38, 0x8c,
        0x44, 0x30, 0x21, 0x02, 0x56, 0x4e, 0x6e, 0x61,
        0x87, 0x3e, 0x73, 0x4d, 0x98, 0x0c, 0x03, 0x06,
        0x9c, 0x0b, 0x73, 0xe6, 0xc0, 0xb5, 0x18, 0x63,
        0x0d, 0x39, 0xe0, 0x5b, 0x02, 0xd4, 0xc6, 0x19,
        0x1a, 0x79, 0x8c, 0x32, 0x34, 0x24, 0xf0, 0x16,
        0x81, 0x13, 0xf7, 0xff, 0x80, 0x02, 0x00, 0x01,
        0xf1, 0x80, 0x80, 0x80, 0xa0, 0x00, 0x00, 0x03,
        0x00, 0x20, 0x00, 0x00, 0x06, 0x50, 0x80, 0x00,
        // PPS
        0x00, 0x00, 0x00, 0x01, 0x68, 0xee, 0x31, 0x12,
        0x11
    };
    static const uint8_t avci100_720p_extradata[] = {
        // SPS
        0x00, 0x00, 0x00, 0x01, 0x67, 0x7a, 0x10, 0x29,
        0xb6, 0xd4, 0x20, 0x2a, 0x33, 0x1d, 0xc7, 0x62,
        0xa1, 0x08, 0x40, 0x54, 0x66, 0x3b, 0x8e, 0xc5,
        0x42, 0x02, 0x10, 0x25, 0x64, 0x2c, 0x89, 0xe8,
        0x85, 0xe4, 0x21, 0x4b, 0x90, 0x83, 0x06, 0x95,
        0xd1, 0x06, 0x46, 0x97, 0x20, 0xc8, 0xd7, 0x43,
        0x08, 0x11, 0xc2, 0x1e, 0x4c, 0x91, 0x0f, 0x01,
        0x40, 0x16, 0xec, 0x07, 0x8c, 0x04, 0x04, 0x05,
        0x00, 0x00, 0x03, 0x00, 0x01, 0x00, 0x00, 0x03,
        0x00, 0x64, 0x84, 0x00, 0x00, 0x00, 0x00, 0x00,
        // PPS
        0x00, 0x00, 0x00, 0x01, 0x68, 0xce, 0x31, 0x12,
        0x11
    };
    int size = 0;
    const uint8_t *data = 0;
    if (st->codec->width == 1920) {
        if (st->codec->field_order == AV_FIELD_PROGRESSIVE) {
            data = avci100_1080p_extradata;
            size = sizeof(avci100_1080p_extradata);
        } else {
            data = avci100_1080i_extradata;
            size = sizeof(avci100_1080i_extradata);
        }
    } else if (st->codec->width == 1440) {
        data = avci50_1080i_extradata;
        size = sizeof(avci50_1080i_extradata);
    } else if (st->codec->width == 1280) {
        data = avci100_720p_extradata;
        size = sizeof(avci100_720p_extradata);
    }
    if (!size)
        return;
    av_freep(&st->codec->extradata);
    st->codec->extradata_size = 0;
    st->codec->extradata = av_mallocz(size + FF_INPUT_BUFFER_PADDING_SIZE);
    if (!st->codec->extradata)
        return;
    memcpy(st->codec->extradata, data, size);
    st->codec->extradata_size = size;
}<|MERGE_RESOLUTION|>--- conflicted
+++ resolved
@@ -2977,14 +2977,9 @@
                 int      best_fps = 0;
                 double best_error = 0.01;
 
-<<<<<<< HEAD
                 if (st->info->codec_info_duration        >= INT64_MAX / st->time_base.num / 2||
-                    st->info->codec_info_duration_fields >= INT64_MAX / st->time_base.den)
-=======
-                if (delta_dts     >= INT64_MAX / st->time_base.num ||
-                    delta_packets >= INT64_MAX / st->time_base.den ||
-                    delta_dts < 0)
->>>>>>> ce67f442
+                    st->info->codec_info_duration_fields >= INT64_MAX / st->time_base.den ||
+                    st->info->codec_info_duration        < 0)
                     continue;
                 av_reduce(&st->avg_frame_rate.num, &st->avg_frame_rate.den,
                           st->info->codec_info_duration_fields*(int64_t)st->time_base.den,
