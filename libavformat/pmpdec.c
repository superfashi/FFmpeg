--- conflicted
+++ resolved
@@ -67,15 +67,9 @@
         av_log(s, AV_LOG_ERROR, "Unsupported video format\n");
         break;
     }
-<<<<<<< HEAD
-    index_cnt = avio_rl32(pb);
-    vst->codec->width  = avio_rl32(pb);
-    vst->codec->height = avio_rl32(pb);
-=======
     index_cnt          = avio_rl32(pb);
     vst->codecpar->width  = avio_rl32(pb);
     vst->codecpar->height = avio_rl32(pb);
->>>>>>> 9200514a
 
     tb_num = avio_rl32(pb);
     tb_den = avio_rl32(pb);
@@ -123,17 +117,10 @@
         AVStream *ast = avformat_new_stream(s, NULL);
         if (!ast)
             return AVERROR(ENOMEM);
-<<<<<<< HEAD
-        ast->codec->codec_type = AVMEDIA_TYPE_AUDIO;
-        ast->codec->codec_id = audio_codec_id;
-        ast->codec->channels = channels;
-        ast->codec->sample_rate = srate;
-=======
         ast->codecpar->codec_type  = AVMEDIA_TYPE_AUDIO;
         ast->codecpar->codec_id    = audio_codec_id;
         ast->codecpar->channels    = channels;
         ast->codecpar->sample_rate = srate;
->>>>>>> 9200514a
         avpriv_set_pts_info(ast, 32, 1, srate);
     }
     return 0;
