--- conflicted
+++ resolved
@@ -97,13 +97,8 @@
         return AVERROR(EINVAL);
     }
     st = s1->streams[0];
-<<<<<<< HEAD
-    if (!is_supported(st->codec->codec_id)) {
-        av_log(s1, AV_LOG_ERROR, "Unsupported codec %s\n", avcodec_get_name(st->codec->codec_id));
-=======
     if (!is_supported(st->codecpar->codec_id)) {
-        av_log(s1, AV_LOG_ERROR, "Unsupported codec %x\n", st->codecpar->codec_id);
->>>>>>> 9200514a
+        av_log(s1, AV_LOG_ERROR, "Unsupported codec %s\n", avcodec_get_name(st->codecpar->codec_id));
 
         return -1;
     }
