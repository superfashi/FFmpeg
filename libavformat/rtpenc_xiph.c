--- conflicted
+++ resolved
@@ -75,16 +75,10 @@
         uint8_t *ptr     = s->buf_ptr + 2 + size; // what we're going to write
         int remaining    = end_ptr - ptr;
 
-<<<<<<< HEAD
         av_assert1(s->num_frames <= s->max_frames_per_packet);
-        if ((s->num_frames > 0 && remaining < 0) ||
-            s->num_frames == s->max_frames_per_packet) {
-=======
-        assert(s->num_frames <= s->max_frames_per_packet);
         if (s->num_frames > 0 &&
             (remaining < 0 ||
              s->num_frames == s->max_frames_per_packet)) {
->>>>>>> bde2bba4
             // send previous packets now; no room for new data
             ff_rtp_send_data(s1, s->buf, s->buf_ptr - s->buf, 0);
             s->num_frames = 0;
