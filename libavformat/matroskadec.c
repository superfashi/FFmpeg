--- conflicted
+++ resolved
@@ -1735,12 +1735,8 @@
         }
 
         st = track->stream = avformat_new_stream(s, NULL);
-<<<<<<< HEAD
-        if (st == NULL) {
+        if (!st) {
             av_free(key_id_base64);
-=======
-        if (!st)
->>>>>>> f929ab05
             return AVERROR(ENOMEM);
         }
 
@@ -1853,13 +1849,8 @@
                    track->codec_priv.size);
         } else if (codec_id == AV_CODEC_ID_TTA) {
             extradata_size = 30;
-<<<<<<< HEAD
             extradata      = av_mallocz(extradata_size + FF_INPUT_BUFFER_PADDING_SIZE);
-            if (extradata == NULL)
-=======
-            extradata      = av_mallocz(extradata_size);
             if (!extradata)
->>>>>>> f929ab05
                 return AVERROR(ENOMEM);
             ffio_init_context(&b, extradata, extradata_size, 1,
                               NULL, NULL, NULL, NULL);
@@ -1959,13 +1950,7 @@
                 st->codec->extradata      = extradata;
                 st->codec->extradata_size = extradata_size;
             } else if (track->codec_priv.data && track->codec_priv.size > 0) {
-<<<<<<< HEAD
                 if (ff_alloc_extradata(st->codec, track->codec_priv.size))
-=======
-                st->codec->extradata = av_mallocz(track->codec_priv.size +
-                                                  FF_INPUT_BUFFER_PADDING_SIZE);
-                if (!st->codec->extradata)
->>>>>>> f929ab05
                     return AVERROR(ENOMEM);
                 memcpy(st->codec->extradata,
                        track->codec_priv.data + extradata_offset,
@@ -2151,12 +2136,7 @@
             av_dict_set(&st->metadata, "mimetype", attachments[j].mime, 0);
             st->codec->codec_id   = AV_CODEC_ID_NONE;
             st->codec->codec_type = AVMEDIA_TYPE_ATTACHMENT;
-<<<<<<< HEAD
             if (ff_alloc_extradata(st->codec, attachments[j].bin.size))
-=======
-            st->codec->extradata  = av_malloc(attachments[j].bin.size);
-            if (!st->codec->extradata)
->>>>>>> f929ab05
                 break;
             memcpy(st->codec->extradata, attachments[j].bin.data,
                    attachments[j].bin.size);
@@ -2581,7 +2561,7 @@
         buf = av_packet_new_side_data(pkt,
                                       AV_PKT_DATA_WEBVTT_IDENTIFIER,
                                       id_len);
-        if (buf == NULL) {
+        if (!buf) {
             av_free(pkt);
             return AVERROR(ENOMEM);
         }
@@ -2592,7 +2572,7 @@
         buf = av_packet_new_side_data(pkt,
                                       AV_PKT_DATA_WEBVTT_SETTINGS,
                                       settings_len);
-        if (buf == NULL) {
+        if (!buf) {
             av_free(pkt);
             return AVERROR(ENOMEM);
         }
@@ -2679,7 +2659,7 @@
         uint8_t *side_data = av_packet_new_side_data(pkt,
                                                      AV_PKT_DATA_MATROSKA_BLOCKADDITIONAL,
                                                      additional_size + 8);
-        if (side_data == NULL) {
+        if (!side_data) {
             av_free_packet(pkt);
             av_free(pkt);
             return AVERROR(ENOMEM);
@@ -2692,7 +2672,7 @@
         uint8_t *side_data = av_packet_new_side_data(pkt,
                                                      AV_PKT_DATA_SKIP_SAMPLES,
                                                      10);
-        if (side_data == NULL) {
+        if (!side_data) {
             av_free_packet(pkt);
             av_free(pkt);
             return AVERROR(ENOMEM);
@@ -3426,7 +3406,7 @@
 
     // basename of the file
     buf = strrchr(s->filename, '/');
-    if (buf == NULL) return -1;
+    if (!buf) return -1;
     av_dict_set(&s->streams[0]->metadata, FILENAME, ++buf, 0);
 
     // duration
