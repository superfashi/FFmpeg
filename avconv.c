/*
 * ffmpeg main
 * Copyright (c) 2000-2003 Fabrice Bellard
 *
 * This file is part of FFmpeg.
 *
 * FFmpeg is free software; you can redistribute it and/or
 * modify it under the terms of the GNU Lesser General Public
 * License as published by the Free Software Foundation; either
 * version 2.1 of the License, or (at your option) any later version.
 *
 * FFmpeg is distributed in the hope that it will be useful,
 * but WITHOUT ANY WARRANTY; without even the implied warranty of
 * MERCHANTABILITY or FITNESS FOR A PARTICULAR PURPOSE.  See the GNU
 * Lesser General Public License for more details.
 *
 * You should have received a copy of the GNU Lesser General Public
 * License along with FFmpeg; if not, write to the Free Software
 * Foundation, Inc., 51 Franklin Street, Fifth Floor, Boston, MA 02110-1301 USA
 */

#include "config.h"
#include <ctype.h>
#include <string.h>
#include <math.h>
#include <stdlib.h>
#include <errno.h>
#include <signal.h>
#include <limits.h>
#include <unistd.h>
#include "libavformat/avformat.h"
#include "libavdevice/avdevice.h"
#include "libswscale/swscale.h"
#include "libavutil/opt.h"
#include "libavcodec/audioconvert.h"
#include "libavutil/audioconvert.h"
#include "libavutil/parseutils.h"
#include "libavutil/samplefmt.h"
#include "libavutil/colorspace.h"
#include "libavutil/fifo.h"
#include "libavutil/intreadwrite.h"
#include "libavutil/dict.h"
#include "libavutil/mathematics.h"
#include "libavutil/pixdesc.h"
#include "libavutil/avstring.h"
#include "libavutil/libm.h"
#include "libavutil/imgutils.h"
#include "libavformat/os_support.h"

#include "libavformat/ffm.h" // not public API

#if CONFIG_AVFILTER
# include "libavfilter/avcodec.h"
# include "libavfilter/avfilter.h"
# include "libavfilter/avfiltergraph.h"
<<<<<<< HEAD
# include "libavfilter/buffersink.h"
=======
# include "libavfilter/buffersrc.h"
>>>>>>> 80dc7c01
# include "libavfilter/vsrc_buffer.h"
#endif

#if HAVE_SYS_RESOURCE_H
#include <sys/types.h>
#include <sys/time.h>
#include <sys/resource.h>
#elif HAVE_GETPROCESSTIMES
#include <windows.h>
#endif
#if HAVE_GETPROCESSMEMORYINFO
#include <windows.h>
#include <psapi.h>
#endif

#if HAVE_SYS_SELECT_H
#include <sys/select.h>
#endif

#if HAVE_TERMIOS_H
#include <fcntl.h>
#include <sys/ioctl.h>
#include <sys/time.h>
#include <termios.h>
#elif HAVE_KBHIT
#include <conio.h>
#endif
#include <time.h>

#include "cmdutils.h"

#include "libavutil/avassert.h"

const char program_name[] = "avconv";
const int program_birth_year = 2000;

/* select an input stream for an output stream */
typedef struct StreamMap {
    int disabled;           /** 1 is this mapping is disabled by a negative map */
    int file_index;
    int stream_index;
    int sync_file_index;
    int sync_stream_index;
} StreamMap;

/**
 * select an input file for an output file
 */
typedef struct MetadataMap {
    int  file;      ///< file index
    char type;      ///< type of metadata to copy -- (g)lobal, (s)tream, (c)hapter or (p)rogram
    int  index;     ///< stream/chapter/program number
} MetadataMap;

static const OptionDef options[];

#define MAX_STREAMS 1024    /* arbitrary sanity check value */

static int frame_bits_per_raw_sample = 0;
static int video_discard = 0;
static int same_quant = 0;
static int do_deinterlace = 0;
static int intra_dc_precision = 8;
static int qp_hist = 0;

static int file_overwrite = 0;
static int no_file_overwrite = 0;
static int do_benchmark = 0;
static int do_hex_dump = 0;
static int do_pkt_dump = 0;
static int do_pass = 0;
static const char *pass_logfilename_prefix;
static int video_sync_method= -1;
static int audio_sync_method= 0;
static float audio_drift_threshold= 0.1;
static int copy_ts= 0;
static int copy_tb = 1;
static int opt_shortest = 0;
static char *vstats_filename;
static FILE *vstats_file;

static int audio_volume = 256;

static int exit_on_error = 0;
static int using_stdin = 0;
static int run_as_daemon  = 0;
static int q_pressed = 0;
static int64_t video_size = 0;
static int64_t audio_size = 0;
static int64_t extra_size = 0;
static int nb_frames_dup = 0;
static int nb_frames_drop = 0;
static int input_sync;

static float dts_delta_threshold = 10;

static int print_stats = 1;

static uint8_t *audio_buf;
static uint8_t *audio_out;
static unsigned int allocated_audio_out_size, allocated_audio_buf_size;

#define DEFAULT_PASS_LOGFILENAME_PREFIX "av2pass"

typedef struct FrameBuffer {
    uint8_t *base[4];
    uint8_t *data[4];
    int  linesize[4];

    int h, w;
    enum PixelFormat pix_fmt;

    int refcount;
    struct InputStream *ist;
    struct FrameBuffer *next;
} FrameBuffer;

typedef struct InputStream {
    int file_index;
    AVStream *st;
    int discard;             /* true if stream data should be discarded */
    int decoding_needed;     /* true if the packets must be decoded in 'raw_fifo' */
    AVCodec *dec;
    AVFrame *decoded_frame;
    AVFrame *filtered_frame;

    int64_t       start;     /* time when read started */
    int64_t       next_pts;  /* synthetic pts for cases where pkt.pts
                                is not defined */
    int64_t       pts;       /* current pts */
    double ts_scale;
    int is_start;            /* is 1 at the start and after a discontinuity */
    int showed_multi_packet_warning;
    AVDictionary *opts;

    /* a pool of free buffers for decoded data */
    FrameBuffer *buffer_pool;
} InputStream;

typedef struct InputFile {
    AVFormatContext *ctx;
    int eof_reached;      /* true if eof reached */
    int ist_index;        /* index of first stream in ist_table */
    int buffer_size;      /* current total buffer size */
    int64_t ts_offset;
    int nb_streams;       /* number of stream that avconv is aware of; may be different
                             from ctx.nb_streams if new streams appear during av_read_frame() */
    int rate_emu;
} InputFile;

typedef struct OutputStream {
    int file_index;          /* file index */
    int index;               /* stream index in the output file */
    int source_index;        /* InputStream index */
    AVStream *st;            /* stream in the output file */
    int encoding_needed;     /* true if encoding needed for this stream */
    int frame_number;
    /* input pts and corresponding output pts
       for A/V sync */
    //double sync_ipts;        /* dts from the AVPacket of the demuxer in second units */
    struct InputStream *sync_ist; /* input stream to sync against */
    int64_t sync_opts;       /* output frame counter, could be changed to some true timestamp */ //FIXME look at frame_number
    AVBitStreamFilterContext *bitstream_filters;
    AVCodec *enc;
    int64_t max_frames;

    /* video only */
    int video_resample;
    AVFrame resample_frame;              /* temporary frame for image resampling */
    struct SwsContext *img_resample_ctx; /* for image resampling */
    int resample_height;
    int resample_width;
    int resample_pix_fmt;
    AVRational frame_rate;
    int force_fps;
    int top_field_first;

    float frame_aspect_ratio;

    /* forced key frames */
    int64_t *forced_kf_pts;
    int forced_kf_count;
    int forced_kf_index;

    /* audio only */
    int audio_resample;
    ReSampleContext *resample; /* for audio resampling */
    int resample_sample_fmt;
    int resample_channels;
    int resample_sample_rate;
    int reformat_pair;
    AVAudioConvert *reformat_ctx;
    AVFifoBuffer *fifo;     /* for compression: one audio fifo per codec */
    FILE *logfile;

#if CONFIG_AVFILTER
    AVFilterContext *output_video_filter;
    AVFilterContext *input_video_filter;
    AVFilterBufferRef *picref;
    char *avfilter;
    AVFilterGraph *graph;
#endif

    int64_t sws_flags;
    AVDictionary *opts;
    int is_past_recording_time;
    int stream_copy;
    const char *attachment_filename;
    int copy_initial_nonkeyframes;
} OutputStream;

#if HAVE_TERMIOS_H

/* init terminal so that we can grab keys */
static struct termios oldtty;
#endif

typedef struct OutputFile {
    AVFormatContext *ctx;
    AVDictionary *opts;
    int ost_index;       /* index of the first stream in output_streams */
    int64_t recording_time; /* desired length of the resulting file in microseconds */
    int64_t start_time;     /* start time in microseconds */
    uint64_t limit_filesize;
} OutputFile;

static InputStream *input_streams = NULL;
static int         nb_input_streams = 0;
static InputFile   *input_files   = NULL;
static int         nb_input_files   = 0;

static OutputStream *output_streams = NULL;
static int        nb_output_streams = 0;
static OutputFile   *output_files   = NULL;
static int        nb_output_files   = 0;

typedef struct OptionsContext {
    /* input/output options */
    int64_t start_time;
    const char *format;

    SpecifierOpt *codec_names;
    int        nb_codec_names;
    SpecifierOpt *audio_channels;
    int        nb_audio_channels;
    SpecifierOpt *audio_sample_rate;
    int        nb_audio_sample_rate;
    SpecifierOpt *frame_rates;
    int        nb_frame_rates;
    SpecifierOpt *frame_sizes;
    int        nb_frame_sizes;
    SpecifierOpt *frame_pix_fmts;
    int        nb_frame_pix_fmts;

    /* input options */
    int64_t input_ts_offset;
    int rate_emu;

    SpecifierOpt *ts_scale;
    int        nb_ts_scale;
    SpecifierOpt *dump_attachment;
    int        nb_dump_attachment;

    /* output options */
    StreamMap *stream_maps;
    int     nb_stream_maps;
    /* first item specifies output metadata, second is input */
    MetadataMap (*meta_data_maps)[2];
    int nb_meta_data_maps;
    int metadata_global_manual;
    int metadata_streams_manual;
    int metadata_chapters_manual;
    const char **attachments;
    int       nb_attachments;

    int chapters_input_file;

    int64_t recording_time;
    uint64_t limit_filesize;
    float mux_preload;
    float mux_max_delay;

    int video_disable;
    int audio_disable;
    int subtitle_disable;
    int data_disable;

    /* indexed by output file stream index */
    int   *streamid_map;
    int nb_streamid_map;

    SpecifierOpt *metadata;
    int        nb_metadata;
    SpecifierOpt *max_frames;
    int        nb_max_frames;
    SpecifierOpt *bitstream_filters;
    int        nb_bitstream_filters;
    SpecifierOpt *codec_tags;
    int        nb_codec_tags;
    SpecifierOpt *sample_fmts;
    int        nb_sample_fmts;
    SpecifierOpt *qscale;
    int        nb_qscale;
    SpecifierOpt *forced_key_frames;
    int        nb_forced_key_frames;
    SpecifierOpt *force_fps;
    int        nb_force_fps;
    SpecifierOpt *frame_aspect_ratios;
    int        nb_frame_aspect_ratios;
    SpecifierOpt *rc_overrides;
    int        nb_rc_overrides;
    SpecifierOpt *intra_matrices;
    int        nb_intra_matrices;
    SpecifierOpt *inter_matrices;
    int        nb_inter_matrices;
    SpecifierOpt *top_field_first;
    int        nb_top_field_first;
    SpecifierOpt *metadata_map;
    int        nb_metadata_map;
    SpecifierOpt *presets;
    int        nb_presets;
    SpecifierOpt *copy_initial_nonkeyframes;
    int        nb_copy_initial_nonkeyframes;
#if CONFIG_AVFILTER
    SpecifierOpt *filters;
    int        nb_filters;
#endif
} OptionsContext;

#define MATCH_PER_STREAM_OPT(name, type, outvar, fmtctx, st)\
{\
    int i, ret;\
    for (i = 0; i < o->nb_ ## name; i++) {\
        char *spec = o->name[i].specifier;\
        if ((ret = check_stream_specifier(fmtctx, st, spec)) > 0)\
            outvar = o->name[i].u.type;\
        else if (ret < 0)\
            exit_program(1);\
    }\
}

static void reset_options(OptionsContext *o)
{
    const OptionDef *po = options;

    /* all OPT_SPEC and OPT_STRING can be freed in generic way */
    while (po->name) {
        void *dst = (uint8_t*)o + po->u.off;

        if (po->flags & OPT_SPEC) {
            SpecifierOpt **so = dst;
            int i, *count = (int*)(so + 1);
            for (i = 0; i < *count; i++) {
                av_freep(&(*so)[i].specifier);
                if (po->flags & OPT_STRING)
                    av_freep(&(*so)[i].u.str);
            }
            av_freep(so);
            *count = 0;
        } else if (po->flags & OPT_OFFSET && po->flags & OPT_STRING)
            av_freep(dst);
        po++;
    }

    av_freep(&o->stream_maps);
    av_freep(&o->meta_data_maps);
    av_freep(&o->streamid_map);

    memset(o, 0, sizeof(*o));

    o->mux_max_delay  = 0.7;
    o->recording_time = INT64_MAX;
    o->limit_filesize = UINT64_MAX;
    o->chapters_input_file = INT_MAX;

    uninit_opts();
    init_opts();
}

static int alloc_buffer(InputStream *ist, FrameBuffer **pbuf)
{
    AVCodecContext *s = ist->st->codec;
    FrameBuffer  *buf = av_mallocz(sizeof(*buf));
    int ret;
    const int pixel_size = av_pix_fmt_descriptors[s->pix_fmt].comp[0].step_minus1+1;
    int h_chroma_shift, v_chroma_shift;
    int edge = 32; // XXX should be avcodec_get_edge_width(), but that fails on svq1
    int w = s->width, h = s->height;

    if (!buf)
        return AVERROR(ENOMEM);

    if (!(s->flags & CODEC_FLAG_EMU_EDGE)) {
        w += 2*edge;
        h += 2*edge;
    }

    avcodec_align_dimensions(s, &w, &h);
    if ((ret = av_image_alloc(buf->base, buf->linesize, w, h,
                              s->pix_fmt, 32)) < 0) {
        av_freep(&buf);
        return ret;
    }
    /* XXX this shouldn't be needed, but some tests break without this line
     * those decoders are buggy and need to be fixed.
     * the following tests fail:
     * bethsoft-vid, cdgraphics, ansi, aasc, fraps-v1, qtrle-1bit
     */
    memset(buf->base[0], 128, ret);

    avcodec_get_chroma_sub_sample(s->pix_fmt, &h_chroma_shift, &v_chroma_shift);
    for (int i = 0; i < FF_ARRAY_ELEMS(buf->data); i++) {
        const int h_shift = i==0 ? 0 : h_chroma_shift;
        const int v_shift = i==0 ? 0 : v_chroma_shift;
        if (s->flags & CODEC_FLAG_EMU_EDGE)
            buf->data[i] = buf->base[i];
        else
            buf->data[i] = buf->base[i] +
                           FFALIGN((buf->linesize[i]*edge >> v_shift) +
                                   (pixel_size*edge >> h_shift), 32);
    }
    buf->w       = s->width;
    buf->h       = s->height;
    buf->pix_fmt = s->pix_fmt;
    buf->ist     = ist;

    *pbuf = buf;
    return 0;
}

static void free_buffer_pool(InputStream *ist)
{
    FrameBuffer *buf = ist->buffer_pool;
    while (buf) {
        ist->buffer_pool = buf->next;
        av_freep(&buf->base[0]);
        av_free(buf);
        buf = ist->buffer_pool;
    }
}

static void unref_buffer(InputStream *ist, FrameBuffer *buf)
{
    av_assert0(buf->refcount);
    buf->refcount--;
    if (!buf->refcount) {
        buf->next = ist->buffer_pool;
        ist->buffer_pool = buf;
    }
}

static int codec_get_buffer(AVCodecContext *s, AVFrame *frame)
{
    InputStream *ist = s->opaque;
    FrameBuffer *buf;
    int ret, i;

    if (!ist->buffer_pool && (ret = alloc_buffer(ist, &ist->buffer_pool)) < 0)
        return ret;

    buf              = ist->buffer_pool;
    ist->buffer_pool = buf->next;
    buf->next        = NULL;
    if (buf->w != s->width || buf->h != s->height || buf->pix_fmt != s->pix_fmt) {
        av_freep(&buf->base[0]);
        av_free(buf);
        if ((ret = alloc_buffer(ist, &buf)) < 0)
            return ret;
    }
    buf->refcount++;

    frame->opaque        = buf;
    frame->type          = FF_BUFFER_TYPE_USER;
    frame->extended_data = frame->data;
    frame->pkt_pts       = s->pkt ? s->pkt->pts : AV_NOPTS_VALUE;

    for (i = 0; i < FF_ARRAY_ELEMS(buf->data); i++) {
        frame->base[i]     = buf->base[i];  // XXX h264.c uses base though it shouldn't
        frame->data[i]     = buf->data[i];
        frame->linesize[i] = buf->linesize[i];
    }

    return 0;
}

static void codec_release_buffer(AVCodecContext *s, AVFrame *frame)
{
    InputStream *ist = s->opaque;
    FrameBuffer *buf = frame->opaque;
    int i;

    for (i = 0; i < FF_ARRAY_ELEMS(frame->data); i++)
        frame->data[i] = NULL;

    unref_buffer(ist, buf);
}

static void filter_release_buffer(AVFilterBuffer *fb)
{
    FrameBuffer *buf = fb->priv;
    av_free(fb);
    unref_buffer(buf->ist, buf);
}

#if CONFIG_AVFILTER

static int configure_video_filters(InputStream *ist, OutputStream *ost)
{
    AVFilterContext *last_filter, *filter;
    /** filter graph containing all filters including input & output */
    AVCodecContext *codec = ost->st->codec;
    AVCodecContext *icodec = ist->st->codec;
    enum PixelFormat pix_fmts[] = { codec->pix_fmt, PIX_FMT_NONE };
    AVBufferSinkParams *buffersink_params = av_buffersink_params_alloc();
    AVRational sample_aspect_ratio;
    char args[255];
    int ret;

    ost->graph = avfilter_graph_alloc();

    if (ist->st->sample_aspect_ratio.num){
        sample_aspect_ratio = ist->st->sample_aspect_ratio;
    }else
        sample_aspect_ratio = ist->st->codec->sample_aspect_ratio;

    snprintf(args, 255, "%d:%d:%d:%d:%d:%d:%d", ist->st->codec->width,
             ist->st->codec->height, ist->st->codec->pix_fmt, 1, AV_TIME_BASE,
             sample_aspect_ratio.num, sample_aspect_ratio.den);

    ret = avfilter_graph_create_filter(&ost->input_video_filter, avfilter_get_by_name("buffer"),
                                       "src", args, NULL, ost->graph);
    if (ret < 0)
        return ret;
#if FF_API_OLD_VSINK_API
    ret = avfilter_graph_create_filter(&ost->output_video_filter, avfilter_get_by_name("buffersink"),
                                       "out", NULL, pix_fmts, ost->graph);
#else
    buffersink_params->pixel_fmts = pix_fmts;
    ret = avfilter_graph_create_filter(&ost->output_video_filter, avfilter_get_by_name("buffersink"),
                                       "out", NULL, buffersink_params, ost->graph);
#endif
    av_freep(&buffersink_params);
    if (ret < 0)
        return ret;
    last_filter = ost->input_video_filter;

    if (codec->width  != icodec->width || codec->height != icodec->height) {
        snprintf(args, 255, "%d:%d:flags=0x%X",
                 codec->width,
                 codec->height,
                 (unsigned)ost->sws_flags);
        if ((ret = avfilter_graph_create_filter(&filter, avfilter_get_by_name("scale"),
                                                NULL, args, NULL, ost->graph)) < 0)
            return ret;
        if ((ret = avfilter_link(last_filter, 0, filter, 0)) < 0)
            return ret;
        last_filter = filter;
    }

    snprintf(args, sizeof(args), "flags=0x%X", (unsigned)ost->sws_flags);
    ost->graph->scale_sws_opts = av_strdup(args);

    if (ost->avfilter) {
        AVFilterInOut *outputs = avfilter_inout_alloc();
        AVFilterInOut *inputs  = avfilter_inout_alloc();

        outputs->name    = av_strdup("in");
        outputs->filter_ctx = last_filter;
        outputs->pad_idx = 0;
        outputs->next    = NULL;

        inputs->name    = av_strdup("out");
        inputs->filter_ctx = ost->output_video_filter;
        inputs->pad_idx = 0;
        inputs->next    = NULL;

        if ((ret = avfilter_graph_parse(ost->graph, ost->avfilter, &inputs, &outputs, NULL)) < 0)
            return ret;
        av_freep(&ost->avfilter);
    } else {
        if ((ret = avfilter_link(last_filter, 0, ost->output_video_filter, 0)) < 0)
            return ret;
    }

    if ((ret = avfilter_graph_config(ost->graph, NULL)) < 0)
        return ret;

    codec->width  = ost->output_video_filter->inputs[0]->w;
    codec->height = ost->output_video_filter->inputs[0]->h;
    codec->sample_aspect_ratio = ost->st->sample_aspect_ratio =
        ost->frame_aspect_ratio ? // overridden by the -aspect cli option
        av_d2q(ost->frame_aspect_ratio*codec->height/codec->width, 255) :
        ost->output_video_filter->inputs[0]->sample_aspect_ratio;

    return 0;
}
#endif /* CONFIG_AVFILTER */

static void term_exit(void)
{
    av_log(NULL, AV_LOG_QUIET, "%s", "");
#if HAVE_TERMIOS_H
    if(!run_as_daemon)
        tcsetattr (0, TCSANOW, &oldtty);
#endif
}

static volatile int received_sigterm = 0;

static void
sigterm_handler(int sig)
{
    received_sigterm = sig;
    q_pressed++;
    term_exit();
}

static void term_init(void)
{
#if HAVE_TERMIOS_H
    if(!run_as_daemon){
    struct termios tty;

    tcgetattr (0, &tty);
    oldtty = tty;
    atexit(term_exit);

    tty.c_iflag &= ~(IGNBRK|BRKINT|PARMRK|ISTRIP
                          |INLCR|IGNCR|ICRNL|IXON);
    tty.c_oflag |= OPOST;
    tty.c_lflag &= ~(ECHO|ECHONL|ICANON|IEXTEN);
    tty.c_cflag &= ~(CSIZE|PARENB);
    tty.c_cflag |= CS8;
    tty.c_cc[VMIN] = 1;
    tty.c_cc[VTIME] = 0;

    tcsetattr (0, TCSANOW, &tty);
    signal(SIGQUIT, sigterm_handler); /* Quit (POSIX).  */
    }
#endif

    signal(SIGINT , sigterm_handler); /* Interrupt (ANSI).  */
    signal(SIGTERM, sigterm_handler); /* Termination (ANSI).  */
#ifdef SIGXCPU
    signal(SIGXCPU, sigterm_handler);
#endif
}

/* read a key without blocking */
static int read_key(void)
{
#if HAVE_TERMIOS_H
    int n = 1;
    unsigned char ch;
    struct timeval tv;
    fd_set rfds;

    if(run_as_daemon)
        return -1;

    FD_ZERO(&rfds);
    FD_SET(0, &rfds);
    tv.tv_sec = 0;
    tv.tv_usec = 0;
    n = select(1, &rfds, NULL, NULL, &tv);
    if (n > 0) {
        n = read(0, &ch, 1);
        if (n == 1)
            return ch;

        return n;
    }
#elif HAVE_KBHIT
    if(kbhit())
        return(getch());
#endif
    return -1;
}

static int decode_interrupt_cb(void *ctx)
{
    q_pressed += read_key() == 'q';
    return q_pressed > 1;
}

static const AVIOInterruptCB int_cb = { decode_interrupt_cb, NULL };

void exit_program(int ret)
{
    int i;

    /* close files */
    for(i=0;i<nb_output_files;i++) {
        AVFormatContext *s = output_files[i].ctx;
        if (!(s->oformat->flags & AVFMT_NOFILE) && s->pb)
            avio_close(s->pb);
        avformat_free_context(s);
        av_dict_free(&output_files[i].opts);
    }
    for(i=0;i<nb_input_files;i++) {
        avformat_close_input(&input_files[i].ctx);
    }
    for (i = 0; i < nb_input_streams; i++) {
        av_freep(&input_streams[i].decoded_frame);
        av_freep(&input_streams[i].filtered_frame);
        av_dict_free(&input_streams[i].opts);
        free_buffer_pool(&input_streams[i]);
    }

    if (vstats_file)
        fclose(vstats_file);
    av_free(vstats_filename);

    av_freep(&input_streams);
    av_freep(&input_files);
    av_freep(&output_streams);
    av_freep(&output_files);

    uninit_opts();
    av_free(audio_buf);
    av_free(audio_out);
    allocated_audio_buf_size= allocated_audio_out_size= 0;

#if CONFIG_AVFILTER
    avfilter_uninit();
#endif
    avformat_network_deinit();

    if (received_sigterm) {
        av_log(NULL, AV_LOG_INFO, "Received signal %d: terminating.\n",
               (int) received_sigterm);
        exit (255);
    }

    exit(ret);
}

static void assert_avoptions(AVDictionary *m)
{
    AVDictionaryEntry *t;
    if ((t = av_dict_get(m, "", NULL, AV_DICT_IGNORE_SUFFIX))) {
        av_log(NULL, AV_LOG_FATAL, "Option %s not found.\n", t->key);
        exit_program(1);
    }
}

static void assert_codec_experimental(AVCodecContext *c, int encoder)
{
    const char *codec_string = encoder ? "encoder" : "decoder";
    AVCodec *codec;
    if (c->codec->capabilities & CODEC_CAP_EXPERIMENTAL &&
        c->strict_std_compliance > FF_COMPLIANCE_EXPERIMENTAL) {
        av_log(NULL, AV_LOG_FATAL, "%s '%s' is experimental and might produce bad "
                "results.\nAdd '-strict experimental' if you want to use it.\n",
                codec_string, c->codec->name);
        codec = encoder ? avcodec_find_encoder(c->codec->id) : avcodec_find_decoder(c->codec->id);
        if (!(codec->capabilities & CODEC_CAP_EXPERIMENTAL))
            av_log(NULL, AV_LOG_FATAL, "Or use the non experimental %s '%s'.\n",
                   codec_string, codec->name);
        exit_program(1);
    }
}

static void choose_sample_fmt(AVStream *st, AVCodec *codec)
{
    if(codec && codec->sample_fmts){
        const enum AVSampleFormat *p= codec->sample_fmts;
        for(; *p!=-1; p++){
            if(*p == st->codec->sample_fmt)
                break;
        }
        if (*p == -1) {
            if((codec->capabilities & CODEC_CAP_LOSSLESS) && av_get_sample_fmt_name(st->codec->sample_fmt) > av_get_sample_fmt_name(codec->sample_fmts[0]))
                av_log(NULL, AV_LOG_ERROR, "Convertion will not be lossless'\n");
            if(av_get_sample_fmt_name(st->codec->sample_fmt))
            av_log(NULL, AV_LOG_WARNING,
                   "Incompatible sample format '%s' for codec '%s', auto-selecting format '%s'\n",
                   av_get_sample_fmt_name(st->codec->sample_fmt),
                   codec->name,
                   av_get_sample_fmt_name(codec->sample_fmts[0]));
            st->codec->sample_fmt = codec->sample_fmts[0];
        }
    }
}

static void choose_sample_rate(AVStream *st, AVCodec *codec)
{
    if(codec && codec->supported_samplerates){
        const int *p= codec->supported_samplerates;
        int best=0;
        int best_dist=INT_MAX;
        for(; *p; p++){
            int dist= abs(st->codec->sample_rate - *p);
            if(dist < best_dist){
                best_dist= dist;
                best= *p;
            }
        }
        if(best_dist){
            av_log(st->codec, AV_LOG_WARNING, "Requested sampling rate unsupported using closest supported (%d)\n", best);
        }
        st->codec->sample_rate= best;
    }
}

static void choose_pixel_fmt(AVStream *st, AVCodec *codec)
{
    if(codec && codec->pix_fmts){
        const enum PixelFormat *p= codec->pix_fmts;
        if(st->codec->strict_std_compliance <= FF_COMPLIANCE_UNOFFICIAL){
            if(st->codec->codec_id==CODEC_ID_MJPEG){
                p= (const enum PixelFormat[]){PIX_FMT_YUVJ420P, PIX_FMT_YUVJ422P, PIX_FMT_YUV420P, PIX_FMT_YUV422P, PIX_FMT_NONE};
            }else if(st->codec->codec_id==CODEC_ID_LJPEG){
                p= (const enum PixelFormat[]){PIX_FMT_YUVJ420P, PIX_FMT_YUVJ422P, PIX_FMT_YUVJ444P, PIX_FMT_YUV420P, PIX_FMT_YUV422P, PIX_FMT_YUV444P, PIX_FMT_BGRA, PIX_FMT_NONE};
            }
        }
        for (; *p != PIX_FMT_NONE; p++) {
            if(*p == st->codec->pix_fmt)
                break;
        }
        if (*p == PIX_FMT_NONE) {
            if(st->codec->pix_fmt != PIX_FMT_NONE)
                av_log(NULL, AV_LOG_WARNING,
                        "Incompatible pixel format '%s' for codec '%s', auto-selecting format '%s'\n",
                        av_pix_fmt_descriptors[st->codec->pix_fmt].name,
                        codec->name,
                        av_pix_fmt_descriptors[codec->pix_fmts[0]].name);
            st->codec->pix_fmt = codec->pix_fmts[0];
        }
    }
}

static double
get_sync_ipts(const OutputStream *ost)
{
    const InputStream *ist = ost->sync_ist;
    OutputFile *of = &output_files[ost->file_index];
    return (double)(ist->pts - of->start_time)/AV_TIME_BASE;
}

static void write_frame(AVFormatContext *s, AVPacket *pkt, AVCodecContext *avctx, AVBitStreamFilterContext *bsfc){
    int ret;

    while(bsfc){
        AVPacket new_pkt= *pkt;
        int a= av_bitstream_filter_filter(bsfc, avctx, NULL,
                                          &new_pkt.data, &new_pkt.size,
                                          pkt->data, pkt->size,
                                          pkt->flags & AV_PKT_FLAG_KEY);
        if(a>0){
            av_free_packet(pkt);
            new_pkt.destruct= av_destruct_packet;
        } else if(a<0){
            av_log(NULL, AV_LOG_ERROR, "%s failed for stream %d, codec %s",
                   bsfc->filter->name, pkt->stream_index,
                   avctx->codec ? avctx->codec->name : "copy");
            print_error("", a);
            if (exit_on_error)
                exit_program(1);
        }
        *pkt= new_pkt;

        bsfc= bsfc->next;
    }

    ret= av_interleaved_write_frame(s, pkt);
    if(ret < 0){
        print_error("av_interleaved_write_frame()", ret);
        exit_program(1);
    }
}

static void generate_silence(uint8_t* buf, enum AVSampleFormat sample_fmt, size_t size)
{
    int fill_char = 0x00;
    if (sample_fmt == AV_SAMPLE_FMT_U8)
        fill_char = 0x80;
    memset(buf, fill_char, size);
}

static void do_audio_out(AVFormatContext *s, OutputStream *ost,
                         InputStream *ist, AVFrame *decoded_frame)
{
    uint8_t *buftmp;
    int64_t audio_out_size, audio_buf_size;

    int size_out, frame_bytes, ret, resample_changed;
    AVCodecContext *enc= ost->st->codec;
    AVCodecContext *dec= ist->st->codec;
    int osize = av_get_bytes_per_sample(enc->sample_fmt);
    int isize = av_get_bytes_per_sample(dec->sample_fmt);
    const int coded_bps = av_get_bits_per_sample(enc->codec->id);
    uint8_t *buf = decoded_frame->data[0];
    int size     = decoded_frame->nb_samples * dec->channels * isize;
    int64_t allocated_for_size = size;

need_realloc:
    audio_buf_size= (allocated_for_size + isize*dec->channels - 1) / (isize*dec->channels);
    audio_buf_size= (audio_buf_size*enc->sample_rate + dec->sample_rate) / dec->sample_rate;
    audio_buf_size= audio_buf_size*2 + 10000; //safety factors for the deprecated resampling API
    audio_buf_size= FFMAX(audio_buf_size, enc->frame_size);
    audio_buf_size*= osize*enc->channels;

    audio_out_size= FFMAX(audio_buf_size, enc->frame_size * osize * enc->channels);
    if(coded_bps > 8*osize)
        audio_out_size= audio_out_size * coded_bps / (8*osize);
    audio_out_size += FF_MIN_BUFFER_SIZE;

    if(audio_out_size > INT_MAX || audio_buf_size > INT_MAX){
        av_log(NULL, AV_LOG_FATAL, "Buffer sizes too large\n");
        exit_program(1);
    }

    av_fast_malloc(&audio_buf, &allocated_audio_buf_size, audio_buf_size);
    av_fast_malloc(&audio_out, &allocated_audio_out_size, audio_out_size);
    if (!audio_buf || !audio_out){
        av_log(NULL, AV_LOG_FATAL, "Out of memory in do_audio_out\n");
        exit_program(1);
    }

    if (enc->channels != dec->channels)
        ost->audio_resample = 1;

    resample_changed = ost->resample_sample_fmt  != dec->sample_fmt ||
                       ost->resample_channels    != dec->channels   ||
                       ost->resample_sample_rate != dec->sample_rate;

    if ((ost->audio_resample && !ost->resample) || resample_changed) {
        if (resample_changed) {
            av_log(NULL, AV_LOG_INFO, "Input stream #%d:%d frame changed from rate:%d fmt:%s ch:%d to rate:%d fmt:%s ch:%d\n",
                   ist->file_index, ist->st->index,
                   ost->resample_sample_rate, av_get_sample_fmt_name(ost->resample_sample_fmt), ost->resample_channels,
                   dec->sample_rate, av_get_sample_fmt_name(dec->sample_fmt), dec->channels);
            ost->resample_sample_fmt  = dec->sample_fmt;
            ost->resample_channels    = dec->channels;
            ost->resample_sample_rate = dec->sample_rate;
            if (ost->resample)
                audio_resample_close(ost->resample);
        }
        /* if audio_sync_method is >1 the resampler is needed for audio drift compensation */
        if (audio_sync_method <= 1 &&
            ost->resample_sample_fmt  == enc->sample_fmt &&
            ost->resample_channels    == enc->channels   &&
            ost->resample_sample_rate == enc->sample_rate) {
            ost->resample = NULL;
            ost->audio_resample = 0;
        } else {
            if (dec->sample_fmt != AV_SAMPLE_FMT_S16)
                av_log(NULL, AV_LOG_WARNING, "Using s16 intermediate sample format for resampling\n");
            ost->resample = av_audio_resample_init(enc->channels,    dec->channels,
                                                   enc->sample_rate, dec->sample_rate,
                                                   enc->sample_fmt,  dec->sample_fmt,
                                                   16, 10, 0, 0.8);
            if (!ost->resample) {
                av_log(NULL, AV_LOG_FATAL, "Can not resample %d channels @ %d Hz to %d channels @ %d Hz\n",
                       dec->channels, dec->sample_rate,
                       enc->channels, enc->sample_rate);
                exit_program(1);
            }
        }
    }

#define MAKE_SFMT_PAIR(a,b) ((a)+AV_SAMPLE_FMT_NB*(b))
    if (!ost->audio_resample && dec->sample_fmt!=enc->sample_fmt &&
        MAKE_SFMT_PAIR(enc->sample_fmt,dec->sample_fmt)!=ost->reformat_pair) {
        if (ost->reformat_ctx)
            av_audio_convert_free(ost->reformat_ctx);
        ost->reformat_ctx = av_audio_convert_alloc(enc->sample_fmt, 1,
                                                   dec->sample_fmt, 1, NULL, 0);
        if (!ost->reformat_ctx) {
            av_log(NULL, AV_LOG_FATAL, "Cannot convert %s sample format to %s sample format\n",
                   av_get_sample_fmt_name(dec->sample_fmt),
                   av_get_sample_fmt_name(enc->sample_fmt));
            exit_program(1);
        }
        ost->reformat_pair=MAKE_SFMT_PAIR(enc->sample_fmt,dec->sample_fmt);
    }

    if(audio_sync_method){
        double delta = get_sync_ipts(ost) * enc->sample_rate - ost->sync_opts
                - av_fifo_size(ost->fifo)/(enc->channels * osize);
        int idelta = delta * dec->sample_rate / enc->sample_rate;
        int byte_delta = idelta * isize * dec->channels;

        //FIXME resample delay
        if(fabs(delta) > 50){
            if(ist->is_start || fabs(delta) > audio_drift_threshold*enc->sample_rate){
                if(byte_delta < 0){
                    byte_delta= FFMAX(byte_delta, -size);
                    size += byte_delta;
                    buf  -= byte_delta;
                    av_log(NULL, AV_LOG_VERBOSE, "discarding %d audio samples\n",
                           -byte_delta / (isize * dec->channels));
                    if(!size)
                        return;
                    ist->is_start=0;
                }else{
                    static uint8_t *input_tmp= NULL;
                    input_tmp= av_realloc(input_tmp, byte_delta + size);

                    if(byte_delta > allocated_for_size - size){
                        allocated_for_size= byte_delta + (int64_t)size;
                        goto need_realloc;
                    }
                    ist->is_start=0;

                    generate_silence(input_tmp, dec->sample_fmt, byte_delta);
                    memcpy(input_tmp + byte_delta, buf, size);
                    buf= input_tmp;
                    size += byte_delta;
                    av_log(NULL, AV_LOG_VERBOSE, "adding %d audio samples of silence\n", idelta);
                }
            }else if(audio_sync_method>1){
                int comp= av_clip(delta, -audio_sync_method, audio_sync_method);
                av_assert0(ost->audio_resample);
                av_log(NULL, AV_LOG_VERBOSE, "compensating audio timestamp drift:%f compensation:%d in:%d\n",
                       delta, comp, enc->sample_rate);
//                fprintf(stderr, "drift:%f len:%d opts:%"PRId64" ipts:%"PRId64" fifo:%d\n", delta, -1, ost->sync_opts, (int64_t)(get_sync_ipts(ost) * enc->sample_rate), av_fifo_size(ost->fifo)/(ost->st->codec->channels * 2));
                av_resample_compensate(*(struct AVResampleContext**)ost->resample, comp, enc->sample_rate);
            }
        }
    }else
        ost->sync_opts= lrintf(get_sync_ipts(ost) * enc->sample_rate)
                        - av_fifo_size(ost->fifo)/(enc->channels * osize); //FIXME wrong

    if (ost->audio_resample) {
        buftmp = audio_buf;
        size_out = audio_resample(ost->resample,
                                  (short *)buftmp, (short *)buf,
                                  size / (dec->channels * isize));
        size_out = size_out * enc->channels * osize;
    } else {
        buftmp = buf;
        size_out = size;
    }

    if (!ost->audio_resample && dec->sample_fmt!=enc->sample_fmt) {
        const void *ibuf[6]= {buftmp};
        void *obuf[6]= {audio_buf};
        int istride[6]= {isize};
        int ostride[6]= {osize};
        int len= size_out/istride[0];
        if (av_audio_convert(ost->reformat_ctx, obuf, ostride, ibuf, istride, len)<0) {
            printf("av_audio_convert() failed\n");
            if (exit_on_error)
                exit_program(1);
            return;
        }
        buftmp = audio_buf;
        size_out = len*osize;
    }

    /* now encode as many frames as possible */
    if (enc->frame_size > 1) {
        /* output resampled raw samples */
        if (av_fifo_realloc2(ost->fifo, av_fifo_size(ost->fifo) + size_out) < 0) {
            av_log(NULL, AV_LOG_FATAL, "av_fifo_realloc2() failed\n");
            exit_program(1);
        }
        av_fifo_generic_write(ost->fifo, buftmp, size_out, NULL);

        frame_bytes = enc->frame_size * osize * enc->channels;

        while (av_fifo_size(ost->fifo) >= frame_bytes) {
            AVPacket pkt;
            av_init_packet(&pkt);

            av_fifo_generic_read(ost->fifo, audio_buf, frame_bytes, NULL);

            //FIXME pass ost->sync_opts as AVFrame.pts in avcodec_encode_audio()

            ret = avcodec_encode_audio(enc, audio_out, audio_out_size,
                                       (short *)audio_buf);
            if (ret < 0) {
                av_log(NULL, AV_LOG_FATAL, "Audio encoding failed\n");
                exit_program(1);
            }
            audio_size += ret;
            pkt.stream_index= ost->index;
            pkt.data= audio_out;
            pkt.size= ret;
            if(enc->coded_frame && enc->coded_frame->pts != AV_NOPTS_VALUE)
                pkt.pts= av_rescale_q(enc->coded_frame->pts, enc->time_base, ost->st->time_base);
            pkt.flags |= AV_PKT_FLAG_KEY;
            write_frame(s, &pkt, enc, ost->bitstream_filters);

            ost->sync_opts += enc->frame_size;
        }
    } else {
        AVPacket pkt;
        av_init_packet(&pkt);

        ost->sync_opts += size_out / (osize * enc->channels);

        /* output a pcm frame */
        /* determine the size of the coded buffer */
        size_out /= osize;
        if (coded_bps)
            size_out = size_out*coded_bps/8;

        if(size_out > audio_out_size){
            av_log(NULL, AV_LOG_FATAL, "Internal error, buffer size too small\n");
            exit_program(1);
        }

        //FIXME pass ost->sync_opts as AVFrame.pts in avcodec_encode_audio()
        ret = avcodec_encode_audio(enc, audio_out, size_out,
                                   (short *)buftmp);
        if (ret < 0) {
            av_log(NULL, AV_LOG_FATAL, "Audio encoding failed\n");
            exit_program(1);
        }
        audio_size += ret;
        pkt.stream_index= ost->index;
        pkt.data= audio_out;
        pkt.size= ret;
        if(enc->coded_frame && enc->coded_frame->pts != AV_NOPTS_VALUE)
            pkt.pts= av_rescale_q(enc->coded_frame->pts, enc->time_base, ost->st->time_base);
        pkt.flags |= AV_PKT_FLAG_KEY;
        write_frame(s, &pkt, enc, ost->bitstream_filters);
    }
}

static void pre_process_video_frame(InputStream *ist, AVPicture *picture, void **bufp)
{
    AVCodecContext *dec;
    AVPicture *picture2;
    AVPicture picture_tmp;
    uint8_t *buf = 0;

    dec = ist->st->codec;

    /* deinterlace : must be done before any resize */
    if (do_deinterlace) {
        int size;

        /* create temporary picture */
        size = avpicture_get_size(dec->pix_fmt, dec->width, dec->height);
        buf = av_malloc(size);
        if (!buf)
            return;

        picture2 = &picture_tmp;
        avpicture_fill(picture2, buf, dec->pix_fmt, dec->width, dec->height);

        if(avpicture_deinterlace(picture2, picture,
                                 dec->pix_fmt, dec->width, dec->height) < 0) {
            /* if error, do not deinterlace */
            av_log(NULL, AV_LOG_WARNING, "Deinterlacing failed\n");
            av_free(buf);
            buf = NULL;
            picture2 = picture;
        }
    } else {
        picture2 = picture;
    }

    if (picture != picture2)
        *picture = *picture2;
    *bufp = buf;
}

static void do_subtitle_out(AVFormatContext *s,
                            OutputStream *ost,
                            InputStream *ist,
                            AVSubtitle *sub,
                            int64_t pts)
{
    static uint8_t *subtitle_out = NULL;
    int subtitle_out_max_size = 1024 * 1024;
    int subtitle_out_size, nb, i;
    AVCodecContext *enc;
    AVPacket pkt;

    if (pts == AV_NOPTS_VALUE) {
        av_log(NULL, AV_LOG_ERROR, "Subtitle packets must have a pts\n");
        if (exit_on_error)
            exit_program(1);
        return;
    }

    enc = ost->st->codec;

    if (!subtitle_out) {
        subtitle_out = av_malloc(subtitle_out_max_size);
    }

    /* Note: DVB subtitle need one packet to draw them and one other
       packet to clear them */
    /* XXX: signal it in the codec context ? */
    if (enc->codec_id == CODEC_ID_DVB_SUBTITLE)
        nb = 2;
    else
        nb = 1;

    for(i = 0; i < nb; i++) {
        sub->pts = av_rescale_q(pts, ist->st->time_base, AV_TIME_BASE_Q);
        // start_display_time is required to be 0
        sub->pts              += av_rescale_q(sub->start_display_time, (AVRational){1, 1000}, AV_TIME_BASE_Q);
        sub->end_display_time -= sub->start_display_time;
        sub->start_display_time = 0;
        subtitle_out_size = avcodec_encode_subtitle(enc, subtitle_out,
                                                    subtitle_out_max_size, sub);
        if (subtitle_out_size < 0) {
            av_log(NULL, AV_LOG_FATAL, "Subtitle encoding failed\n");
            exit_program(1);
        }

        av_init_packet(&pkt);
        pkt.stream_index = ost->index;
        pkt.data = subtitle_out;
        pkt.size = subtitle_out_size;
        pkt.pts = av_rescale_q(sub->pts, AV_TIME_BASE_Q, ost->st->time_base);
        if (enc->codec_id == CODEC_ID_DVB_SUBTITLE) {
            /* XXX: the pts correction is handled here. Maybe handling
               it in the codec would be better */
            if (i == 0)
                pkt.pts += 90 * sub->start_display_time;
            else
                pkt.pts += 90 * sub->end_display_time;
        }
        write_frame(s, &pkt, ost->st->codec, ost->bitstream_filters);
    }
}

static int bit_buffer_size= 1024*256;
static uint8_t *bit_buffer= NULL;

static void do_video_resample(OutputStream *ost,
                              InputStream *ist,
                              AVFrame *in_picture,
                              AVFrame **out_picture)
{
    int resample_changed = 0;
    AVCodecContext *dec = ist->st->codec;
    AVCodecContext *enc = ost->st->codec;
    *out_picture = in_picture;

    resample_changed = ost->resample_width   != dec->width  ||
                       ost->resample_height  != dec->height ||
                       ost->resample_pix_fmt != dec->pix_fmt;

#if !CONFIG_AVFILTER
    if (resample_changed) {
        av_log(NULL, AV_LOG_INFO,
               "Input stream #%d:%d frame changed from size:%dx%d fmt:%s to size:%dx%d fmt:%s\n",
               ist->file_index, ist->st->index,
               ost->resample_width, ost->resample_height, av_get_pix_fmt_name(ost->resample_pix_fmt),
               dec->width         , dec->height         , av_get_pix_fmt_name(dec->pix_fmt));
        ost->resample_width   = dec->width;
        ost->resample_height  = dec->height;
        ost->resample_pix_fmt = dec->pix_fmt;
    }

    ost->video_resample = dec->width   != enc->width  ||
                          dec->height  != enc->height ||
                          dec->pix_fmt != enc->pix_fmt;

    if (ost->video_resample) {
        *out_picture = &ost->resample_frame;
        if (!ost->img_resample_ctx || resample_changed) {
            /* initialize the destination picture */
            if (!ost->resample_frame.data[0]) {
                avcodec_get_frame_defaults(&ost->resample_frame);
                if (avpicture_alloc((AVPicture *)&ost->resample_frame, enc->pix_fmt,
                                    enc->width, enc->height)) {
                    fprintf(stderr, "Cannot allocate temp picture, check pix fmt\n");
                    exit_program(1);
                }
            }
            /* initialize a new scaler context */
            sws_freeContext(ost->img_resample_ctx);
            ost->img_resample_ctx = sws_getContext(dec->width, dec->height, dec->pix_fmt,
                                                   enc->width, enc->height, enc->pix_fmt,
                                                   ost->sws_flags, NULL, NULL, NULL);
            if (ost->img_resample_ctx == NULL) {
                av_log(NULL, AV_LOG_FATAL, "Cannot get resampling context\n");
                exit_program(1);
            }
        }
        sws_scale(ost->img_resample_ctx, in_picture->data, in_picture->linesize,
              0, ost->resample_height, (*out_picture)->data, (*out_picture)->linesize);
    }
#else
    if (resample_changed) {
        avfilter_graph_free(&ost->graph);
        if (configure_video_filters(ist, ost)) {
            av_log(NULL, AV_LOG_FATAL, "Error reinitializing filters!\n");
            exit_program(1);
        }
    }
#endif
    if (resample_changed) {
        ost->resample_width   = dec->width;
        ost->resample_height  = dec->height;
        ost->resample_pix_fmt = dec->pix_fmt;
    }
}


static void do_video_out(AVFormatContext *s,
                         OutputStream *ost,
                         InputStream *ist,
                         AVFrame *in_picture,
                         int *frame_size, float quality)
{
    int nb_frames, i, ret, format_video_sync;
    AVFrame *final_picture;
    AVCodecContext *enc;
    double sync_ipts;

    enc = ost->st->codec;

    sync_ipts = get_sync_ipts(ost) / av_q2d(enc->time_base);

    /* by default, we output a single frame */
    nb_frames = 1;

    *frame_size = 0;

    format_video_sync = video_sync_method;
    if (format_video_sync < 0)
        format_video_sync = (s->oformat->flags & AVFMT_NOTIMESTAMPS) ? 0 :
                            (s->oformat->flags & AVFMT_VARIABLE_FPS) ? 2 : 1;

    if (format_video_sync) {
        double vdelta = sync_ipts - ost->sync_opts;
        //FIXME set to 0.5 after we fix some dts/pts bugs like in avidec.c
        if (vdelta < -1.1)
            nb_frames = 0;
        else if (format_video_sync == 2) {
            if(vdelta<=-0.6){
                nb_frames=0;
            }else if(vdelta>0.6)
                ost->sync_opts= lrintf(sync_ipts);
        }else if (vdelta > 1.1)
            nb_frames = lrintf(vdelta);
//fprintf(stderr, "vdelta:%f, ost->sync_opts:%"PRId64", ost->sync_ipts:%f nb_frames:%d\n", vdelta, ost->sync_opts, get_sync_ipts(ost), nb_frames);
        if (nb_frames == 0){
            ++nb_frames_drop;
            av_log(NULL, AV_LOG_VERBOSE, "*** drop!\n");
        }else if (nb_frames > 1) {
            nb_frames_dup += nb_frames - 1;
            av_log(NULL, AV_LOG_VERBOSE, "*** %d dup!\n", nb_frames-1);
        }
    }else
        ost->sync_opts= lrintf(sync_ipts);

    nb_frames = FFMIN(nb_frames, ost->max_frames - ost->frame_number);
    if (nb_frames <= 0)
        return;

    do_video_resample(ost, ist, in_picture, &final_picture);

    /* duplicates frame if needed */
    for(i=0;i<nb_frames;i++) {
        AVPacket pkt;
        av_init_packet(&pkt);
        pkt.stream_index= ost->index;

        if (s->oformat->flags & AVFMT_RAWPICTURE &&
            enc->codec->id == CODEC_ID_RAWVIDEO) {
            /* raw pictures are written as AVPicture structure to
               avoid any copies. We support temporarily the older
               method. */
            enc->coded_frame->interlaced_frame = in_picture->interlaced_frame;
            enc->coded_frame->top_field_first  = in_picture->top_field_first;
            pkt.data= (uint8_t *)final_picture;
            pkt.size=  sizeof(AVPicture);
            pkt.pts= av_rescale_q(ost->sync_opts, enc->time_base, ost->st->time_base);
            pkt.flags |= AV_PKT_FLAG_KEY;

            write_frame(s, &pkt, ost->st->codec, ost->bitstream_filters);
        } else {
            AVFrame big_picture;

            big_picture= *final_picture;
            /* better than nothing: use input picture interlaced
               settings */
            big_picture.interlaced_frame = in_picture->interlaced_frame;
            if (ost->st->codec->flags & (CODEC_FLAG_INTERLACED_DCT|CODEC_FLAG_INTERLACED_ME)) {
                if (ost->top_field_first == -1)
                    big_picture.top_field_first = in_picture->top_field_first;
                else
                    big_picture.top_field_first = !!ost->top_field_first;
            }

            /* handles same_quant here. This is not correct because it may
               not be a global option */
            big_picture.quality = quality;
            if (!enc->me_threshold)
                big_picture.pict_type = 0;
//            big_picture.pts = AV_NOPTS_VALUE;
            big_picture.pts= ost->sync_opts;
//            big_picture.pts= av_rescale(ost->sync_opts, AV_TIME_BASE*(int64_t)enc->time_base.num, enc->time_base.den);
//av_log(NULL, AV_LOG_DEBUG, "%"PRId64" -> encoder\n", ost->sync_opts);
            if (ost->forced_kf_index < ost->forced_kf_count &&
                big_picture.pts >= ost->forced_kf_pts[ost->forced_kf_index]) {
                big_picture.pict_type = AV_PICTURE_TYPE_I;
                ost->forced_kf_index++;
            }
            ret = avcodec_encode_video(enc,
                                       bit_buffer, bit_buffer_size,
                                       &big_picture);
            if (ret < 0) {
                av_log(NULL, AV_LOG_FATAL, "Video encoding failed\n");
                exit_program(1);
            }

            if(ret>0){
                pkt.data= bit_buffer;
                pkt.size= ret;
                if(enc->coded_frame->pts != AV_NOPTS_VALUE)
                    pkt.pts= av_rescale_q(enc->coded_frame->pts, enc->time_base, ost->st->time_base);
/*av_log(NULL, AV_LOG_DEBUG, "encoder -> %"PRId64"/%"PRId64"\n",
   pkt.pts != AV_NOPTS_VALUE ? av_rescale(pkt.pts, enc->time_base.den, AV_TIME_BASE*(int64_t)enc->time_base.num) : -1,
   pkt.dts != AV_NOPTS_VALUE ? av_rescale(pkt.dts, enc->time_base.den, AV_TIME_BASE*(int64_t)enc->time_base.num) : -1);*/

                if(enc->coded_frame->key_frame)
                    pkt.flags |= AV_PKT_FLAG_KEY;
                write_frame(s, &pkt, ost->st->codec, ost->bitstream_filters);
                *frame_size = ret;
                video_size += ret;
                //fprintf(stderr,"\nFrame: %3d size: %5d type: %d",
                //        enc->frame_number-1, ret, enc->pict_type);
                /* if two pass, output log */
                if (ost->logfile && enc->stats_out) {
                    fprintf(ost->logfile, "%s", enc->stats_out);
                }
            }
        }
        ost->sync_opts++;
        ost->frame_number++;
    }
}

static double psnr(double d){
    return -10.0*log(d)/log(10.0);
}

static void do_video_stats(AVFormatContext *os, OutputStream *ost,
                           int frame_size)
{
    AVCodecContext *enc;
    int frame_number;
    double ti1, bitrate, avg_bitrate;

    /* this is executed just the first time do_video_stats is called */
    if (!vstats_file) {
        vstats_file = fopen(vstats_filename, "w");
        if (!vstats_file) {
            perror("fopen");
            exit_program(1);
        }
    }

    enc = ost->st->codec;
    if (enc->codec_type == AVMEDIA_TYPE_VIDEO) {
        frame_number = ost->frame_number;
        fprintf(vstats_file, "frame= %5d q= %2.1f ", frame_number, enc->coded_frame->quality/(float)FF_QP2LAMBDA);
        if (enc->flags&CODEC_FLAG_PSNR)
            fprintf(vstats_file, "PSNR= %6.2f ", psnr(enc->coded_frame->error[0]/(enc->width*enc->height*255.0*255.0)));

        fprintf(vstats_file,"f_size= %6d ", frame_size);
        /* compute pts value */
        ti1 = ost->sync_opts * av_q2d(enc->time_base);
        if (ti1 < 0.01)
            ti1 = 0.01;

        bitrate = (frame_size * 8) / av_q2d(enc->time_base) / 1000.0;
        avg_bitrate = (double)(video_size * 8) / ti1 / 1000.0;
        fprintf(vstats_file, "s_size= %8.0fkB time= %0.3f br= %7.1fkbits/s avg_br= %7.1fkbits/s ",
            (double)video_size / 1024, ti1, bitrate, avg_bitrate);
        fprintf(vstats_file, "type= %c\n", av_get_picture_type_char(enc->coded_frame->pict_type));
    }
}

static void print_report(OutputFile *output_files,
                         OutputStream *ost_table, int nb_ostreams,
                         int is_last_report, int64_t timer_start)
{
    char buf[1024];
    OutputStream *ost;
    AVFormatContext *oc;
    int64_t total_size;
    AVCodecContext *enc;
    int frame_number, vid, i;
    double bitrate;
    int64_t pts = INT64_MAX;
    static int64_t last_time = -1;
    static int qp_histogram[52];
    int hours, mins, secs, us;

    if (!print_stats && !is_last_report)
        return;

    if (!is_last_report) {
        int64_t cur_time;
        /* display the report every 0.5 seconds */
        cur_time = av_gettime();
        if (last_time == -1) {
            last_time = cur_time;
            return;
        }
        if ((cur_time - last_time) < 500000)
            return;
        last_time = cur_time;
    }


    oc = output_files[0].ctx;

    total_size = avio_size(oc->pb);
    if(total_size<0) // FIXME improve avio_size() so it works with non seekable output too
        total_size= avio_tell(oc->pb);

    buf[0] = '\0';
    vid = 0;
    for(i=0;i<nb_ostreams;i++) {
        float q = -1;
        ost = &ost_table[i];
        enc = ost->st->codec;
        if (!ost->stream_copy && enc->coded_frame)
            q = enc->coded_frame->quality/(float)FF_QP2LAMBDA;
        if (vid && enc->codec_type == AVMEDIA_TYPE_VIDEO) {
            snprintf(buf + strlen(buf), sizeof(buf) - strlen(buf), "q=%2.1f ", q);
        }
        if (!vid && enc->codec_type == AVMEDIA_TYPE_VIDEO) {
            float t = (av_gettime()-timer_start) / 1000000.0;

            frame_number = ost->frame_number;
            snprintf(buf + strlen(buf), sizeof(buf) - strlen(buf), "frame=%5d fps=%3d q=%3.1f ",
                     frame_number, (t>1)?(int)(frame_number/t+0.5) : 0, q);
            if(is_last_report)
                snprintf(buf + strlen(buf), sizeof(buf) - strlen(buf), "L");
            if(qp_hist){
                int j;
                int qp = lrintf(q);
                if(qp>=0 && qp<FF_ARRAY_ELEMS(qp_histogram))
                    qp_histogram[qp]++;
                for(j=0; j<32; j++)
                    snprintf(buf + strlen(buf), sizeof(buf) - strlen(buf), "%X", (int)lrintf(log(qp_histogram[j]+1)/log(2)));
            }
            if (enc->flags&CODEC_FLAG_PSNR){
                int j;
                double error, error_sum=0;
                double scale, scale_sum=0;
                char type[3]= {'Y','U','V'};
                snprintf(buf + strlen(buf), sizeof(buf) - strlen(buf), "PSNR=");
                for(j=0; j<3; j++){
                    if(is_last_report){
                        error= enc->error[j];
                        scale= enc->width*enc->height*255.0*255.0*frame_number;
                    }else{
                        error= enc->coded_frame->error[j];
                        scale= enc->width*enc->height*255.0*255.0;
                    }
                    if(j) scale/=4;
                    error_sum += error;
                    scale_sum += scale;
                    snprintf(buf + strlen(buf), sizeof(buf) - strlen(buf), "%c:%2.2f ", type[j], psnr(error/scale));
                }
                snprintf(buf + strlen(buf), sizeof(buf) - strlen(buf), "*:%2.2f ", psnr(error_sum/scale_sum));
            }
            vid = 1;
        }
        /* compute min output value */
        pts = FFMIN(pts, av_rescale_q(ost->st->pts.val,
                                      ost->st->time_base, AV_TIME_BASE_Q));
    }

    secs = pts / AV_TIME_BASE;
    us = pts % AV_TIME_BASE;
    mins = secs / 60;
    secs %= 60;
    hours = mins / 60;
    mins %= 60;

    bitrate = pts ? total_size * 8 / (pts / 1000.0) : 0;

    snprintf(buf + strlen(buf), sizeof(buf) - strlen(buf),
             "size=%8.0fkB time=", total_size / 1024.0);
    snprintf(buf + strlen(buf), sizeof(buf) - strlen(buf),
             "%02d:%02d:%02d.%02d ", hours, mins, secs,
             (100 * us) / AV_TIME_BASE);
    snprintf(buf + strlen(buf), sizeof(buf) - strlen(buf),
             "bitrate=%6.1fkbits/s", bitrate);

    if (nb_frames_dup || nb_frames_drop)
        snprintf(buf + strlen(buf), sizeof(buf) - strlen(buf), " dup=%d drop=%d",
                nb_frames_dup, nb_frames_drop);

    av_log(NULL, AV_LOG_INFO, "%s    \r", buf);

    fflush(stderr);

    if (is_last_report) {
        int64_t raw= audio_size + video_size + extra_size;
        av_log(NULL, AV_LOG_INFO, "\n");
        av_log(NULL, AV_LOG_INFO, "video:%1.0fkB audio:%1.0fkB global headers:%1.0fkB muxing overhead %f%%\n",
               video_size/1024.0,
               audio_size/1024.0,
               extra_size/1024.0,
               100.0*(total_size - raw)/raw
        );
    }
}

static void flush_encoders(OutputStream *ost_table, int nb_ostreams)
{
    int i, ret;

    for (i = 0; i < nb_ostreams; i++) {
        OutputStream   *ost = &ost_table[i];
        AVCodecContext *enc = ost->st->codec;
        AVFormatContext *os = output_files[ost->file_index].ctx;

        if (!ost->encoding_needed)
            continue;

        if (ost->st->codec->codec_type == AVMEDIA_TYPE_AUDIO && enc->frame_size <=1)
            continue;
        if (ost->st->codec->codec_type == AVMEDIA_TYPE_VIDEO && (os->oformat->flags & AVFMT_RAWPICTURE) && enc->codec->id == CODEC_ID_RAWVIDEO)
            continue;

        for(;;) {
            AVPacket pkt;
            int fifo_bytes;
            av_init_packet(&pkt);
            pkt.stream_index= ost->index;

            switch (ost->st->codec->codec_type) {
            case AVMEDIA_TYPE_AUDIO:
                fifo_bytes = av_fifo_size(ost->fifo);
                ret = 0;
                /* encode any samples remaining in fifo */
                if (fifo_bytes > 0) {
                    int osize = av_get_bytes_per_sample(enc->sample_fmt);
                    int fs_tmp = enc->frame_size;

                    av_fifo_generic_read(ost->fifo, audio_buf, fifo_bytes, NULL);
                    if (enc->codec->capabilities & CODEC_CAP_SMALL_LAST_FRAME) {
                        enc->frame_size = fifo_bytes / (osize * enc->channels);
                    } else { /* pad */
                        int frame_bytes = enc->frame_size*osize*enc->channels;
                        if (allocated_audio_buf_size < frame_bytes)
                            exit_program(1);
                        generate_silence(audio_buf+fifo_bytes, enc->sample_fmt, frame_bytes - fifo_bytes);
                    }

                    ret = avcodec_encode_audio(enc, bit_buffer, bit_buffer_size, (short *)audio_buf);
                    pkt.duration = av_rescale((int64_t)enc->frame_size*ost->st->time_base.den,
                                              ost->st->time_base.num, enc->sample_rate);
                    enc->frame_size = fs_tmp;
                }
                if (ret <= 0) {
                    ret = avcodec_encode_audio(enc, bit_buffer, bit_buffer_size, NULL);
                }
                if (ret < 0) {
                    av_log(NULL, AV_LOG_FATAL, "Audio encoding failed\n");
                    exit_program(1);
                }
                audio_size += ret;
                pkt.flags |= AV_PKT_FLAG_KEY;
                break;
            case AVMEDIA_TYPE_VIDEO:
                ret = avcodec_encode_video(enc, bit_buffer, bit_buffer_size, NULL);
                if (ret < 0) {
                    av_log(NULL, AV_LOG_FATAL, "Video encoding failed\n");
                    exit_program(1);
                }
                video_size += ret;
                if(enc->coded_frame && enc->coded_frame->key_frame)
                    pkt.flags |= AV_PKT_FLAG_KEY;
                if (ost->logfile && enc->stats_out) {
                    fprintf(ost->logfile, "%s", enc->stats_out);
                }
                break;
            default:
                ret=-1;
            }

            if (ret <= 0)
                break;
            pkt.data = bit_buffer;
            pkt.size = ret;
            if (enc->coded_frame && enc->coded_frame->pts != AV_NOPTS_VALUE)
                pkt.pts= av_rescale_q(enc->coded_frame->pts, enc->time_base, ost->st->time_base);
            write_frame(os, &pkt, ost->st->codec, ost->bitstream_filters);
        }
    }
}

/*
 * Check whether a packet from ist should be written into ost at this time
 */
static int check_output_constraints(InputStream *ist, OutputStream *ost)
{
    OutputFile *of = &output_files[ost->file_index];
    int ist_index  = ist - input_streams;

    if (ost->source_index != ist_index)
        return 0;

    if (of->start_time && ist->pts < of->start_time)
        return 0;

    if (of->recording_time != INT64_MAX &&
        av_compare_ts(ist->pts, AV_TIME_BASE_Q, of->recording_time + of->start_time,
                      (AVRational){1, 1000000}) >= 0) {
        ost->is_past_recording_time = 1;
        return 0;
    }

    return 1;
}

static void do_streamcopy(InputStream *ist, OutputStream *ost, const AVPacket *pkt)
{
    OutputFile *of = &output_files[ost->file_index];
    int64_t ost_tb_start_time = av_rescale_q(of->start_time, AV_TIME_BASE_Q, ost->st->time_base);
    AVPicture pict;
    AVPacket opkt;

    av_init_packet(&opkt);

    if ((!ost->frame_number && !(pkt->flags & AV_PKT_FLAG_KEY)) &&
        !ost->copy_initial_nonkeyframes)
        return;

    /* force the input stream PTS */
    if (ost->st->codec->codec_type == AVMEDIA_TYPE_AUDIO)
        audio_size += pkt->size;
    else if (ost->st->codec->codec_type == AVMEDIA_TYPE_VIDEO) {
        video_size += pkt->size;
        ost->sync_opts++;
    }

    opkt.stream_index = ost->index;
    if (pkt->pts != AV_NOPTS_VALUE)
        opkt.pts = av_rescale_q(pkt->pts, ist->st->time_base, ost->st->time_base) - ost_tb_start_time;
    else
        opkt.pts = AV_NOPTS_VALUE;

    if (pkt->dts == AV_NOPTS_VALUE)
        opkt.dts = av_rescale_q(ist->pts, AV_TIME_BASE_Q, ost->st->time_base);
    else
        opkt.dts = av_rescale_q(pkt->dts, ist->st->time_base, ost->st->time_base);
    opkt.dts -= ost_tb_start_time;

    opkt.duration = av_rescale_q(pkt->duration, ist->st->time_base, ost->st->time_base);
    opkt.flags    = pkt->flags;

    //FIXME remove the following 2 lines they shall be replaced by the bitstream filters
    if(   ost->st->codec->codec_id != CODEC_ID_H264
       && ost->st->codec->codec_id != CODEC_ID_MPEG1VIDEO
       && ost->st->codec->codec_id != CODEC_ID_MPEG2VIDEO
       ) {
        if (av_parser_change(ist->st->parser, ost->st->codec, &opkt.data, &opkt.size, pkt->data, pkt->size, pkt->flags & AV_PKT_FLAG_KEY))
            opkt.destruct = av_destruct_packet;
    } else {
        opkt.data = pkt->data;
        opkt.size = pkt->size;
    }
    if (of->ctx->oformat->flags & AVFMT_RAWPICTURE) {
        /* store AVPicture in AVPacket, as expected by the output format */
        avpicture_fill(&pict, opkt.data, ost->st->codec->pix_fmt, ost->st->codec->width, ost->st->codec->height);
        opkt.data = (uint8_t *)&pict;
        opkt.size = sizeof(AVPicture);
        opkt.flags |= AV_PKT_FLAG_KEY;
    }

    write_frame(of->ctx, &opkt, ost->st->codec, ost->bitstream_filters);
    ost->st->codec->frame_number++;
    ost->frame_number++;
    av_free_packet(&opkt);
}

static void rate_emu_sleep(InputStream *ist)
{
    if (input_files[ist->file_index].rate_emu) {
        int64_t pts = av_rescale(ist->pts, 1000000, AV_TIME_BASE);
        int64_t now = av_gettime() - ist->start;
        if (pts > now)
            usleep(pts - now);
    }
}

static int transcode_audio(InputStream *ist, AVPacket *pkt, int *got_output)
{
    AVFrame *decoded_frame;
    AVCodecContext *avctx = ist->st->codec;
    int bps = av_get_bytes_per_sample(ist->st->codec->sample_fmt);
    int i, ret;

    if (!ist->decoded_frame && !(ist->decoded_frame = avcodec_alloc_frame()))
        return AVERROR(ENOMEM);
    else
        avcodec_get_frame_defaults(ist->decoded_frame);
    decoded_frame = ist->decoded_frame;

    ret = avcodec_decode_audio4(avctx, decoded_frame, got_output, pkt);
    if (ret < 0) {
        return ret;
    }

    if (!*got_output) {
        /* no audio frame */
        return ret;
    }

    /* if the decoder provides a pts, use it instead of the last packet pts.
       the decoder could be delaying output by a packet or more. */
    if (decoded_frame->pts != AV_NOPTS_VALUE)
        ist->next_pts = decoded_frame->pts;

    /* increment next_pts to use for the case where the input stream does not
       have timestamps or there are multiple frames in the packet */
    ist->next_pts += ((int64_t)AV_TIME_BASE * decoded_frame->nb_samples) /
                     avctx->sample_rate;

    // preprocess audio (volume)
    if (audio_volume != 256) {
        int decoded_data_size = decoded_frame->nb_samples * avctx->channels * bps;
        void *samples = decoded_frame->data[0];
        switch (avctx->sample_fmt) {
        case AV_SAMPLE_FMT_U8:
        {
            uint8_t *volp = samples;
            for (i = 0; i < (decoded_data_size / sizeof(*volp)); i++) {
                int v = (((*volp - 128) * audio_volume + 128) >> 8) + 128;
                *volp++ = av_clip_uint8(v);
            }
            break;
        }
        case AV_SAMPLE_FMT_S16:
        {
            int16_t *volp = samples;
            for (i = 0; i < (decoded_data_size / sizeof(*volp)); i++) {
                int v = ((*volp) * audio_volume + 128) >> 8;
                *volp++ = av_clip_int16(v);
            }
            break;
        }
        case AV_SAMPLE_FMT_S32:
        {
            int32_t *volp = samples;
            for (i = 0; i < (decoded_data_size / sizeof(*volp)); i++) {
                int64_t v = (((int64_t)*volp * audio_volume + 128) >> 8);
                *volp++ = av_clipl_int32(v);
            }
            break;
        }
        case AV_SAMPLE_FMT_FLT:
        {
            float *volp = samples;
            float scale = audio_volume / 256.f;
            for (i = 0; i < (decoded_data_size / sizeof(*volp)); i++) {
                *volp++ *= scale;
            }
            break;
        }
        case AV_SAMPLE_FMT_DBL:
        {
            double *volp = samples;
            double scale = audio_volume / 256.;
            for (i = 0; i < (decoded_data_size / sizeof(*volp)); i++) {
                *volp++ *= scale;
            }
            break;
        }
        default:
            av_log(NULL, AV_LOG_FATAL,
                   "Audio volume adjustment on sample format %s is not supported.\n",
                   av_get_sample_fmt_name(ist->st->codec->sample_fmt));
            exit_program(1);
        }
    }

    rate_emu_sleep(ist);

    for (i = 0; i < nb_output_streams; i++) {
        OutputStream *ost = &output_streams[i];

        if (!check_output_constraints(ist, ost) || !ost->encoding_needed)
            continue;
        do_audio_out(output_files[ost->file_index].ctx, ost, ist, decoded_frame);
    }

    return ret;
}

static int transcode_video(InputStream *ist, AVPacket *pkt, int *got_output, int64_t *pkt_pts)
{
    AVFrame *decoded_frame, *filtered_frame = NULL;
    void *buffer_to_free = NULL;
    int i, ret = 0;
    float quality;
#if CONFIG_AVFILTER
    int frame_available = 1;
#endif

    if (!ist->decoded_frame && !(ist->decoded_frame = avcodec_alloc_frame()))
        return AVERROR(ENOMEM);
    else
        avcodec_get_frame_defaults(ist->decoded_frame);
    decoded_frame = ist->decoded_frame;
    pkt->pts  = *pkt_pts;
    pkt->dts  = ist->pts;
    *pkt_pts  = AV_NOPTS_VALUE;

    ret = avcodec_decode_video2(ist->st->codec,
                                decoded_frame, got_output, pkt);
    if (ret < 0)
        return ret;

    quality = same_quant ? decoded_frame->quality : 0;
    if (!*got_output) {
        /* no picture yet */
        return ret;
    }
    ist->next_pts = ist->pts = decoded_frame->best_effort_timestamp;
    if (pkt->duration)
        ist->next_pts += av_rescale_q(pkt->duration, ist->st->time_base, AV_TIME_BASE_Q);
    else if (ist->st->codec->time_base.num != 0) {
        int ticks      = ist->st->parser ? ist->st->parser->repeat_pict + 1 :
                                           ist->st->codec->ticks_per_frame;
        ist->next_pts += ((int64_t)AV_TIME_BASE *
                          ist->st->codec->time_base.num * ticks) /
                          ist->st->codec->time_base.den;
    }
    pkt->size = 0;
    pre_process_video_frame(ist, (AVPicture *)decoded_frame, &buffer_to_free);

    rate_emu_sleep(ist);

    for (i = 0; i < nb_output_streams; i++) {
        OutputStream *ost = &output_streams[i];
        int frame_size;

        if (!check_output_constraints(ist, ost) || !ost->encoding_needed)
            continue;

#if CONFIG_AVFILTER
<<<<<<< HEAD
        if (ost->input_video_filter) {
            if (!decoded_frame->sample_aspect_ratio.num)
                decoded_frame->sample_aspect_ratio = ist->st->sample_aspect_ratio;
            decoded_frame->pts = ist->pts;

            av_vsrc_buffer_add_frame(ost->input_video_filter, decoded_frame, AV_VSRC_BUF_FLAG_OVERWRITE);
            if (!ist->filtered_frame && !(ist->filtered_frame = avcodec_alloc_frame())) {
                av_free(buffer_to_free);
                return AVERROR(ENOMEM);
            } else
                avcodec_get_frame_defaults(ist->filtered_frame);
            filtered_frame = ist->filtered_frame;
            frame_available = avfilter_poll_frame(ost->output_video_filter->inputs[0]);
        }
=======
        if (ist->st->sample_aspect_ratio.num)
            decoded_frame->sample_aspect_ratio = ist->st->sample_aspect_ratio;
        if (ist->st->codec->codec->capabilities & CODEC_CAP_DR1) {
            FrameBuffer      *buf = decoded_frame->opaque;
            AVFilterBufferRef *fb = avfilter_get_video_buffer_ref_from_arrays(
                                        decoded_frame->data, decoded_frame->linesize,
                                        AV_PERM_READ | AV_PERM_PRESERVE,
                                        ist->st->codec->width, ist->st->codec->height,
                                        ist->st->codec->pix_fmt);

            avfilter_copy_frame_props(fb, decoded_frame);
            fb->pts                 = ist->pts;
            fb->buf->priv           = buf;
            fb->buf->free           = filter_release_buffer;

            buf->refcount++;
            av_buffersrc_buffer(ost->input_video_filter, fb);
        } else
            av_vsrc_buffer_add_frame(ost->input_video_filter, decoded_frame,
                                     ist->pts, decoded_frame->sample_aspect_ratio);

        if (!ist->filtered_frame && !(ist->filtered_frame = avcodec_alloc_frame())) {
            av_free(buffer_to_free);
            return AVERROR(ENOMEM);
        } else
            avcodec_get_frame_defaults(ist->filtered_frame);
        filtered_frame = ist->filtered_frame;

        frame_available = avfilter_poll_frame(ost->output_video_filter->inputs[0]);
>>>>>>> 80dc7c01
        while (frame_available) {
            if (ost->output_video_filter) {
                AVRational ist_pts_tb = ost->output_video_filter->inputs[0]->time_base;
                if (av_buffersink_get_buffer_ref(ost->output_video_filter, &ost->picref, 0) < 0)
                    goto cont;
                if (ost->picref) {
                    avfilter_fill_frame_from_video_buffer_ref(filtered_frame, ost->picref);
                    ist->pts = av_rescale_q(ost->picref->pts, ist_pts_tb, AV_TIME_BASE_Q);
                }
            }
            if (ost->picref->video && !ost->frame_aspect_ratio)
                ost->st->codec->sample_aspect_ratio = ost->picref->video->sample_aspect_ratio;
#else
            filtered_frame = decoded_frame;
#endif

            do_video_out(output_files[ost->file_index].ctx, ost, ist, filtered_frame, &frame_size,
                         same_quant ? quality : ost->st->codec->global_quality);
            if (vstats_filename && frame_size)
                do_video_stats(output_files[ost->file_index].ctx, ost, frame_size);
#if CONFIG_AVFILTER
            cont:
            frame_available = ost->output_video_filter && avfilter_poll_frame(ost->output_video_filter->inputs[0]);
            if (ost->picref)
                avfilter_unref_buffer(ost->picref);
        }
#endif
    }

    av_free(buffer_to_free);
    return ret;
}

static int transcode_subtitles(InputStream *ist, AVPacket *pkt, int *got_output)
{
    AVSubtitle subtitle;
    int i, ret = avcodec_decode_subtitle2(ist->st->codec,
                                          &subtitle, got_output, pkt);
    if (ret < 0)
        return ret;
    if (!*got_output)
        return ret;

    rate_emu_sleep(ist);

    for (i = 0; i < nb_output_streams; i++) {
        OutputStream *ost = &output_streams[i];

        if (!check_output_constraints(ist, ost) || !ost->encoding_needed)
            continue;

        do_subtitle_out(output_files[ost->file_index].ctx, ost, ist, &subtitle, pkt->pts);
    }

    avsubtitle_free(&subtitle);
    return ret;
}

/* pkt = NULL means EOF (needed to flush decoder buffers) */
static int output_packet(InputStream *ist,
                         OutputStream *ost_table, int nb_ostreams,
                         const AVPacket *pkt)
{
    int i;
    int got_output;
    int64_t pkt_pts = AV_NOPTS_VALUE;
    AVPacket avpkt;

    if (ist->next_pts == AV_NOPTS_VALUE)
        ist->next_pts = ist->pts;

    if (pkt == NULL) {
        /* EOF handling */
        av_init_packet(&avpkt);
        avpkt.data = NULL;
        avpkt.size = 0;
        goto handle_eof;
    } else {
        avpkt = *pkt;
    }

    if(pkt->dts != AV_NOPTS_VALUE)
        ist->next_pts = ist->pts = av_rescale_q(pkt->dts, ist->st->time_base, AV_TIME_BASE_Q);
    if(pkt->pts != AV_NOPTS_VALUE)
        pkt_pts = av_rescale_q(pkt->pts, ist->st->time_base, AV_TIME_BASE_Q);

    //while we have more to decode or while the decoder did output something on EOF
    while (ist->decoding_needed && (avpkt.size > 0 || (!pkt && got_output))) {
        int ret = 0;
    handle_eof:

        ist->pts = ist->next_pts;

        if (avpkt.size && avpkt.size != pkt->size) {
            av_log(NULL, ist->showed_multi_packet_warning ? AV_LOG_VERBOSE : AV_LOG_WARNING,
                   "Multiple frames in a packet from stream %d\n", pkt->stream_index);
            ist->showed_multi_packet_warning = 1;
        }

        switch(ist->st->codec->codec_type) {
        case AVMEDIA_TYPE_AUDIO:
            ret = transcode_audio    (ist, &avpkt, &got_output);
            break;
        case AVMEDIA_TYPE_VIDEO:
            ret = transcode_video    (ist, &avpkt, &got_output, &pkt_pts);
            break;
        case AVMEDIA_TYPE_SUBTITLE:
            ret = transcode_subtitles(ist, &avpkt, &got_output);
            break;
        default:
            return -1;
        }

        if (ret < 0)
            return ret;
        // touch data and size only if not EOF
        if (pkt) {
            avpkt.data += ret;
            avpkt.size -= ret;
        }
        if (!got_output) {
            continue;
        }
    }

    /* handle stream copy */
    if (!ist->decoding_needed) {
        rate_emu_sleep(ist);
        ist->pts = ist->next_pts;
        switch (ist->st->codec->codec_type) {
        case AVMEDIA_TYPE_AUDIO:
            ist->next_pts += ((int64_t)AV_TIME_BASE * ist->st->codec->frame_size) /
                             ist->st->codec->sample_rate;
            break;
        case AVMEDIA_TYPE_VIDEO:
            if (ist->st->codec->time_base.num != 0) {
                int ticks = ist->st->parser ? ist->st->parser->repeat_pict+1 : ist->st->codec->ticks_per_frame;
                ist->next_pts += ((int64_t)AV_TIME_BASE *
                                  ist->st->codec->time_base.num * ticks) /
                                  ist->st->codec->time_base.den;
            }
            break;
        }
    }
    for (i = 0; pkt && i < nb_ostreams; i++) {
        OutputStream *ost = &ost_table[i];

        if (!check_output_constraints(ist, ost) || ost->encoding_needed)
            continue;

        do_streamcopy(ist, ost, pkt);
    }

    return 0;
}

static void print_sdp(OutputFile *output_files, int n)
{
    char sdp[2048];
    int i;
    AVFormatContext **avc = av_malloc(sizeof(*avc)*n);

    if (!avc)
        exit_program(1);
    for (i = 0; i < n; i++)
        avc[i] = output_files[i].ctx;

    av_sdp_create(avc, n, sdp, sizeof(sdp));
    printf("SDP:\n%s\n", sdp);
    fflush(stdout);
    av_freep(&avc);
}

static int init_input_stream(int ist_index, OutputStream *output_streams, int nb_output_streams,
                             char *error, int error_len)
{
    int i;
    InputStream *ist = &input_streams[ist_index];
    if (ist->decoding_needed) {
        AVCodec *codec = ist->dec;
        if (!codec) {
            snprintf(error, error_len, "Decoder (codec id %d) not found for input stream #%d:%d",
                    ist->st->codec->codec_id, ist->file_index, ist->st->index);
            return AVERROR(EINVAL);
        }

<<<<<<< HEAD
=======
        /* update requested sample format for the decoder based on the
           corresponding encoder sample format */
        for (i = 0; i < nb_output_streams; i++) {
            OutputStream *ost = &output_streams[i];
            if (ost->source_index == ist_index) {
                update_sample_fmt(ist->st->codec, codec, ost->st->codec);
                break;
            }
        }

        if (codec->type == AVMEDIA_TYPE_VIDEO && codec->capabilities & CODEC_CAP_DR1) {
            ist->st->codec->get_buffer     = codec_get_buffer;
            ist->st->codec->release_buffer = codec_release_buffer;
            ist->st->codec->opaque         = ist;
        }

>>>>>>> 80dc7c01
        if (avcodec_open2(ist->st->codec, codec, &ist->opts) < 0) {
            snprintf(error, error_len, "Error while opening decoder for input stream #%d:%d",
                    ist->file_index, ist->st->index);
            return AVERROR(EINVAL);
        }
        assert_codec_experimental(ist->st->codec, 0);
        assert_avoptions(ist->opts);
    }

    ist->pts = ist->st->avg_frame_rate.num ? - ist->st->codec->has_b_frames*AV_TIME_BASE / av_q2d(ist->st->avg_frame_rate) : 0;
    ist->next_pts = AV_NOPTS_VALUE;
    ist->is_start = 1;

    return 0;
}

static int transcode_init(OutputFile *output_files,
                          int nb_output_files,
                          InputFile *input_files,
                          int nb_input_files)
{
    int ret = 0, i, j, k;
    AVFormatContext *oc;
    AVCodecContext *codec, *icodec;
    OutputStream *ost;
    InputStream *ist;
    char error[1024];
    int want_sdp = 1;

    /* init framerate emulation */
    for (i = 0; i < nb_input_files; i++) {
        InputFile *ifile = &input_files[i];
        if (ifile->rate_emu)
            for (j = 0; j < ifile->nb_streams; j++)
                input_streams[j + ifile->ist_index].start = av_gettime();
    }

    /* output stream init */
    for (i = 0; i < nb_output_files; i++) {
        oc = output_files[i].ctx;
        if (!oc->nb_streams && !(oc->oformat->flags & AVFMT_NOSTREAMS)) {
            av_dump_format(oc, i, oc->filename, 1);
            av_log(NULL, AV_LOG_ERROR, "Output file #%d does not contain any stream\n", i);
            return AVERROR(EINVAL);
        }
    }

    /* for each output stream, we compute the right encoding parameters */
    for (i = 0; i < nb_output_streams; i++) {
        ost = &output_streams[i];
        oc  = output_files[ost->file_index].ctx;
        ist = &input_streams[ost->source_index];

        if (ost->attachment_filename)
            continue;

        codec  = ost->st->codec;
        icodec = ist->st->codec;

        ost->st->disposition          = ist->st->disposition;
        codec->bits_per_raw_sample    = icodec->bits_per_raw_sample;
        codec->chroma_sample_location = icodec->chroma_sample_location;

        if (ost->stream_copy) {
            uint64_t extra_size = (uint64_t)icodec->extradata_size + FF_INPUT_BUFFER_PADDING_SIZE;

            if (extra_size > INT_MAX) {
                return AVERROR(EINVAL);
            }

            /* if stream_copy is selected, no need to decode or encode */
            codec->codec_id   = icodec->codec_id;
            codec->codec_type = icodec->codec_type;

            if (!codec->codec_tag) {
                if (!oc->oformat->codec_tag ||
                     av_codec_get_id (oc->oformat->codec_tag, icodec->codec_tag) == codec->codec_id ||
                     av_codec_get_tag(oc->oformat->codec_tag, icodec->codec_id) <= 0)
                    codec->codec_tag = icodec->codec_tag;
            }

            codec->bit_rate       = icodec->bit_rate;
            codec->rc_max_rate    = icodec->rc_max_rate;
            codec->rc_buffer_size = icodec->rc_buffer_size;
            codec->field_order    = icodec->field_order;
            codec->extradata      = av_mallocz(extra_size);
            if (!codec->extradata) {
                return AVERROR(ENOMEM);
            }
            memcpy(codec->extradata, icodec->extradata, icodec->extradata_size);

            codec->extradata_size = icodec->extradata_size;
            if (!copy_tb) {
                codec->time_base      = icodec->time_base;
                codec->time_base.num *= icodec->ticks_per_frame;
                av_reduce(&codec->time_base.num, &codec->time_base.den,
                          codec->time_base.num, codec->time_base.den, INT_MAX);
            } else
                codec->time_base = ist->st->time_base;

            switch(codec->codec_type) {
            case AVMEDIA_TYPE_AUDIO:
                if(audio_volume != 256) {
                    av_log(NULL, AV_LOG_FATAL, "-acodec copy and -vol are incompatible (frames are not decoded)\n");
                    exit_program(1);
                }
                codec->channel_layout     = icodec->channel_layout;
                codec->sample_rate        = icodec->sample_rate;
                codec->channels           = icodec->channels;
                codec->frame_size         = icodec->frame_size;
                codec->audio_service_type = icodec->audio_service_type;
                codec->block_align        = icodec->block_align;
                break;
            case AVMEDIA_TYPE_VIDEO:
                codec->pix_fmt            = icodec->pix_fmt;
                codec->width              = icodec->width;
                codec->height             = icodec->height;
                codec->has_b_frames       = icodec->has_b_frames;
                if (!codec->sample_aspect_ratio.num) {
                    codec->sample_aspect_ratio   =
                    ost->st->sample_aspect_ratio =
                        ist->st->sample_aspect_ratio.num ? ist->st->sample_aspect_ratio :
                        ist->st->codec->sample_aspect_ratio.num ?
                        ist->st->codec->sample_aspect_ratio : (AVRational){0, 1};
                }
                break;
            case AVMEDIA_TYPE_SUBTITLE:
                codec->width  = icodec->width;
                codec->height = icodec->height;
                break;
            case AVMEDIA_TYPE_DATA:
            case AVMEDIA_TYPE_ATTACHMENT:
                break;
            default:
                abort();
            }
        } else {
            if (!ost->enc)
                ost->enc = avcodec_find_encoder(ost->st->codec->codec_id);

            ist->decoding_needed = 1;
            ost->encoding_needed = 1;

            switch(codec->codec_type) {
            case AVMEDIA_TYPE_AUDIO:
                ost->fifo = av_fifo_alloc(1024);
                if (!ost->fifo) {
                    return AVERROR(ENOMEM);
                }
                ost->reformat_pair = MAKE_SFMT_PAIR(AV_SAMPLE_FMT_NONE,AV_SAMPLE_FMT_NONE);

                if (!codec->sample_rate)
                    codec->sample_rate = icodec->sample_rate;
                choose_sample_rate(ost->st, ost->enc);
                codec->time_base = (AVRational){1, codec->sample_rate};

                if (codec->sample_fmt == AV_SAMPLE_FMT_NONE)
                    codec->sample_fmt = icodec->sample_fmt;
                choose_sample_fmt(ost->st, ost->enc);

                if (!codec->channels) {
                    codec->channels = icodec->channels;
                    codec->channel_layout = icodec->channel_layout;
                }
                if (av_get_channel_layout_nb_channels(codec->channel_layout) != codec->channels)
                    codec->channel_layout = 0;

                ost->audio_resample       = codec-> sample_rate != icodec->sample_rate || audio_sync_method > 1;
                icodec->request_channels  = codec-> channels;
                ost->resample_sample_fmt  = icodec->sample_fmt;
                ost->resample_sample_rate = icodec->sample_rate;
                ost->resample_channels    = icodec->channels;
                break;
            case AVMEDIA_TYPE_VIDEO:
                if (codec->pix_fmt == PIX_FMT_NONE)
                    codec->pix_fmt = icodec->pix_fmt;
                choose_pixel_fmt(ost->st, ost->enc);

                if (ost->st->codec->pix_fmt == PIX_FMT_NONE) {
                    av_log(NULL, AV_LOG_FATAL, "Video pixel format is unknown, stream cannot be encoded\n");
                    exit_program(1);
                }

                if (!codec->width || !codec->height) {
                    codec->width  = icodec->width;
                    codec->height = icodec->height;
                }

                ost->video_resample = codec->width   != icodec->width  ||
                                      codec->height  != icodec->height ||
                                      codec->pix_fmt != icodec->pix_fmt;
                if (ost->video_resample) {
                    codec->bits_per_raw_sample= frame_bits_per_raw_sample;
                }

                ost->resample_height  = icodec->height;
                ost->resample_width   = icodec->width;
                ost->resample_pix_fmt = icodec->pix_fmt;

                if (!ost->frame_rate.num)
                    ost->frame_rate = ist->st->r_frame_rate.num ? ist->st->r_frame_rate : (AVRational){25,1};
                if (ost->enc && ost->enc->supported_framerates && !ost->force_fps) {
                    int idx = av_find_nearest_q_idx(ost->frame_rate, ost->enc->supported_framerates);
                    ost->frame_rate = ost->enc->supported_framerates[idx];
                }
                codec->time_base = (AVRational){ost->frame_rate.den, ost->frame_rate.num};
                if(   av_q2d(codec->time_base) < 0.001 && video_sync_method
                   && (video_sync_method==1 || (video_sync_method<0 && !(oc->oformat->flags & AVFMT_VARIABLE_FPS)))){
                    av_log(oc, AV_LOG_WARNING, "Frame rate very high for a muxer not effciciently supporting it.\n"
                                               "Please consider specifiying a lower framerate, a different muxer or -vsync 2\n");
                }

#if CONFIG_AVFILTER
                if (configure_video_filters(ist, ost)) {
                    av_log(NULL, AV_LOG_FATAL, "Error opening filters!\n");
                    exit(1);
                }
#endif
                break;
            case AVMEDIA_TYPE_SUBTITLE:
                break;
            default:
                abort();
                break;
            }
            /* two pass mode */
            if (codec->codec_id != CODEC_ID_H264 &&
                (codec->flags & (CODEC_FLAG_PASS1 | CODEC_FLAG_PASS2))) {
                char logfilename[1024];
                FILE *f;

                snprintf(logfilename, sizeof(logfilename), "%s-%d.log",
                         pass_logfilename_prefix ? pass_logfilename_prefix : DEFAULT_PASS_LOGFILENAME_PREFIX,
                         i);
                if (codec->flags & CODEC_FLAG_PASS1) {
                    f = fopen(logfilename, "wb");
                    if (!f) {
                        av_log(NULL, AV_LOG_FATAL, "Cannot write log file '%s' for pass-1 encoding: %s\n",
                               logfilename, strerror(errno));
                        exit_program(1);
                    }
                    ost->logfile = f;
                } else {
                    char  *logbuffer;
                    size_t logbuffer_size;
                    if (cmdutils_read_file(logfilename, &logbuffer, &logbuffer_size) < 0) {
                        av_log(NULL, AV_LOG_FATAL, "Error reading log file '%s' for pass-2 encoding\n",
                               logfilename);
                        exit_program(1);
                    }
                    codec->stats_in = logbuffer;
                }
            }
        }
        if(codec->codec_type == AVMEDIA_TYPE_VIDEO){
            /* maximum video buffer size is 6-bytes per pixel, plus DPX header size */
            int        size = codec->width * codec->height;
            bit_buffer_size = FFMAX(bit_buffer_size, 6*size + 1664);
        }
    }

    if (!bit_buffer)
        bit_buffer = av_malloc(bit_buffer_size);
    if (!bit_buffer) {
        av_log(NULL, AV_LOG_ERROR, "Cannot allocate %d bytes output buffer\n",
               bit_buffer_size);
        return AVERROR(ENOMEM);
    }

    /* open each encoder */
    for (i = 0; i < nb_output_streams; i++) {
        ost = &output_streams[i];
        if (ost->encoding_needed) {
            AVCodec      *codec = ost->enc;
            AVCodecContext *dec = input_streams[ost->source_index].st->codec;
            if (!codec) {
                snprintf(error, sizeof(error), "Encoder (codec id %d) not found for output stream #%d:%d",
                         ost->st->codec->codec_id, ost->file_index, ost->index);
                ret = AVERROR(EINVAL);
                goto dump_format;
            }
            if (dec->subtitle_header) {
                ost->st->codec->subtitle_header = av_malloc(dec->subtitle_header_size);
                if (!ost->st->codec->subtitle_header) {
                    ret = AVERROR(ENOMEM);
                    goto dump_format;
                }
                memcpy(ost->st->codec->subtitle_header, dec->subtitle_header, dec->subtitle_header_size);
                ost->st->codec->subtitle_header_size = dec->subtitle_header_size;
            }
            if (avcodec_open2(ost->st->codec, codec, &ost->opts) < 0) {
                snprintf(error, sizeof(error), "Error while opening encoder for output stream #%d:%d - maybe incorrect parameters such as bit_rate, rate, width or height",
                        ost->file_index, ost->index);
                ret = AVERROR(EINVAL);
                goto dump_format;
            }
            assert_codec_experimental(ost->st->codec, 1);
            assert_avoptions(ost->opts);
            if (ost->st->codec->bit_rate && ost->st->codec->bit_rate < 1000)
                av_log(NULL, AV_LOG_WARNING, "The bitrate parameter is set too low."
                                             "It takes bits/s as argument, not kbits/s\n");
            extra_size += ost->st->codec->extradata_size;

            if (ost->st->codec->me_threshold)
                input_streams[ost->source_index].st->codec->debug |= FF_DEBUG_MV;
        }
    }

    /* init input streams */
    for (i = 0; i < nb_input_streams; i++)
        if ((ret = init_input_stream(i, output_streams, nb_output_streams, error, sizeof(error))) < 0)
            goto dump_format;

    /* discard unused programs */
    for (i = 0; i < nb_input_files; i++) {
        InputFile *ifile = &input_files[i];
        for (j = 0; j < ifile->ctx->nb_programs; j++) {
            AVProgram *p = ifile->ctx->programs[j];
            int discard  = AVDISCARD_ALL;

            for (k = 0; k < p->nb_stream_indexes; k++)
                if (!input_streams[ifile->ist_index + p->stream_index[k]].discard) {
                    discard = AVDISCARD_DEFAULT;
                    break;
                }
            p->discard = discard;
        }
    }

    /* open files and write file headers */
    for (i = 0; i < nb_output_files; i++) {
        oc = output_files[i].ctx;
        oc->interrupt_callback = int_cb;
        if (avformat_write_header(oc, &output_files[i].opts) < 0) {
            snprintf(error, sizeof(error), "Could not write header for output file #%d (incorrect codec parameters ?)", i);
            ret = AVERROR(EINVAL);
            goto dump_format;
        }
//        assert_avoptions(output_files[i].opts);
        if (strcmp(oc->oformat->name, "rtp")) {
            want_sdp = 0;
        }
    }

 dump_format:
    /* dump the file output parameters - cannot be done before in case
       of stream copy */
    for (i = 0; i < nb_output_files; i++) {
        av_dump_format(output_files[i].ctx, i, output_files[i].ctx->filename, 1);
    }

    /* dump the stream mapping */
    av_log(NULL, AV_LOG_INFO, "Stream mapping:\n");
    for (i = 0; i < nb_output_streams; i++) {
        ost = &output_streams[i];

        if (ost->attachment_filename) {
            /* an attached file */
            av_log(NULL, AV_LOG_INFO, "  File %s -> Stream #%d:%d\n",
                   ost->attachment_filename, ost->file_index, ost->index);
            continue;
        }
        av_log(NULL, AV_LOG_INFO, "  Stream #%d:%d -> #%d:%d",
               input_streams[ost->source_index].file_index,
               input_streams[ost->source_index].st->index,
               ost->file_index,
               ost->index);
        if (ost->sync_ist != &input_streams[ost->source_index])
            av_log(NULL, AV_LOG_INFO, " [sync #%d:%d]",
                   ost->sync_ist->file_index,
                   ost->sync_ist->st->index);
        if (ost->stream_copy)
            av_log(NULL, AV_LOG_INFO, " (copy)");
        else
            av_log(NULL, AV_LOG_INFO, " (%s -> %s)", input_streams[ost->source_index].dec ?
                   input_streams[ost->source_index].dec->name : "?",
                   ost->enc ? ost->enc->name : "?");
        av_log(NULL, AV_LOG_INFO, "\n");
    }

    if (ret) {
        av_log(NULL, AV_LOG_ERROR, "%s\n", error);
        return ret;
    }

    if (want_sdp) {
        print_sdp(output_files, nb_output_files);
    }

    return 0;
}

/*
 * The following code is the main loop of the file converter
 */
static int transcode(OutputFile *output_files,
                     int nb_output_files,
                     InputFile *input_files,
                     int nb_input_files)
{
    int ret, i;
    AVFormatContext *is, *os;
    OutputStream *ost;
    InputStream *ist;
    uint8_t *no_packet;
    int no_packet_count=0;
    int64_t timer_start;
    int key;

    if (!(no_packet = av_mallocz(nb_input_files)))
        exit_program(1);

    ret = transcode_init(output_files, nb_output_files, input_files, nb_input_files);
    if (ret < 0)
        goto fail;

    if (!using_stdin) {
        av_log(NULL, AV_LOG_INFO, "Press [q] to stop, [?] for help\n");
        avio_set_interrupt_cb(decode_interrupt_cb);
    }
    term_init();

    timer_start = av_gettime();

    for(; received_sigterm == 0;) {
        int file_index, ist_index;
        AVPacket pkt;
        int64_t ipts_min;
        double opts_min;

        ipts_min = INT64_MAX;
        opts_min= 1e100;
        /* if 'q' pressed, exits */
        if (!using_stdin) {
            if (q_pressed)
                break;
            /* read_key() returns 0 on EOF */
            key = read_key();
            if (key == 'q')
                break;
            if (key == '+') av_log_set_level(av_log_get_level()+10);
            if (key == '-') av_log_set_level(av_log_get_level()-10);
            if (key == 's') qp_hist     ^= 1;
            if (key == 'h'){
                if (do_hex_dump){
                    do_hex_dump = do_pkt_dump = 0;
                } else if(do_pkt_dump){
                    do_hex_dump = 1;
                } else
                    do_pkt_dump = 1;
                av_log_set_level(AV_LOG_DEBUG);
            }
            if (key == 'd' || key == 'D'){
                int debug=0;
                if(key == 'D') {
                    debug = input_streams[0].st->codec->debug<<1;
                    if(!debug) debug = 1;
                    while(debug & (FF_DEBUG_DCT_COEFF|FF_DEBUG_VIS_QP|FF_DEBUG_VIS_MB_TYPE)) //unsupported, would just crash
                        debug += debug;
                }else
                    scanf("%d", &debug);
                for(i=0;i<nb_input_streams;i++) {
                    input_streams[i].st->codec->debug = debug;
                }
                for(i=0;i<nb_output_streams;i++) {
                    ost = &output_streams[i];
                    ost->st->codec->debug = debug;
                }
                if(debug) av_log_set_level(AV_LOG_DEBUG);
                fprintf(stderr,"debug=%d\n", debug);
            }
            if (key == '?'){
                fprintf(stderr, "key    function\n"
                                "?      show this help\n"
                                "+      increase verbosity\n"
                                "-      decrease verbosity\n"
                                "D      cycle through available debug modes\n"
                                "h      dump packets/hex press to cycle through the 3 states\n"
                                "q      quit\n"
                                "s      Show QP histogram\n"
                );
            }
        }

        /* select the stream that we must read now by looking at the
           smallest output pts */
        file_index = -1;
        for (i = 0; i < nb_output_streams; i++) {
            OutputFile *of;
            int64_t ipts;
            double  opts;
            ost = &output_streams[i];
            of = &output_files[ost->file_index];
            os = output_files[ost->file_index].ctx;
            ist = &input_streams[ost->source_index];
            if (ost->is_past_recording_time || no_packet[ist->file_index] ||
                (os->pb && avio_tell(os->pb) >= of->limit_filesize))
                continue;
            opts = ost->st->pts.val * av_q2d(ost->st->time_base);
            ipts = ist->pts;
            if (!input_files[ist->file_index].eof_reached){
                if(ipts < ipts_min) {
                    ipts_min = ipts;
                    if(input_sync ) file_index = ist->file_index;
                }
                if(opts < opts_min) {
                    opts_min = opts;
                    if(!input_sync) file_index = ist->file_index;
                }
            }
            if (ost->frame_number >= ost->max_frames) {
                int j;
                for (j = 0; j < of->ctx->nb_streams; j++)
                    output_streams[of->ost_index + j].is_past_recording_time = 1;
                continue;
            }
        }
        /* if none, if is finished */
        if (file_index < 0) {
            if(no_packet_count){
                no_packet_count=0;
                memset(no_packet, 0, nb_input_files);
                usleep(10000);
                continue;
            }
            break;
        }

        /* read a frame from it and output it in the fifo */
        is = input_files[file_index].ctx;
        ret= av_read_frame(is, &pkt);
        if(ret == AVERROR(EAGAIN)){
            no_packet[file_index]=1;
            no_packet_count++;
            continue;
        }
        if (ret < 0) {
            input_files[file_index].eof_reached = 1;
            if (opt_shortest)
                break;
            else
                continue;
        }

        no_packet_count=0;
        memset(no_packet, 0, nb_input_files);

        if (do_pkt_dump) {
            av_pkt_dump_log2(NULL, AV_LOG_DEBUG, &pkt, do_hex_dump,
                             is->streams[pkt.stream_index]);
        }
        /* the following test is needed in case new streams appear
           dynamically in stream : we ignore them */
        if (pkt.stream_index >= input_files[file_index].nb_streams)
            goto discard_packet;
        ist_index = input_files[file_index].ist_index + pkt.stream_index;
        ist = &input_streams[ist_index];
        if (ist->discard)
            goto discard_packet;

        if (pkt.dts != AV_NOPTS_VALUE)
            pkt.dts += av_rescale_q(input_files[ist->file_index].ts_offset, AV_TIME_BASE_Q, ist->st->time_base);
        if (pkt.pts != AV_NOPTS_VALUE)
            pkt.pts += av_rescale_q(input_files[ist->file_index].ts_offset, AV_TIME_BASE_Q, ist->st->time_base);

        if(pkt.pts != AV_NOPTS_VALUE)
            pkt.pts *= ist->ts_scale;
        if(pkt.dts != AV_NOPTS_VALUE)
            pkt.dts *= ist->ts_scale;

//        fprintf(stderr, "next:%"PRId64" dts:%"PRId64" off:%"PRId64" %d\n", ist->next_pts, pkt.dts, input_files[ist->file_index].ts_offset, ist->st->codec->codec_type);
        if (pkt.dts != AV_NOPTS_VALUE && ist->next_pts != AV_NOPTS_VALUE
            && (is->iformat->flags & AVFMT_TS_DISCONT)) {
            int64_t pkt_dts= av_rescale_q(pkt.dts, ist->st->time_base, AV_TIME_BASE_Q);
            int64_t delta= pkt_dts - ist->next_pts;
            if((FFABS(delta) > 1LL*dts_delta_threshold*AV_TIME_BASE || pkt_dts+1<ist->pts)&& !copy_ts){
                input_files[ist->file_index].ts_offset -= delta;
                av_log(NULL, AV_LOG_DEBUG, "timestamp discontinuity %"PRId64", new offset= %"PRId64"\n",
                       delta, input_files[ist->file_index].ts_offset);
                pkt.dts-= av_rescale_q(delta, AV_TIME_BASE_Q, ist->st->time_base);
                if(pkt.pts != AV_NOPTS_VALUE)
                    pkt.pts-= av_rescale_q(delta, AV_TIME_BASE_Q, ist->st->time_base);
            }
        }

        //fprintf(stderr,"read #%d.%d size=%d\n", ist->file_index, ist->st->index, pkt.size);
        if (output_packet(ist, output_streams, nb_output_streams, &pkt) < 0) {

            av_log(NULL, AV_LOG_ERROR, "Error while decoding stream #%d:%d\n",
                   ist->file_index, ist->st->index);
            if (exit_on_error)
                exit_program(1);
            av_free_packet(&pkt);
            continue;
        }

    discard_packet:
        av_free_packet(&pkt);

        /* dump report by using the output first video and audio streams */
        print_report(output_files, output_streams, nb_output_streams, 0, timer_start);
    }

    /* at the end of stream, we must flush the decoder buffers */
    for (i = 0; i < nb_input_streams; i++) {
        ist = &input_streams[i];
        if (ist->decoding_needed) {
            output_packet(ist, output_streams, nb_output_streams, NULL);
        }
    }
    flush_encoders(output_streams, nb_output_streams);

    term_exit();

    /* write the trailer if needed and close file */
    for(i=0;i<nb_output_files;i++) {
        os = output_files[i].ctx;
        av_write_trailer(os);
    }

    /* dump report by using the first video and audio streams */
    print_report(output_files, output_streams, nb_output_streams, 1, timer_start);

    /* close each encoder */
    for (i = 0; i < nb_output_streams; i++) {
        ost = &output_streams[i];
        if (ost->encoding_needed) {
            av_freep(&ost->st->codec->stats_in);
            avcodec_close(ost->st->codec);
        }
#if CONFIG_AVFILTER
        avfilter_graph_free(&ost->graph);
#endif
    }

    /* close each decoder */
    for (i = 0; i < nb_input_streams; i++) {
        ist = &input_streams[i];
        if (ist->decoding_needed) {
            avcodec_close(ist->st->codec);
        }
    }

    /* finished ! */
    ret = 0;

 fail:
    av_freep(&bit_buffer);
    av_freep(&no_packet);

    if (output_streams) {
        for (i = 0; i < nb_output_streams; i++) {
            ost = &output_streams[i];
            if (ost) {
                if (ost->stream_copy)
                    av_freep(&ost->st->codec->extradata);
                if (ost->logfile) {
                    fclose(ost->logfile);
                    ost->logfile = NULL;
                }
                av_fifo_free(ost->fifo); /* works even if fifo is not
                                             initialized but set to zero */
                av_freep(&ost->st->codec->subtitle_header);
                av_free(ost->resample_frame.data[0]);
                av_free(ost->forced_kf_pts);
                if (ost->video_resample)
                    sws_freeContext(ost->img_resample_ctx);
                if (ost->resample)
                    audio_resample_close(ost->resample);
                if (ost->reformat_ctx)
                    av_audio_convert_free(ost->reformat_ctx);
                av_dict_free(&ost->opts);
            }
        }
    }
    return ret;
}

static double parse_frame_aspect_ratio(const char *arg)
{
    int x = 0, y = 0;
    double ar = 0;
    const char *p;
    char *end;

    p = strchr(arg, ':');
    if (p) {
        x = strtol(arg, &end, 10);
        if (end == p)
            y = strtol(end+1, &end, 10);
        if (x > 0 && y > 0)
            ar = (double)x / (double)y;
    } else
        ar = strtod(arg, NULL);

    if (!ar) {
        av_log(NULL, AV_LOG_FATAL, "Incorrect aspect ratio specification.\n");
        exit_program(1);
    }
    return ar;
}

static int opt_audio_codec(OptionsContext *o, const char *opt, const char *arg)
{
    return parse_option(o, "codec:a", arg, options);
}

static int opt_video_codec(OptionsContext *o, const char *opt, const char *arg)
{
    return parse_option(o, "codec:v", arg, options);
}

static int opt_subtitle_codec(OptionsContext *o, const char *opt, const char *arg)
{
    return parse_option(o, "codec:s", arg, options);
}

static int opt_data_codec(OptionsContext *o, const char *opt, const char *arg)
{
    return parse_option(o, "codec:d", arg, options);
}

static int opt_map(OptionsContext *o, const char *opt, const char *arg)
{
    StreamMap *m = NULL;
    int i, negative = 0, file_idx;
    int sync_file_idx = -1, sync_stream_idx;
    char *p, *sync;
    char *map;

    if (*arg == '-') {
        negative = 1;
        arg++;
    }
    map = av_strdup(arg);

    /* parse sync stream first, just pick first matching stream */
    if (sync = strchr(map, ',')) {
        *sync = 0;
        sync_file_idx = strtol(sync + 1, &sync, 0);
        if (sync_file_idx >= nb_input_files || sync_file_idx < 0) {
            av_log(NULL, AV_LOG_FATAL, "Invalid sync file index: %d.\n", sync_file_idx);
            exit_program(1);
        }
        if (*sync)
            sync++;
        for (i = 0; i < input_files[sync_file_idx].nb_streams; i++)
            if (check_stream_specifier(input_files[sync_file_idx].ctx,
                                       input_files[sync_file_idx].ctx->streams[i], sync) == 1) {
                sync_stream_idx = i;
                break;
            }
        if (i == input_files[sync_file_idx].nb_streams) {
            av_log(NULL, AV_LOG_FATAL, "Sync stream specification in map %s does not "
                                       "match any streams.\n", arg);
            exit_program(1);
        }
    }


    file_idx = strtol(map, &p, 0);
    if (file_idx >= nb_input_files || file_idx < 0) {
        av_log(NULL, AV_LOG_FATAL, "Invalid input file index: %d.\n", file_idx);
        exit_program(1);
    }
    if (negative)
        /* disable some already defined maps */
        for (i = 0; i < o->nb_stream_maps; i++) {
            m = &o->stream_maps[i];
            if (file_idx == m->file_index &&
                check_stream_specifier(input_files[m->file_index].ctx,
                                       input_files[m->file_index].ctx->streams[m->stream_index],
                                       *p == ':' ? p + 1 : p) > 0)
                m->disabled = 1;
        }
    else
        for (i = 0; i < input_files[file_idx].nb_streams; i++) {
            if (check_stream_specifier(input_files[file_idx].ctx, input_files[file_idx].ctx->streams[i],
                        *p == ':' ? p + 1 : p) <= 0)
                continue;
            o->stream_maps = grow_array(o->stream_maps, sizeof(*o->stream_maps),
                                        &o->nb_stream_maps, o->nb_stream_maps + 1);
            m = &o->stream_maps[o->nb_stream_maps - 1];

            m->file_index   = file_idx;
            m->stream_index = i;

            if (sync_file_idx >= 0) {
                m->sync_file_index   = sync_file_idx;
                m->sync_stream_index = sync_stream_idx;
            } else {
                m->sync_file_index   = file_idx;
                m->sync_stream_index = i;
            }
        }

    if (!m) {
        av_log(NULL, AV_LOG_FATAL, "Stream map '%s' matches no streams.\n", arg);
        exit_program(1);
    }

    av_freep(&map);
    return 0;
}

static int opt_attach(OptionsContext *o, const char *opt, const char *arg)
{
    o->attachments = grow_array(o->attachments, sizeof(*o->attachments),
                                &o->nb_attachments, o->nb_attachments + 1);
    o->attachments[o->nb_attachments - 1] = arg;
    return 0;
}

/**
 * Parse a metadata specifier in arg.
 * @param type metadata type is written here -- g(lobal)/s(tream)/c(hapter)/p(rogram)
 * @param index for type c/p, chapter/program index is written here
 * @param stream_spec for type s, the stream specifier is written here
 */
static void parse_meta_type(char *arg, char *type, int *index, const char **stream_spec)
{
    if (*arg) {
        *type = *arg;
        switch (*arg) {
        case 'g':
            break;
        case 's':
            if (*(++arg) && *arg != ':') {
                av_log(NULL, AV_LOG_FATAL, "Invalid metadata specifier %s.\n", arg);
                exit_program(1);
            }
            *stream_spec = *arg == ':' ? arg + 1 : "";
            break;
        case 'c':
        case 'p':
            if (*(++arg) == ':')
                *index = strtol(++arg, NULL, 0);
            break;
        default:
            av_log(NULL, AV_LOG_FATAL, "Invalid metadata type %c.\n", *arg);
            exit_program(1);
        }
    } else
        *type = 'g';
}

static int copy_metadata(char *outspec, char *inspec, AVFormatContext *oc, AVFormatContext *ic, OptionsContext *o)
{
    AVDictionary **meta_in = NULL;
    AVDictionary **meta_out;
    int i, ret = 0;
    char type_in, type_out;
    const char *istream_spec = NULL, *ostream_spec = NULL;
    int idx_in = 0, idx_out = 0;

    parse_meta_type(inspec,  &type_in,  &idx_in,  &istream_spec);
    parse_meta_type(outspec, &type_out, &idx_out, &ostream_spec);

    if (type_in == 'g' || type_out == 'g')
        o->metadata_global_manual = 1;
    if (type_in == 's' || type_out == 's')
        o->metadata_streams_manual = 1;
    if (type_in == 'c' || type_out == 'c')
        o->metadata_chapters_manual = 1;

#define METADATA_CHECK_INDEX(index, nb_elems, desc)\
    if ((index) < 0 || (index) >= (nb_elems)) {\
        av_log(NULL, AV_LOG_FATAL, "Invalid %s index %d while processing metadata maps.\n",\
                (desc), (index));\
        exit_program(1);\
    }

#define SET_DICT(type, meta, context, index)\
        switch (type) {\
        case 'g':\
            meta = &context->metadata;\
            break;\
        case 'c':\
            METADATA_CHECK_INDEX(index, context->nb_chapters, "chapter")\
            meta = &context->chapters[index]->metadata;\
            break;\
        case 'p':\
            METADATA_CHECK_INDEX(index, context->nb_programs, "program")\
            meta = &context->programs[index]->metadata;\
            break;\
        }\

    SET_DICT(type_in, meta_in, ic, idx_in);
    SET_DICT(type_out, meta_out, oc, idx_out);

    /* for input streams choose first matching stream */
    if (type_in == 's') {
        for (i = 0; i < ic->nb_streams; i++) {
            if ((ret = check_stream_specifier(ic, ic->streams[i], istream_spec)) > 0) {
                meta_in = &ic->streams[i]->metadata;
                break;
            } else if (ret < 0)
                exit_program(1);
        }
        if (!meta_in) {
            av_log(NULL, AV_LOG_FATAL, "Stream specifier %s does not match  any streams.\n", istream_spec);
            exit_program(1);
        }
    }

    if (type_out == 's') {
        for (i = 0; i < oc->nb_streams; i++) {
            if ((ret = check_stream_specifier(oc, oc->streams[i], ostream_spec)) > 0) {
                meta_out = &oc->streams[i]->metadata;
                av_dict_copy(meta_out, *meta_in, AV_DICT_DONT_OVERWRITE);
            } else if (ret < 0)
                exit_program(1);
        }
    } else
        av_dict_copy(meta_out, *meta_in, AV_DICT_DONT_OVERWRITE);

    return 0;
}

static AVCodec *find_codec_or_die(const char *name, enum AVMediaType type, int encoder)
{
    const char *codec_string = encoder ? "encoder" : "decoder";
    AVCodec *codec;

    codec = encoder ?
        avcodec_find_encoder_by_name(name) :
        avcodec_find_decoder_by_name(name);
    if(!codec) {
        av_log(NULL, AV_LOG_FATAL, "Unknown %s '%s'\n", codec_string, name);
        exit_program(1);
    }
    if(codec->type != type) {
        av_log(NULL, AV_LOG_FATAL, "Invalid %s type '%s'\n", codec_string, name);
        exit_program(1);
    }
    return codec;
}

static AVCodec *choose_decoder(OptionsContext *o, AVFormatContext *s, AVStream *st)
{
    char *codec_name = NULL;

    MATCH_PER_STREAM_OPT(codec_names, str, codec_name, s, st);
    if (codec_name) {
        AVCodec *codec = find_codec_or_die(codec_name, st->codec->codec_type, 0);
        st->codec->codec_id = codec->id;
        return codec;
    } else
        return avcodec_find_decoder(st->codec->codec_id);
}

/**
 * Add all the streams from the given input file to the global
 * list of input streams.
 */
static void add_input_streams(OptionsContext *o, AVFormatContext *ic)
{
    int i, rfps, rfps_base;

    for (i = 0; i < ic->nb_streams; i++) {
        AVStream *st = ic->streams[i];
        AVCodecContext *dec = st->codec;
        InputStream *ist;

        input_streams = grow_array(input_streams, sizeof(*input_streams), &nb_input_streams, nb_input_streams + 1);
        ist = &input_streams[nb_input_streams - 1];
        ist->st = st;
        ist->file_index = nb_input_files;
        ist->discard = 1;
        ist->opts = filter_codec_opts(codec_opts, choose_decoder(o, ic, st), ic, st);

        ist->ts_scale = 1.0;
        MATCH_PER_STREAM_OPT(ts_scale, dbl, ist->ts_scale, ic, st);

        ist->dec = choose_decoder(o, ic, st);

        switch (dec->codec_type) {
        case AVMEDIA_TYPE_AUDIO:
            if(!ist->dec)
                ist->dec = avcodec_find_decoder(dec->codec_id);
            if(o->audio_disable)
                st->discard= AVDISCARD_ALL;
            break;
        case AVMEDIA_TYPE_VIDEO:
            if(!ist->dec)
                ist->dec = avcodec_find_decoder(dec->codec_id);
            rfps      = ic->streams[i]->r_frame_rate.num;
            rfps_base = ic->streams[i]->r_frame_rate.den;
            if (dec->lowres) {
                dec->flags |= CODEC_FLAG_EMU_EDGE;
            }

            if (dec->time_base.den != rfps*dec->ticks_per_frame || dec->time_base.num != rfps_base) {

                av_log(NULL, AV_LOG_INFO,"\nSeems stream %d codec frame rate differs from container frame rate: %2.2f (%d/%d) -> %2.2f (%d/%d)\n",
                       i, (float)dec->time_base.den / dec->time_base.num, dec->time_base.den, dec->time_base.num,
                       (float)rfps / rfps_base, rfps, rfps_base);
            }

            if (o->video_disable)
                st->discard= AVDISCARD_ALL;
            else if(video_discard)
                st->discard= video_discard;
            break;
        case AVMEDIA_TYPE_DATA:
            break;
        case AVMEDIA_TYPE_SUBTITLE:
            if(!ist->dec)
                ist->dec = avcodec_find_decoder(dec->codec_id);
            if(o->subtitle_disable)
                st->discard = AVDISCARD_ALL;
            break;
        case AVMEDIA_TYPE_ATTACHMENT:
        case AVMEDIA_TYPE_UNKNOWN:
            break;
        default:
            abort();
        }
    }
}

static void assert_file_overwrite(const char *filename)
{
    if ((!file_overwrite || no_file_overwrite) &&
        (strchr(filename, ':') == NULL || filename[1] == ':' ||
         av_strstart(filename, "file:", NULL))) {
        if (avio_check(filename, 0) == 0) {
            if (!using_stdin && (!no_file_overwrite || file_overwrite)) {
                fprintf(stderr,"File '%s' already exists. Overwrite ? [y/N] ", filename);
                fflush(stderr);
                if (!read_yesno()) {
                    fprintf(stderr, "Not overwriting - exiting\n");
                    exit_program(1);
                }
            }
            else {
                fprintf(stderr,"File '%s' already exists. Exiting.\n", filename);
                exit_program(1);
            }
        }
    }
}

static void dump_attachment(AVStream *st, const char *filename)
{
    int ret;
    AVIOContext *out = NULL;
    AVDictionaryEntry *e;

    if (!st->codec->extradata_size) {
        av_log(NULL, AV_LOG_WARNING, "No extradata to dump in stream #%d:%d.\n",
               nb_input_files - 1, st->index);
        return;
    }
    if (!*filename && (e = av_dict_get(st->metadata, "filename", NULL, 0)))
        filename = e->value;
    if (!*filename) {
        av_log(NULL, AV_LOG_FATAL, "No filename specified and no 'filename' tag"
               "in stream #%d:%d.\n", nb_input_files - 1, st->index);
        exit_program(1);
    }

    assert_file_overwrite(filename);

    if ((ret = avio_open2(&out, filename, AVIO_FLAG_WRITE, &int_cb, NULL)) < 0) {
        av_log(NULL, AV_LOG_FATAL, "Could not open file %s for writing.\n",
               filename);
        exit_program(1);
    }

    avio_write(out, st->codec->extradata, st->codec->extradata_size);
    avio_flush(out);
    avio_close(out);
}

static int opt_input_file(OptionsContext *o, const char *opt, const char *filename)
{
    AVFormatContext *ic;
    AVInputFormat *file_iformat = NULL;
    int err, i, ret;
    int64_t timestamp;
    uint8_t buf[128];
    AVDictionary **opts;
    int orig_nb_streams;                     // number of streams before avformat_find_stream_info

    if (o->format) {
        if (!(file_iformat = av_find_input_format(o->format))) {
            av_log(NULL, AV_LOG_FATAL, "Unknown input format: '%s'\n", o->format);
            exit_program(1);
        }
    }

    if (!strcmp(filename, "-"))
        filename = "pipe:";

    using_stdin |= !strncmp(filename, "pipe:", 5) ||
                    !strcmp(filename, "/dev/stdin");

    /* get default parameters from command line */
    ic = avformat_alloc_context();
    if (!ic) {
        print_error(filename, AVERROR(ENOMEM));
        exit_program(1);
    }
    if (o->nb_audio_sample_rate) {
        snprintf(buf, sizeof(buf), "%d", o->audio_sample_rate[o->nb_audio_sample_rate - 1].u.i);
        av_dict_set(&format_opts, "sample_rate", buf, 0);
    }
    if (o->nb_audio_channels) {
        snprintf(buf, sizeof(buf), "%d", o->audio_channels[o->nb_audio_channels - 1].u.i);
        av_dict_set(&format_opts, "channels", buf, 0);
    }
    if (o->nb_frame_rates) {
        av_dict_set(&format_opts, "framerate", o->frame_rates[o->nb_frame_rates - 1].u.str, 0);
    }
    if (o->nb_frame_sizes) {
        av_dict_set(&format_opts, "video_size", o->frame_sizes[o->nb_frame_sizes - 1].u.str, 0);
    }
    if (o->nb_frame_pix_fmts)
        av_dict_set(&format_opts, "pixel_format", o->frame_pix_fmts[o->nb_frame_pix_fmts - 1].u.str, 0);

    ic->flags |= AVFMT_FLAG_NONBLOCK;
    ic->interrupt_callback = int_cb;

    /* open the input file with generic avformat function */
    err = avformat_open_input(&ic, filename, file_iformat, &format_opts);
    if (err < 0) {
        print_error(filename, err);
        exit_program(1);
    }
    assert_avoptions(format_opts);

    /* apply forced codec ids */
    for (i = 0; i < ic->nb_streams; i++)
        choose_decoder(o, ic, ic->streams[i]);

    /* Set AVCodecContext options for avformat_find_stream_info */
    opts = setup_find_stream_info_opts(ic, codec_opts);
    orig_nb_streams = ic->nb_streams;

    /* If not enough info to get the stream parameters, we decode the
       first frames to get it. (used in mpeg case for example) */
    ret = avformat_find_stream_info(ic, opts);
    if (ret < 0) {
        av_log(NULL, AV_LOG_FATAL, "%s: could not find codec parameters\n", filename);
        avformat_close_input(&ic);
        exit_program(1);
    }

    timestamp = o->start_time;
    /* add the stream start time */
    if (ic->start_time != AV_NOPTS_VALUE)
        timestamp += ic->start_time;

    /* if seeking requested, we execute it */
    if (o->start_time != 0) {
        ret = av_seek_frame(ic, -1, timestamp, AVSEEK_FLAG_BACKWARD);
        if (ret < 0) {
            av_log(NULL, AV_LOG_WARNING, "%s: could not seek to position %0.3f\n",
                   filename, (double)timestamp / AV_TIME_BASE);
        }
    }

    /* update the current parameters so that they match the one of the input stream */
    add_input_streams(o, ic);

    /* dump the file content */
    av_dump_format(ic, nb_input_files, filename, 0);

    input_files = grow_array(input_files, sizeof(*input_files), &nb_input_files, nb_input_files + 1);
    input_files[nb_input_files - 1].ctx        = ic;
    input_files[nb_input_files - 1].ist_index  = nb_input_streams - ic->nb_streams;
    input_files[nb_input_files - 1].ts_offset  = o->input_ts_offset - (copy_ts ? 0 : timestamp);
    input_files[nb_input_files - 1].nb_streams = ic->nb_streams;
    input_files[nb_input_files - 1].rate_emu   = o->rate_emu;

    for (i = 0; i < o->nb_dump_attachment; i++) {
        int j;

        for (j = 0; j < ic->nb_streams; j++) {
            AVStream *st = ic->streams[j];

            if (check_stream_specifier(ic, st, o->dump_attachment[i].specifier) == 1)
                dump_attachment(st, o->dump_attachment[i].u.str);
        }
    }

    for (i = 0; i < orig_nb_streams; i++)
        av_dict_free(&opts[i]);
    av_freep(&opts);

    reset_options(o);
    return 0;
}

static void parse_forced_key_frames(char *kf, OutputStream *ost,
                                    AVCodecContext *avctx)
{
    char *p;
    int n = 1, i;
    int64_t t;

    for (p = kf; *p; p++)
        if (*p == ',')
            n++;
    ost->forced_kf_count = n;
    ost->forced_kf_pts = av_malloc(sizeof(*ost->forced_kf_pts) * n);
    if (!ost->forced_kf_pts) {
        av_log(NULL, AV_LOG_FATAL, "Could not allocate forced key frames array.\n");
        exit_program(1);
    }
    for (i = 0; i < n; i++) {
        p = i ? strchr(p, ',') + 1 : kf;
        t = parse_time_or_die("force_key_frames", p, 1);
        ost->forced_kf_pts[i] = av_rescale_q(t, AV_TIME_BASE_Q, avctx->time_base);
    }
}

static uint8_t *get_line(AVIOContext *s)
{
    AVIOContext *line;
    uint8_t *buf;
    char c;

    if (avio_open_dyn_buf(&line) < 0) {
        av_log(NULL, AV_LOG_FATAL, "Could not alloc buffer for reading preset.\n");
        exit_program(1);
    }

    while ((c = avio_r8(s)) && c != '\n')
        avio_w8(line, c);
    avio_w8(line, 0);
    avio_close_dyn_buf(line, &buf);

    return buf;
}

static int get_preset_file_2(const char *preset_name, const char *codec_name, AVIOContext **s)
{
    int i, ret = 1;
    char filename[1000];
    const char *base[3] = { getenv("AVCONV_DATADIR"),
                            getenv("HOME"),
                            AVCONV_DATADIR,
                            };

    for (i = 0; i < FF_ARRAY_ELEMS(base) && ret; i++) {
        if (!base[i])
            continue;
        if (codec_name) {
            snprintf(filename, sizeof(filename), "%s%s/%s-%s.avpreset", base[i],
                     i != 1 ? "" : "/.avconv", codec_name, preset_name);
            ret = avio_open2(s, filename, AVIO_FLAG_READ, &int_cb, NULL);
        }
        if (ret) {
            snprintf(filename, sizeof(filename), "%s%s/%s.avpreset", base[i],
                     i != 1 ? "" : "/.avconv", preset_name);
            ret = avio_open2(s, filename, AVIO_FLAG_READ, &int_cb, NULL);
        }
    }
    return ret;
}

static void choose_encoder(OptionsContext *o, AVFormatContext *s, OutputStream *ost)
{
    char *codec_name = NULL;

    MATCH_PER_STREAM_OPT(codec_names, str, codec_name, s, ost->st);
    if (!codec_name) {
        ost->st->codec->codec_id = av_guess_codec(s->oformat, NULL, s->filename,
                                                  NULL, ost->st->codec->codec_type);
        ost->enc = avcodec_find_encoder(ost->st->codec->codec_id);
    } else if (!strcmp(codec_name, "copy"))
        ost->stream_copy = 1;
    else {
        ost->enc = find_codec_or_die(codec_name, ost->st->codec->codec_type, 1);
        ost->st->codec->codec_id = ost->enc->id;
    }
}

static OutputStream *new_output_stream(OptionsContext *o, AVFormatContext *oc, enum AVMediaType type)
{
    OutputStream *ost;
    AVStream *st = avformat_new_stream(oc, NULL);
    int idx      = oc->nb_streams - 1, ret = 0;
    char *bsf = NULL, *next, *codec_tag = NULL;
    AVBitStreamFilterContext *bsfc, *bsfc_prev = NULL;
    double qscale = -1;
    char *buf = NULL, *arg = NULL, *preset = NULL;
    AVIOContext *s = NULL;

    if (!st) {
        av_log(NULL, AV_LOG_FATAL, "Could not alloc stream.\n");
        exit_program(1);
    }

    if (oc->nb_streams - 1 < o->nb_streamid_map)
        st->id = o->streamid_map[oc->nb_streams - 1];

    output_streams = grow_array(output_streams, sizeof(*output_streams), &nb_output_streams,
                                nb_output_streams + 1);
    ost = &output_streams[nb_output_streams - 1];
    ost->file_index = nb_output_files;
    ost->index = idx;
    ost->st    = st;
    st->codec->codec_type = type;
    choose_encoder(o, oc, ost);
    if (ost->enc) {
        ost->opts  = filter_codec_opts(codec_opts, ost->enc, oc, st);
    }

    avcodec_get_context_defaults3(st->codec, ost->enc);
    st->codec->codec_type = type; // XXX hack, avcodec_get_context_defaults2() sets type to unknown for stream copy

    MATCH_PER_STREAM_OPT(presets, str, preset, oc, st);
    if (preset && (!(ret = get_preset_file_2(preset, ost->enc->name, &s)))) {
        do  {
            buf = get_line(s);
            if (!buf[0] || buf[0] == '#') {
                av_free(buf);
                continue;
            }
            if (!(arg = strchr(buf, '='))) {
                av_log(NULL, AV_LOG_FATAL, "Invalid line found in the preset file.\n");
                exit_program(1);
            }
            *arg++ = 0;
            av_dict_set(&ost->opts, buf, arg, AV_DICT_DONT_OVERWRITE);
            av_free(buf);
        } while (!s->eof_reached);
        avio_close(s);
    }
    if (ret) {
        av_log(NULL, AV_LOG_FATAL,
               "Preset %s specified for stream %d:%d, but could not be opened.\n",
               preset, ost->file_index, ost->index);
        exit_program(1);
    }

    ost->max_frames = INT64_MAX;
    MATCH_PER_STREAM_OPT(max_frames, i64, ost->max_frames, oc, st);

    MATCH_PER_STREAM_OPT(bitstream_filters, str, bsf, oc, st);
    while (bsf) {
        if (next = strchr(bsf, ','))
            *next++ = 0;
        if (!(bsfc = av_bitstream_filter_init(bsf))) {
            av_log(NULL, AV_LOG_FATAL, "Unknown bitstream filter %s\n", bsf);
            exit_program(1);
        }
        if (bsfc_prev)
            bsfc_prev->next = bsfc;
        else
            ost->bitstream_filters = bsfc;

        bsfc_prev = bsfc;
        bsf       = next;
    }

    MATCH_PER_STREAM_OPT(codec_tags, str, codec_tag, oc, st);
    if (codec_tag) {
        uint32_t tag = strtol(codec_tag, &next, 0);
        if (*next)
            tag = AV_RL32(codec_tag);
        st->codec->codec_tag = tag;
    }

    MATCH_PER_STREAM_OPT(qscale, dbl, qscale, oc, st);
    if (qscale >= 0 || same_quant) {
        st->codec->flags |= CODEC_FLAG_QSCALE;
        st->codec->global_quality = FF_QP2LAMBDA * qscale;
    }

    if (oc->oformat->flags & AVFMT_GLOBALHEADER)
        st->codec->flags |= CODEC_FLAG_GLOBAL_HEADER;

    av_opt_get_int(sws_opts, "sws_flags", 0, &ost->sws_flags);
    return ost;
}

static void parse_matrix_coeffs(uint16_t *dest, const char *str)
{
    int i;
    const char *p = str;
    for(i = 0;; i++) {
        dest[i] = atoi(p);
        if(i == 63)
            break;
        p = strchr(p, ',');
        if(!p) {
            av_log(NULL, AV_LOG_FATAL, "Syntax error in matrix \"%s\" at coeff %d\n", str, i);
            exit_program(1);
        }
        p++;
    }
}

static OutputStream *new_video_stream(OptionsContext *o, AVFormatContext *oc)
{
    AVStream *st;
    OutputStream *ost;
    AVCodecContext *video_enc;

    ost = new_output_stream(o, oc, AVMEDIA_TYPE_VIDEO);
    st  = ost->st;
    video_enc = st->codec;

    if (!ost->stream_copy) {
        const char *p = NULL;
        char *forced_key_frames = NULL, *frame_rate = NULL, *frame_size = NULL;
        char *frame_aspect_ratio = NULL, *frame_pix_fmt = NULL;
        char *intra_matrix = NULL, *inter_matrix = NULL, *filters = NULL;
        int i;

        MATCH_PER_STREAM_OPT(frame_rates, str, frame_rate, oc, st);
        if (frame_rate && av_parse_video_rate(&ost->frame_rate, frame_rate) < 0) {
            av_log(NULL, AV_LOG_FATAL, "Invalid framerate value: %s\n", frame_rate);
            exit_program(1);
        }

        MATCH_PER_STREAM_OPT(frame_sizes, str, frame_size, oc, st);
        if (frame_size && av_parse_video_size(&video_enc->width, &video_enc->height, frame_size) < 0) {
            av_log(NULL, AV_LOG_FATAL, "Invalid frame size: %s.\n", frame_size);
            exit_program(1);
        }

        MATCH_PER_STREAM_OPT(frame_aspect_ratios, str, frame_aspect_ratio, oc, st);
        if (frame_aspect_ratio)
            ost->frame_aspect_ratio = parse_frame_aspect_ratio(frame_aspect_ratio);

        MATCH_PER_STREAM_OPT(frame_pix_fmts, str, frame_pix_fmt, oc, st);
        if (frame_pix_fmt && (video_enc->pix_fmt = av_get_pix_fmt(frame_pix_fmt)) == PIX_FMT_NONE) {
            av_log(NULL, AV_LOG_FATAL, "Unknown pixel format requested: %s.\n", frame_pix_fmt);
            exit_program(1);
        }
        st->sample_aspect_ratio = video_enc->sample_aspect_ratio;

        MATCH_PER_STREAM_OPT(intra_matrices, str, intra_matrix, oc, st);
        if (intra_matrix) {
            if (!(video_enc->intra_matrix = av_mallocz(sizeof(*video_enc->intra_matrix) * 64))) {
                av_log(NULL, AV_LOG_FATAL, "Could not allocate memory for intra matrix.\n");
                exit_program(1);
            }
            parse_matrix_coeffs(video_enc->intra_matrix, intra_matrix);
        }
        MATCH_PER_STREAM_OPT(inter_matrices, str, inter_matrix, oc, st);
        if (inter_matrix) {
            if (!(video_enc->inter_matrix = av_mallocz(sizeof(*video_enc->inter_matrix) * 64))) {
                av_log(NULL, AV_LOG_FATAL, "Could not allocate memory for inter matrix.\n");
                exit_program(1);
            }
            parse_matrix_coeffs(video_enc->inter_matrix, inter_matrix);
        }

        MATCH_PER_STREAM_OPT(rc_overrides, str, p, oc, st);
        for(i=0; p; i++){
            int start, end, q;
            int e=sscanf(p, "%d,%d,%d", &start, &end, &q);
            if(e!=3){
                av_log(NULL, AV_LOG_FATAL, "error parsing rc_override\n");
                exit_program(1);
            }
            video_enc->rc_override=
                av_realloc(video_enc->rc_override,
                           sizeof(RcOverride)*(i+1));
            video_enc->rc_override[i].start_frame= start;
            video_enc->rc_override[i].end_frame  = end;
            if(q>0){
                video_enc->rc_override[i].qscale= q;
                video_enc->rc_override[i].quality_factor= 1.0;
            }
            else{
                video_enc->rc_override[i].qscale= 0;
                video_enc->rc_override[i].quality_factor= -q/100.0;
            }
            p= strchr(p, '/');
            if(p) p++;
        }
        video_enc->rc_override_count=i;
        if (!video_enc->rc_initial_buffer_occupancy)
            video_enc->rc_initial_buffer_occupancy = video_enc->rc_buffer_size*3/4;
        video_enc->intra_dc_precision= intra_dc_precision - 8;

        /* two pass mode */
        if (do_pass) {
            if (do_pass == 1) {
                video_enc->flags |= CODEC_FLAG_PASS1;
            } else {
                video_enc->flags |= CODEC_FLAG_PASS2;
            }
        }

        MATCH_PER_STREAM_OPT(forced_key_frames, str, forced_key_frames, oc, st);
        if (forced_key_frames)
            parse_forced_key_frames(forced_key_frames, ost, video_enc);

        MATCH_PER_STREAM_OPT(force_fps, i, ost->force_fps, oc, st);

        ost->top_field_first = -1;
        MATCH_PER_STREAM_OPT(top_field_first, i, ost->top_field_first, oc, st);

        MATCH_PER_STREAM_OPT(copy_initial_nonkeyframes, i, ost->copy_initial_nonkeyframes, oc ,st);

#if CONFIG_AVFILTER
        MATCH_PER_STREAM_OPT(filters, str, filters, oc, st);
        if (filters)
            ost->avfilter = av_strdup(filters);
#endif
    }

    return ost;
}

static OutputStream *new_audio_stream(OptionsContext *o, AVFormatContext *oc)
{
    AVStream *st;
    OutputStream *ost;
    AVCodecContext *audio_enc;

    ost = new_output_stream(o, oc, AVMEDIA_TYPE_AUDIO);
    st  = ost->st;

    audio_enc = st->codec;
    audio_enc->codec_type = AVMEDIA_TYPE_AUDIO;

    if (!ost->stream_copy) {
        char *sample_fmt = NULL;

        MATCH_PER_STREAM_OPT(audio_channels, i, audio_enc->channels, oc, st);

        MATCH_PER_STREAM_OPT(sample_fmts, str, sample_fmt, oc, st);
        if (sample_fmt &&
            (audio_enc->sample_fmt = av_get_sample_fmt(sample_fmt)) == AV_SAMPLE_FMT_NONE) {
            av_log(NULL, AV_LOG_FATAL, "Invalid sample format '%s'\n", sample_fmt);
            exit_program(1);
        }

        MATCH_PER_STREAM_OPT(audio_sample_rate, i, audio_enc->sample_rate, oc, st);
    }

    return ost;
}

static OutputStream *new_data_stream(OptionsContext *o, AVFormatContext *oc)
{
    OutputStream *ost;

    ost = new_output_stream(o, oc, AVMEDIA_TYPE_DATA);
    if (!ost->stream_copy) {
        av_log(NULL, AV_LOG_FATAL, "Data stream encoding not supported yet (only streamcopy)\n");
        exit_program(1);
    }

    return ost;
}

static OutputStream *new_attachment_stream(OptionsContext *o, AVFormatContext *oc)
{
    OutputStream *ost = new_output_stream(o, oc, AVMEDIA_TYPE_ATTACHMENT);
    ost->stream_copy = 1;
    return ost;
}

static OutputStream *new_subtitle_stream(OptionsContext *o, AVFormatContext *oc)
{
    AVStream *st;
    OutputStream *ost;
    AVCodecContext *subtitle_enc;

    ost = new_output_stream(o, oc, AVMEDIA_TYPE_SUBTITLE);
    st  = ost->st;
    subtitle_enc = st->codec;

    subtitle_enc->codec_type = AVMEDIA_TYPE_SUBTITLE;

    return ost;
}

/* arg format is "output-stream-index:streamid-value". */
static int opt_streamid(OptionsContext *o, const char *opt, const char *arg)
{
    int idx;
    char *p;
    char idx_str[16];

    av_strlcpy(idx_str, arg, sizeof(idx_str));
    p = strchr(idx_str, ':');
    if (!p) {
        av_log(NULL, AV_LOG_FATAL,
               "Invalid value '%s' for option '%s', required syntax is 'index:value'\n",
               arg, opt);
        exit_program(1);
    }
    *p++ = '\0';
    idx = parse_number_or_die(opt, idx_str, OPT_INT, 0, MAX_STREAMS-1);
    o->streamid_map = grow_array(o->streamid_map, sizeof(*o->streamid_map), &o->nb_streamid_map, idx+1);
    o->streamid_map[idx] = parse_number_or_die(opt, p, OPT_INT, 0, INT_MAX);
    return 0;
}

static int copy_chapters(InputFile *ifile, OutputFile *ofile, int copy_metadata)
{
    AVFormatContext *is = ifile->ctx;
    AVFormatContext *os = ofile->ctx;
    int i;

    for (i = 0; i < is->nb_chapters; i++) {
        AVChapter *in_ch = is->chapters[i], *out_ch;
        int64_t ts_off   = av_rescale_q(ofile->start_time - ifile->ts_offset,
                                      AV_TIME_BASE_Q, in_ch->time_base);
        int64_t rt       = (ofile->recording_time == INT64_MAX) ? INT64_MAX :
                           av_rescale_q(ofile->recording_time, AV_TIME_BASE_Q, in_ch->time_base);


        if (in_ch->end < ts_off)
            continue;
        if (rt != INT64_MAX && in_ch->start > rt + ts_off)
            break;

        out_ch = av_mallocz(sizeof(AVChapter));
        if (!out_ch)
            return AVERROR(ENOMEM);

        out_ch->id        = in_ch->id;
        out_ch->time_base = in_ch->time_base;
        out_ch->start     = FFMAX(0,  in_ch->start - ts_off);
        out_ch->end       = FFMIN(rt, in_ch->end   - ts_off);

        if (copy_metadata)
            av_dict_copy(&out_ch->metadata, in_ch->metadata, 0);

        os->nb_chapters++;
        os->chapters = av_realloc(os->chapters, sizeof(AVChapter)*os->nb_chapters);
        if (!os->chapters)
            return AVERROR(ENOMEM);
        os->chapters[os->nb_chapters - 1] = out_ch;
    }
    return 0;
}

static void opt_output_file(void *optctx, const char *filename)
{
    OptionsContext *o = optctx;
    AVFormatContext *oc;
    int i, err;
    AVOutputFormat *file_oformat;
    OutputStream *ost;
    InputStream  *ist;

    if (!strcmp(filename, "-"))
        filename = "pipe:";

    err = avformat_alloc_output_context2(&oc, NULL, o->format, filename);
    if (!oc) {
        print_error(filename, err);
        exit_program(1);
    }

    file_oformat= oc->oformat;
    oc->interrupt_callback = int_cb;

    if (!o->nb_stream_maps) {
        /* pick the "best" stream of each type */
#define NEW_STREAM(type, index)\
        if (index >= 0) {\
            ost = new_ ## type ## _stream(o, oc);\
            ost->source_index = index;\
            ost->sync_ist     = &input_streams[index];\
            input_streams[index].discard = 0;\
        }

        /* video: highest resolution */
        if (!o->video_disable && oc->oformat->video_codec != CODEC_ID_NONE) {
            int area = 0, idx = -1;
            for (i = 0; i < nb_input_streams; i++) {
                ist = &input_streams[i];
                if (ist->st->codec->codec_type == AVMEDIA_TYPE_VIDEO &&
                    ist->st->codec->width * ist->st->codec->height > area) {
                    area = ist->st->codec->width * ist->st->codec->height;
                    idx = i;
                }
            }
            NEW_STREAM(video, idx);
        }

        /* audio: most channels */
        if (!o->audio_disable && oc->oformat->audio_codec != CODEC_ID_NONE) {
            int channels = 0, idx = -1;
            for (i = 0; i < nb_input_streams; i++) {
                ist = &input_streams[i];
                if (ist->st->codec->codec_type == AVMEDIA_TYPE_AUDIO &&
                    ist->st->codec->channels > channels) {
                    channels = ist->st->codec->channels;
                    idx = i;
                }
            }
            NEW_STREAM(audio, idx);
        }

        /* subtitles: pick first */
        if (!o->subtitle_disable && oc->oformat->subtitle_codec != CODEC_ID_NONE) {
            for (i = 0; i < nb_input_streams; i++)
                if (input_streams[i].st->codec->codec_type == AVMEDIA_TYPE_SUBTITLE) {
                    NEW_STREAM(subtitle, i);
                    break;
                }
        }
        /* do something with data? */
    } else {
        for (i = 0; i < o->nb_stream_maps; i++) {
            StreamMap *map = &o->stream_maps[i];

            if (map->disabled)
                continue;

            ist = &input_streams[input_files[map->file_index].ist_index + map->stream_index];
            switch (ist->st->codec->codec_type) {
            case AVMEDIA_TYPE_VIDEO:    ost = new_video_stream(o, oc);    break;
            case AVMEDIA_TYPE_AUDIO:    ost = new_audio_stream(o, oc);    break;
            case AVMEDIA_TYPE_SUBTITLE: ost = new_subtitle_stream(o, oc); break;
            case AVMEDIA_TYPE_DATA:     ost = new_data_stream(o, oc);     break;
            case AVMEDIA_TYPE_ATTACHMENT: ost = new_attachment_stream(o, oc); break;
            default:
                av_log(NULL, AV_LOG_FATAL, "Cannot map stream #%d:%d - unsupported type.\n",
                       map->file_index, map->stream_index);
                exit_program(1);
            }

            ost->source_index = input_files[map->file_index].ist_index + map->stream_index;
            ost->sync_ist = &input_streams[input_files[map->sync_file_index].ist_index +
                                           map->sync_stream_index];
            ist->discard = 0;
        }
    }

    /* handle attached files */
    for (i = 0; i < o->nb_attachments; i++) {
        AVIOContext *pb;
        uint8_t *attachment;
        const char *p;
        int64_t len;

        if ((err = avio_open2(&pb, o->attachments[i], AVIO_FLAG_READ, &int_cb, NULL)) < 0) {
            av_log(NULL, AV_LOG_FATAL, "Could not open attachment file %s.\n",
                   o->attachments[i]);
            exit_program(1);
        }
        if ((len = avio_size(pb)) <= 0) {
            av_log(NULL, AV_LOG_FATAL, "Could not get size of the attachment %s.\n",
                   o->attachments[i]);
            exit_program(1);
        }
        if (!(attachment = av_malloc(len))) {
            av_log(NULL, AV_LOG_FATAL, "Attachment %s too large to fit into memory.\n",
                   o->attachments[i]);
            exit_program(1);
        }
        avio_read(pb, attachment, len);

        ost = new_attachment_stream(o, oc);
        ost->stream_copy               = 0;
        ost->source_index              = -1;
        ost->attachment_filename       = o->attachments[i];
        ost->st->codec->extradata      = attachment;
        ost->st->codec->extradata_size = len;

        p = strrchr(o->attachments[i], '/');
        av_dict_set(&ost->st->metadata, "filename", (p && *p) ? p + 1 : o->attachments[i], AV_DICT_DONT_OVERWRITE);
        avio_close(pb);
    }

    output_files = grow_array(output_files, sizeof(*output_files), &nb_output_files, nb_output_files + 1);
    output_files[nb_output_files - 1].ctx       = oc;
    output_files[nb_output_files - 1].ost_index = nb_output_streams - oc->nb_streams;
    output_files[nb_output_files - 1].recording_time = o->recording_time;
    output_files[nb_output_files - 1].start_time     = o->start_time;
    output_files[nb_output_files - 1].limit_filesize = o->limit_filesize;
    av_dict_copy(&output_files[nb_output_files - 1].opts, format_opts, 0);

    /* check filename in case of an image number is expected */
    if (oc->oformat->flags & AVFMT_NEEDNUMBER) {
        if (!av_filename_number_test(oc->filename)) {
            print_error(oc->filename, AVERROR(EINVAL));
            exit_program(1);
        }
    }

    if (!(oc->oformat->flags & AVFMT_NOFILE)) {
        /* test if it already exists to avoid losing precious files */
        assert_file_overwrite(filename);

        /* open the file */
        if ((err = avio_open2(&oc->pb, filename, AVIO_FLAG_WRITE,
                              &oc->interrupt_callback,
                              &output_files[nb_output_files - 1].opts)) < 0) {
            print_error(filename, err);
            exit_program(1);
        }
    }

    if (o->mux_preload) {
        uint8_t buf[64];
        snprintf(buf, sizeof(buf), "%d", (int)(o->mux_preload*AV_TIME_BASE));
        av_dict_set(&output_files[nb_output_files - 1].opts, "preload", buf, 0);
    }
    oc->max_delay = (int)(o->mux_max_delay * AV_TIME_BASE);

    /* copy metadata */
    for (i = 0; i < o->nb_metadata_map; i++) {
        char *p;
        int in_file_index = strtol(o->metadata_map[i].u.str, &p, 0);

        if (in_file_index < 0)
            continue;
        if (in_file_index >= nb_input_files) {
            av_log(NULL, AV_LOG_FATAL, "Invalid input file index %d while processing metadata maps\n", in_file_index);
            exit_program(1);
        }
        copy_metadata(o->metadata_map[i].specifier, *p ? p + 1 : p, oc, input_files[in_file_index].ctx, o);
    }

    /* copy chapters */
    if (o->chapters_input_file >= nb_input_files) {
        if (o->chapters_input_file == INT_MAX) {
            /* copy chapters from the first input file that has them*/
            o->chapters_input_file = -1;
            for (i = 0; i < nb_input_files; i++)
                if (input_files[i].ctx->nb_chapters) {
                    o->chapters_input_file = i;
                    break;
                }
        } else {
            av_log(NULL, AV_LOG_FATAL, "Invalid input file index %d in chapter mapping.\n",
                   o->chapters_input_file);
            exit_program(1);
        }
    }
    if (o->chapters_input_file >= 0)
        copy_chapters(&input_files[o->chapters_input_file], &output_files[nb_output_files - 1],
                      !o->metadata_chapters_manual);

    /* copy global metadata by default */
    if (!o->metadata_global_manual && nb_input_files)
        av_dict_copy(&oc->metadata, input_files[0].ctx->metadata,
                     AV_DICT_DONT_OVERWRITE);
    if (!o->metadata_streams_manual)
        for (i = output_files[nb_output_files - 1].ost_index; i < nb_output_streams; i++) {
            InputStream *ist;
            if (output_streams[i].source_index < 0)         /* this is true e.g. for attached files */
                continue;
            ist = &input_streams[output_streams[i].source_index];
            av_dict_copy(&output_streams[i].st->metadata, ist->st->metadata, AV_DICT_DONT_OVERWRITE);
        }

    /* process manually set metadata */
    for (i = 0; i < o->nb_metadata; i++) {
        AVDictionary **m;
        char type, *val;
        const char *stream_spec;
        int index = 0, j, ret;

        val = strchr(o->metadata[i].u.str, '=');
        if (!val) {
            av_log(NULL, AV_LOG_FATAL, "No '=' character in metadata string %s.\n",
                   o->metadata[i].u.str);
            exit_program(1);
        }
        *val++ = 0;

        parse_meta_type(o->metadata[i].specifier, &type, &index, &stream_spec);
        if (type == 's') {
            for (j = 0; j < oc->nb_streams; j++) {
                if ((ret = check_stream_specifier(oc, oc->streams[j], stream_spec)) > 0) {
                    av_dict_set(&oc->streams[j]->metadata, o->metadata[i].u.str, *val ? val : NULL, 0);
                } else if (ret < 0)
                    exit_program(1);
            }
            printf("ret %d, stream_spec %s\n", ret, stream_spec);
        }
        else {
            switch (type) {
            case 'g':
                m = &oc->metadata;
                break;
            case 'c':
                if (index < 0 || index >= oc->nb_chapters) {
                    av_log(NULL, AV_LOG_FATAL, "Invalid chapter index %d in metadata specifier.\n", index);
                    exit_program(1);
                }
                m = &oc->chapters[index]->metadata;
                break;
            default:
                av_log(NULL, AV_LOG_FATAL, "Invalid metadata specifier %s.\n", o->metadata[i].specifier);
                exit_program(1);
            }
            av_dict_set(m, o->metadata[i].u.str, *val ? val : NULL, 0);
        }
    }

    reset_options(o);
}

/* same option as mencoder */
static int opt_pass(const char *opt, const char *arg)
{
    do_pass = parse_number_or_die(opt, arg, OPT_INT, 1, 2);
    return 0;
}

static int64_t getutime(void)
{
#if HAVE_GETRUSAGE
    struct rusage rusage;

    getrusage(RUSAGE_SELF, &rusage);
    return (rusage.ru_utime.tv_sec * 1000000LL) + rusage.ru_utime.tv_usec;
#elif HAVE_GETPROCESSTIMES
    HANDLE proc;
    FILETIME c, e, k, u;
    proc = GetCurrentProcess();
    GetProcessTimes(proc, &c, &e, &k, &u);
    return ((int64_t) u.dwHighDateTime << 32 | u.dwLowDateTime) / 10;
#else
    return av_gettime();
#endif
}

static int64_t getmaxrss(void)
{
#if HAVE_GETRUSAGE && HAVE_STRUCT_RUSAGE_RU_MAXRSS
    struct rusage rusage;
    getrusage(RUSAGE_SELF, &rusage);
    return (int64_t)rusage.ru_maxrss * 1024;
#elif HAVE_GETPROCESSMEMORYINFO
    HANDLE proc;
    PROCESS_MEMORY_COUNTERS memcounters;
    proc = GetCurrentProcess();
    memcounters.cb = sizeof(memcounters);
    GetProcessMemoryInfo(proc, &memcounters, sizeof(memcounters));
    return memcounters.PeakPagefileUsage;
#else
    return 0;
#endif
}

static int opt_audio_qscale(OptionsContext *o, const char *opt, const char *arg)
{
    return parse_option(o, "q:a", arg, options);
}

static void show_usage(void)
{
    printf("Hyper fast Audio and Video encoder\n");
    printf("usage: %s [options] [[infile options] -i infile]... {[outfile options] outfile}...\n", program_name);
    printf("\n");
}

static int opt_help(const char *opt, const char *arg)
{
    int flags = AV_OPT_FLAG_DECODING_PARAM | AV_OPT_FLAG_ENCODING_PARAM;
    av_log_set_callback(log_callback_help);
    show_usage();
    show_help_options(options, "Main options:\n",
                      OPT_EXPERT | OPT_AUDIO | OPT_VIDEO | OPT_SUBTITLE | OPT_GRAB, 0);
    show_help_options(options, "\nAdvanced options:\n",
                      OPT_EXPERT | OPT_AUDIO | OPT_VIDEO | OPT_SUBTITLE | OPT_GRAB,
                      OPT_EXPERT);
    show_help_options(options, "\nVideo options:\n",
                      OPT_EXPERT | OPT_AUDIO | OPT_VIDEO | OPT_GRAB,
                      OPT_VIDEO);
    show_help_options(options, "\nAdvanced Video options:\n",
                      OPT_EXPERT | OPT_AUDIO | OPT_VIDEO | OPT_GRAB,
                      OPT_VIDEO | OPT_EXPERT);
    show_help_options(options, "\nAudio options:\n",
                      OPT_EXPERT | OPT_AUDIO | OPT_VIDEO | OPT_GRAB,
                      OPT_AUDIO);
    show_help_options(options, "\nAdvanced Audio options:\n",
                      OPT_EXPERT | OPT_AUDIO | OPT_VIDEO | OPT_GRAB,
                      OPT_AUDIO | OPT_EXPERT);
    show_help_options(options, "\nSubtitle options:\n",
                      OPT_SUBTITLE | OPT_GRAB,
                      OPT_SUBTITLE);
    show_help_options(options, "\nAudio/Video grab options:\n",
                      OPT_GRAB,
                      OPT_GRAB);
    printf("\n");
    show_help_children(avcodec_get_class(), flags);
    show_help_children(avformat_get_class(), flags);
    show_help_children(sws_get_class(), flags);

    return 0;
}

static int opt_target(OptionsContext *o, const char *opt, const char *arg)
{
    enum { PAL, NTSC, FILM, UNKNOWN } norm = UNKNOWN;
    static const char *const frame_rates[] = {"25", "30000/1001", "24000/1001"};

    if(!strncmp(arg, "pal-", 4)) {
        norm = PAL;
        arg += 4;
    } else if(!strncmp(arg, "ntsc-", 5)) {
        norm = NTSC;
        arg += 5;
    } else if(!strncmp(arg, "film-", 5)) {
        norm = FILM;
        arg += 5;
    } else {
        /* Try to determine PAL/NTSC by peeking in the input files */
        if(nb_input_files) {
            int i, j, fr;
            for (j = 0; j < nb_input_files; j++) {
                for (i = 0; i < input_files[j].nb_streams; i++) {
                    AVCodecContext *c = input_files[j].ctx->streams[i]->codec;
                    if(c->codec_type != AVMEDIA_TYPE_VIDEO)
                        continue;
                    fr = c->time_base.den * 1000 / c->time_base.num;
                    if(fr == 25000) {
                        norm = PAL;
                        break;
                    } else if((fr == 29970) || (fr == 23976)) {
                        norm = NTSC;
                        break;
                    }
                }
                if(norm != UNKNOWN)
                    break;
            }
        }
        if (norm != UNKNOWN)
            av_log(NULL, AV_LOG_INFO, "Assuming %s for target.\n", norm == PAL ? "PAL" : "NTSC");
    }

    if(norm == UNKNOWN) {
        av_log(NULL, AV_LOG_FATAL, "Could not determine norm (PAL/NTSC/NTSC-Film) for target.\n");
        av_log(NULL, AV_LOG_FATAL, "Please prefix target with \"pal-\", \"ntsc-\" or \"film-\",\n");
        av_log(NULL, AV_LOG_FATAL, "or set a framerate with \"-r xxx\".\n");
        exit_program(1);
    }

    if(!strcmp(arg, "vcd")) {
        opt_video_codec(o, "c:v", "mpeg1video");
        opt_audio_codec(o, "c:a", "mp2");
        parse_option(o, "f", "vcd", options);

        parse_option(o, "s", norm == PAL ? "352x288" : "352x240", options);
        parse_option(o, "r", frame_rates[norm], options);
        opt_default("g", norm == PAL ? "15" : "18");

        opt_default("b", "1150000");
        opt_default("maxrate", "1150000");
        opt_default("minrate", "1150000");
        opt_default("bufsize", "327680"); // 40*1024*8;

        opt_default("b:a", "224000");
        parse_option(o, "ar", "44100", options);
        parse_option(o, "ac", "2", options);

        opt_default("packetsize", "2324");
        opt_default("muxrate", "1411200"); // 2352 * 75 * 8;

        /* We have to offset the PTS, so that it is consistent with the SCR.
           SCR starts at 36000, but the first two packs contain only padding
           and the first pack from the other stream, respectively, may also have
           been written before.
           So the real data starts at SCR 36000+3*1200. */
        o->mux_preload = (36000+3*1200) / 90000.0; //0.44
    } else if(!strcmp(arg, "svcd")) {

        opt_video_codec(o, "c:v", "mpeg2video");
        opt_audio_codec(o, "c:a", "mp2");
        parse_option(o, "f", "svcd", options);

        parse_option(o, "s", norm == PAL ? "480x576" : "480x480", options);
        parse_option(o, "r", frame_rates[norm], options);
        opt_default("g", norm == PAL ? "15" : "18");

        opt_default("b", "2040000");
        opt_default("maxrate", "2516000");
        opt_default("minrate", "0"); //1145000;
        opt_default("bufsize", "1835008"); //224*1024*8;
        opt_default("flags", "+scan_offset");


        opt_default("b:a", "224000");
        parse_option(o, "ar", "44100", options);

        opt_default("packetsize", "2324");

    } else if(!strcmp(arg, "dvd")) {

        opt_video_codec(o, "c:v", "mpeg2video");
        opt_audio_codec(o, "c:a", "ac3");
        parse_option(o, "f", "dvd", options);

        parse_option(o, "s", norm == PAL ? "720x576" : "720x480", options);
        parse_option(o, "r", frame_rates[norm], options);
        opt_default("g", norm == PAL ? "15" : "18");

        opt_default("b", "6000000");
        opt_default("maxrate", "9000000");
        opt_default("minrate", "0"); //1500000;
        opt_default("bufsize", "1835008"); //224*1024*8;

        opt_default("packetsize", "2048");  // from www.mpucoder.com: DVD sectors contain 2048 bytes of data, this is also the size of one pack.
        opt_default("muxrate", "10080000"); // from mplex project: data_rate = 1260000. mux_rate = data_rate * 8

        opt_default("b:a", "448000");
        parse_option(o, "ar", "48000", options);

    } else if(!strncmp(arg, "dv", 2)) {

        parse_option(o, "f", "dv", options);

        parse_option(o, "s", norm == PAL ? "720x576" : "720x480", options);
        parse_option(o, "pix_fmt", !strncmp(arg, "dv50", 4) ? "yuv422p" :
                          norm == PAL ? "yuv420p" : "yuv411p", options);
        parse_option(o, "r", frame_rates[norm], options);

        parse_option(o, "ar", "48000", options);
        parse_option(o, "ac", "2", options);

    } else {
        av_log(NULL, AV_LOG_ERROR, "Unknown target: %s\n", arg);
        return AVERROR(EINVAL);
    }
    return 0;
}

static int opt_vstats_file(const char *opt, const char *arg)
{
    av_free (vstats_filename);
    vstats_filename=av_strdup (arg);
    return 0;
}

static int opt_vstats(const char *opt, const char *arg)
{
    char filename[40];
    time_t today2 = time(NULL);
    struct tm *today = localtime(&today2);

    snprintf(filename, sizeof(filename), "vstats_%02d%02d%02d.log", today->tm_hour, today->tm_min,
             today->tm_sec);
    return opt_vstats_file(opt, filename);
}

static int opt_video_frames(OptionsContext *o, const char *opt, const char *arg)
{
    return parse_option(o, "frames:v", arg, options);
}

static int opt_audio_frames(OptionsContext *o, const char *opt, const char *arg)
{
    return parse_option(o, "frames:a", arg, options);
}

static int opt_data_frames(OptionsContext *o, const char *opt, const char *arg)
{
    return parse_option(o, "frames:d", arg, options);
}

static void log_callback_null(void* ptr, int level, const char* fmt, va_list vl)
{
}

static int opt_passlogfile(const char *opt, const char *arg)
{
    pass_logfilename_prefix = arg;
#if CONFIG_LIBX264_ENCODER
    return opt_default("passlogfile", arg);
#else
    return 0;
#endif
}

static int opt_video_tag(OptionsContext *o, const char *opt, const char *arg)
{
    return parse_option(o, "tag:v", arg, options);
}

static int opt_audio_tag(OptionsContext *o, const char *opt, const char *arg)
{
    return parse_option(o, "tag:a", arg, options);
}

static int opt_subtitle_tag(OptionsContext *o, const char *opt, const char *arg)
{
    return parse_option(o, "tag:s", arg, options);
}

static int opt_video_filters(OptionsContext *o, const char *opt, const char *arg)
{
    return parse_option(o, "filter:v", arg, options);
}

#define OFFSET(x) offsetof(OptionsContext, x)
static const OptionDef options[] = {
    /* main options */
#include "cmdutils_common_opts.h"
    { "f", HAS_ARG | OPT_STRING | OPT_OFFSET, {.off = OFFSET(format)}, "force format", "fmt" },
    { "i", HAS_ARG | OPT_FUNC2, {(void*)opt_input_file}, "input file name", "filename" },
    { "y", OPT_BOOL, {(void*)&file_overwrite}, "overwrite output files" },
    { "n", OPT_BOOL, {(void*)&no_file_overwrite}, "do not overwrite output files" },
    { "c", HAS_ARG | OPT_STRING | OPT_SPEC, {.off = OFFSET(codec_names)}, "codec name", "codec" },
    { "codec", HAS_ARG | OPT_STRING | OPT_SPEC, {.off = OFFSET(codec_names)}, "codec name", "codec" },
    { "pre", HAS_ARG | OPT_STRING | OPT_SPEC, {.off = OFFSET(presets)}, "preset name", "preset" },
    { "map", HAS_ARG | OPT_EXPERT | OPT_FUNC2, {(void*)opt_map}, "set input stream mapping", "[-]input_file_id[:stream_specifier][,sync_file_id[:stream_specifier]]" },
    { "map_metadata", HAS_ARG | OPT_STRING | OPT_SPEC, {.off = OFFSET(metadata_map)}, "set metadata information of outfile from infile",
      "outfile[,metadata]:infile[,metadata]" },
    { "map_chapters",  OPT_INT | HAS_ARG | OPT_EXPERT | OPT_OFFSET, {.off = OFFSET(chapters_input_file)},  "set chapters mapping", "input_file_index" },
    { "t", HAS_ARG | OPT_TIME | OPT_OFFSET, {.off = OFFSET(recording_time)}, "record or transcode \"duration\" seconds of audio/video", "duration" },
    { "fs", HAS_ARG | OPT_INT64 | OPT_OFFSET, {.off = OFFSET(limit_filesize)}, "set the limit file size in bytes", "limit_size" }, //
    { "ss", HAS_ARG | OPT_TIME | OPT_OFFSET, {.off = OFFSET(start_time)}, "set the start time offset", "time_off" },
    { "itsoffset", HAS_ARG | OPT_TIME | OPT_OFFSET, {.off = OFFSET(input_ts_offset)}, "set the input ts offset", "time_off" },
    { "itsscale", HAS_ARG | OPT_DOUBLE | OPT_SPEC, {.off = OFFSET(ts_scale)}, "set the input ts scale", "scale" },
    { "metadata", HAS_ARG | OPT_STRING | OPT_SPEC, {.off = OFFSET(metadata)}, "add metadata", "string=string" },
    { "dframes", HAS_ARG | OPT_FUNC2, {(void*)opt_data_frames}, "set the number of data frames to record", "number" },
    { "benchmark", OPT_BOOL | OPT_EXPERT, {(void*)&do_benchmark},
      "add timings for benchmarking" },
    { "timelimit", HAS_ARG, {(void*)opt_timelimit}, "set max runtime in seconds", "limit" },
    { "dump", OPT_BOOL | OPT_EXPERT, {(void*)&do_pkt_dump},
      "dump each input packet" },
    { "hex", OPT_BOOL | OPT_EXPERT, {(void*)&do_hex_dump},
      "when dumping packets, also dump the payload" },
    { "re", OPT_BOOL | OPT_EXPERT | OPT_OFFSET, {.off = OFFSET(rate_emu)}, "read input at native frame rate", "" },
    { "target", HAS_ARG | OPT_FUNC2, {(void*)opt_target}, "specify target file type (\"vcd\", \"svcd\", \"dvd\", \"dv\", \"dv50\", \"pal-vcd\", \"ntsc-svcd\", ...)", "type" },
    { "vsync", HAS_ARG | OPT_INT | OPT_EXPERT, {(void*)&video_sync_method}, "video sync method", "" },
    { "async", HAS_ARG | OPT_INT | OPT_EXPERT, {(void*)&audio_sync_method}, "audio sync method", "" },
    { "adrift_threshold", HAS_ARG | OPT_FLOAT | OPT_EXPERT, {(void*)&audio_drift_threshold}, "audio drift threshold", "threshold" },
    { "copyts", OPT_BOOL | OPT_EXPERT, {(void*)&copy_ts}, "copy timestamps" },
    { "copytb", OPT_BOOL | OPT_EXPERT, {(void*)&copy_tb}, "copy input stream time base when stream copying" },
    { "shortest", OPT_BOOL | OPT_EXPERT, {(void*)&opt_shortest}, "finish encoding within shortest input" }, //
    { "dts_delta_threshold", HAS_ARG | OPT_FLOAT | OPT_EXPERT, {(void*)&dts_delta_threshold}, "timestamp discontinuity delta threshold", "threshold" },
    { "xerror", OPT_BOOL, {(void*)&exit_on_error}, "exit on error", "error" },
    { "copyinkf", OPT_BOOL | OPT_EXPERT | OPT_SPEC, {.off = OFFSET(copy_initial_nonkeyframes)}, "copy initial non-keyframes" },
    { "frames", OPT_INT64 | HAS_ARG | OPT_SPEC, {.off = OFFSET(max_frames)}, "set the number of frames to record", "number" },
    { "tag",   OPT_STRING | HAS_ARG | OPT_SPEC, {.off = OFFSET(codec_tags)}, "force codec tag/fourcc", "fourcc/tag" },
    { "q", HAS_ARG | OPT_EXPERT | OPT_DOUBLE | OPT_SPEC, {.off = OFFSET(qscale)}, "use fixed quality scale (VBR)", "q" },
    { "qscale", HAS_ARG | OPT_EXPERT | OPT_DOUBLE | OPT_SPEC, {.off = OFFSET(qscale)}, "use fixed quality scale (VBR)", "q" },
#if CONFIG_AVFILTER
    { "filter", HAS_ARG | OPT_STRING | OPT_SPEC, {.off = OFFSET(filters)}, "set stream filterchain", "filter_list" },
#endif
    { "stats", OPT_BOOL, {&print_stats}, "print progress report during encoding", },
    { "attach", HAS_ARG | OPT_FUNC2, {(void*)opt_attach}, "add an attachment to the output file", "filename" },
    { "dump_attachment", HAS_ARG | OPT_STRING | OPT_SPEC, {.off = OFFSET(dump_attachment)}, "extract an attachment into a file", "filename" },

    /* video options */
    { "vframes", HAS_ARG | OPT_VIDEO | OPT_FUNC2, {(void*)opt_video_frames}, "set the number of video frames to record", "number" },
    { "r", HAS_ARG | OPT_VIDEO | OPT_STRING | OPT_SPEC, {.off = OFFSET(frame_rates)}, "set frame rate (Hz value, fraction or abbreviation)", "rate" },
    { "s", HAS_ARG | OPT_VIDEO | OPT_STRING | OPT_SPEC, {.off = OFFSET(frame_sizes)}, "set frame size (WxH or abbreviation)", "size" },
    { "aspect", HAS_ARG | OPT_VIDEO | OPT_STRING | OPT_SPEC, {.off = OFFSET(frame_aspect_ratios)}, "set aspect ratio (4:3, 16:9 or 1.3333, 1.7777)", "aspect" },
    { "pix_fmt", HAS_ARG | OPT_EXPERT | OPT_VIDEO | OPT_STRING | OPT_SPEC, {.off = OFFSET(frame_pix_fmts)}, "set pixel format", "format" },
    { "bits_per_raw_sample", OPT_INT | HAS_ARG | OPT_VIDEO, {(void*)&frame_bits_per_raw_sample}, "set the number of bits per raw sample", "number" },
    { "vn", OPT_BOOL | OPT_VIDEO | OPT_OFFSET, {.off = OFFSET(video_disable)}, "disable video" },
    { "vdt", OPT_INT | HAS_ARG | OPT_EXPERT | OPT_VIDEO, {(void*)&video_discard}, "discard threshold", "n" },
    { "rc_override", HAS_ARG | OPT_EXPERT | OPT_VIDEO | OPT_STRING | OPT_SPEC, {.off = OFFSET(rc_overrides)}, "rate control override for specific intervals", "override" },
    { "vcodec", HAS_ARG | OPT_VIDEO | OPT_FUNC2, {(void*)opt_video_codec}, "force video codec ('copy' to copy stream)", "codec" },
    { "same_quant", OPT_BOOL | OPT_VIDEO, {(void*)&same_quant},
      "use same quantizer as source (implies VBR)" },
    { "pass", HAS_ARG | OPT_VIDEO, {(void*)opt_pass}, "select the pass number (1 or 2)", "n" },
    { "passlogfile", HAS_ARG | OPT_VIDEO, {(void*)&opt_passlogfile}, "select two pass log file name prefix", "prefix" },
    { "deinterlace", OPT_BOOL | OPT_EXPERT | OPT_VIDEO, {(void*)&do_deinterlace},
      "deinterlace pictures" },
    { "vstats", OPT_EXPERT | OPT_VIDEO, {(void*)&opt_vstats}, "dump video coding statistics to file" },
    { "vstats_file", HAS_ARG | OPT_EXPERT | OPT_VIDEO, {(void*)opt_vstats_file}, "dump video coding statistics to file", "file" },
#if CONFIG_AVFILTER
    { "vf", HAS_ARG | OPT_VIDEO | OPT_FUNC2, {(void*)opt_video_filters}, "video filters", "filter list" },
#endif
    { "intra_matrix", HAS_ARG | OPT_EXPERT | OPT_VIDEO | OPT_STRING | OPT_SPEC, {.off = OFFSET(intra_matrices)}, "specify intra matrix coeffs", "matrix" },
    { "inter_matrix", HAS_ARG | OPT_EXPERT | OPT_VIDEO | OPT_STRING | OPT_SPEC, {.off = OFFSET(inter_matrices)}, "specify inter matrix coeffs", "matrix" },
    { "top", HAS_ARG | OPT_EXPERT | OPT_VIDEO | OPT_INT| OPT_SPEC, {.off = OFFSET(top_field_first)}, "top=1/bottom=0/auto=-1 field first", "" },
    { "dc", OPT_INT | HAS_ARG | OPT_EXPERT | OPT_VIDEO, {(void*)&intra_dc_precision}, "intra_dc_precision", "precision" },
    { "vtag", HAS_ARG | OPT_EXPERT | OPT_VIDEO | OPT_FUNC2, {(void*)opt_video_tag}, "force video tag/fourcc", "fourcc/tag" },
    { "qphist", OPT_BOOL | OPT_EXPERT | OPT_VIDEO, { (void *)&qp_hist }, "show QP histogram" },
    { "force_fps", OPT_BOOL | OPT_EXPERT | OPT_VIDEO | OPT_SPEC, {.off = OFFSET(force_fps)}, "force the selected framerate, disable the best supported framerate selection" },
    { "streamid", HAS_ARG | OPT_EXPERT | OPT_FUNC2, {(void*)opt_streamid}, "set the value of an outfile streamid", "streamIndex:value" },
    { "force_key_frames", OPT_STRING | HAS_ARG | OPT_EXPERT | OPT_VIDEO | OPT_SPEC, {.off = OFFSET(forced_key_frames)}, "force key frames at specified timestamps", "timestamps" },

    /* audio options */
    { "aframes", HAS_ARG | OPT_AUDIO | OPT_FUNC2, {(void*)opt_audio_frames}, "set the number of audio frames to record", "number" },
    { "aq", HAS_ARG | OPT_AUDIO | OPT_FUNC2, {(void*)opt_audio_qscale}, "set audio quality (codec-specific)", "quality", },
    { "ar", HAS_ARG | OPT_AUDIO | OPT_INT | OPT_SPEC, {.off = OFFSET(audio_sample_rate)}, "set audio sampling rate (in Hz)", "rate" },
    { "ac", HAS_ARG | OPT_AUDIO | OPT_INT | OPT_SPEC, {.off = OFFSET(audio_channels)}, "set number of audio channels", "channels" },
    { "an", OPT_BOOL | OPT_AUDIO | OPT_OFFSET, {.off = OFFSET(audio_disable)}, "disable audio" },
    { "acodec", HAS_ARG | OPT_AUDIO | OPT_FUNC2, {(void*)opt_audio_codec}, "force audio codec ('copy' to copy stream)", "codec" },
    { "atag", HAS_ARG | OPT_EXPERT | OPT_AUDIO | OPT_FUNC2, {(void*)opt_audio_tag}, "force audio tag/fourcc", "fourcc/tag" },
    { "vol", OPT_INT | HAS_ARG | OPT_AUDIO, {(void*)&audio_volume}, "change audio volume (256=normal)" , "volume" }, //
    { "sample_fmt", HAS_ARG | OPT_EXPERT | OPT_AUDIO | OPT_SPEC | OPT_STRING, {.off = OFFSET(sample_fmts)}, "set sample format", "format" },

    /* subtitle options */
    { "sn", OPT_BOOL | OPT_SUBTITLE | OPT_OFFSET, {.off = OFFSET(subtitle_disable)}, "disable subtitle" },
    { "scodec", HAS_ARG | OPT_SUBTITLE | OPT_FUNC2, {(void*)opt_subtitle_codec}, "force subtitle codec ('copy' to copy stream)", "codec" },
    { "stag", HAS_ARG | OPT_EXPERT | OPT_SUBTITLE | OPT_FUNC2, {(void*)opt_subtitle_tag}, "force subtitle tag/fourcc", "fourcc/tag" },

    /* grab options */
    { "isync", OPT_BOOL | OPT_EXPERT | OPT_GRAB, {(void*)&input_sync}, "sync read on input", "" },

    /* muxer options */
    { "muxdelay", OPT_FLOAT | HAS_ARG | OPT_EXPERT   | OPT_OFFSET, {.off = OFFSET(mux_max_delay)}, "set the maximum demux-decode delay", "seconds" },
    { "muxpreload", OPT_FLOAT | HAS_ARG | OPT_EXPERT | OPT_OFFSET, {.off = OFFSET(mux_preload)},   "set the initial demux-decode delay", "seconds" },

    { "bsf", HAS_ARG | OPT_STRING | OPT_SPEC, {.off = OFFSET(bitstream_filters)}, "A comma-separated list of bitstream filters", "bitstream_filters" },

    /* data codec support */
    { "dcodec", HAS_ARG | OPT_DATA | OPT_FUNC2, {(void*)opt_data_codec}, "force data codec ('copy' to copy stream)", "codec" },

    { "default", HAS_ARG | OPT_AUDIO | OPT_VIDEO | OPT_EXPERT, {(void*)opt_default}, "generic catch all option", "" },
    { NULL, },
};

int main(int argc, char **argv)
{
    OptionsContext o = { 0 };
    int64_t ti;

    reset_options(&o);

    av_log_set_flags(AV_LOG_SKIP_REPEATED);
    parse_loglevel(argc, argv, options);

    if(argc>1 && !strcmp(argv[1], "-d")){
        run_as_daemon=1;
        av_log_set_callback(log_callback_null);
        argc--;
        argv++;
    }

    avcodec_register_all();
#if CONFIG_AVDEVICE
    avdevice_register_all();
#endif
#if CONFIG_AVFILTER
    avfilter_register_all();
#endif
    av_register_all();
    avformat_network_init();

    show_banner(argc, argv, options);

    /* parse options */
    parse_options(&o, argc, argv, options, opt_output_file);

    if(nb_output_files <= 0 && nb_input_files == 0) {
        show_usage();
        av_log(NULL, AV_LOG_WARNING, "Use -h to get full help or, even better, run 'man %s'\n", program_name);
        exit_program(1);
    }

    /* file converter / grab */
    if (nb_output_files <= 0) {
        fprintf(stderr, "At least one output file must be specified\n");
        exit_program(1);
    }

    if (nb_input_files == 0) {
        av_log(NULL, AV_LOG_FATAL, "At least one input file must be specified\n");
        exit_program(1);
    }

    ti = getutime();
    if (transcode(output_files, nb_output_files, input_files, nb_input_files) < 0)
        exit_program(1);
    ti = getutime() - ti;
    if (do_benchmark) {
        int maxrss = getmaxrss() / 1024;
        printf("bench: utime=%0.3fs maxrss=%ikB\n", ti / 1000000.0, maxrss);
    }

    exit_program(0);
    return 0;
}<|MERGE_RESOLUTION|>--- conflicted
+++ resolved
@@ -53,11 +53,8 @@
 # include "libavfilter/avcodec.h"
 # include "libavfilter/avfilter.h"
 # include "libavfilter/avfiltergraph.h"
-<<<<<<< HEAD
 # include "libavfilter/buffersink.h"
-=======
 # include "libavfilter/buffersrc.h"
->>>>>>> 80dc7c01
 # include "libavfilter/vsrc_buffer.h"
 #endif
 
@@ -2002,24 +1999,9 @@
             continue;
 
 #if CONFIG_AVFILTER
-<<<<<<< HEAD
-        if (ost->input_video_filter) {
-            if (!decoded_frame->sample_aspect_ratio.num)
-                decoded_frame->sample_aspect_ratio = ist->st->sample_aspect_ratio;
-            decoded_frame->pts = ist->pts;
-
-            av_vsrc_buffer_add_frame(ost->input_video_filter, decoded_frame, AV_VSRC_BUF_FLAG_OVERWRITE);
-            if (!ist->filtered_frame && !(ist->filtered_frame = avcodec_alloc_frame())) {
-                av_free(buffer_to_free);
-                return AVERROR(ENOMEM);
-            } else
-                avcodec_get_frame_defaults(ist->filtered_frame);
-            filtered_frame = ist->filtered_frame;
-            frame_available = avfilter_poll_frame(ost->output_video_filter->inputs[0]);
-        }
-=======
-        if (ist->st->sample_aspect_ratio.num)
+        if (!decoded_frame->sample_aspect_ratio.num)
             decoded_frame->sample_aspect_ratio = ist->st->sample_aspect_ratio;
+        decoded_frame->pts = ist->pts;
         if (ist->st->codec->codec->capabilities & CODEC_CAP_DR1) {
             FrameBuffer      *buf = decoded_frame->opaque;
             AVFilterBufferRef *fb = avfilter_get_video_buffer_ref_from_arrays(
@@ -2036,8 +2018,7 @@
             buf->refcount++;
             av_buffersrc_buffer(ost->input_video_filter, fb);
         } else
-            av_vsrc_buffer_add_frame(ost->input_video_filter, decoded_frame,
-                                     ist->pts, decoded_frame->sample_aspect_ratio);
+            av_vsrc_buffer_add_frame(ost->input_video_filter, decoded_frame, AV_VSRC_BUF_FLAG_OVERWRITE);
 
         if (!ist->filtered_frame && !(ist->filtered_frame = avcodec_alloc_frame())) {
             av_free(buffer_to_free);
@@ -2047,7 +2028,6 @@
         filtered_frame = ist->filtered_frame;
 
         frame_available = avfilter_poll_frame(ost->output_video_filter->inputs[0]);
->>>>>>> 80dc7c01
         while (frame_available) {
             if (ost->output_video_filter) {
                 AVRational ist_pts_tb = ost->output_video_filter->inputs[0]->time_base;
@@ -2234,25 +2214,12 @@
             return AVERROR(EINVAL);
         }
 
-<<<<<<< HEAD
-=======
-        /* update requested sample format for the decoder based on the
-           corresponding encoder sample format */
-        for (i = 0; i < nb_output_streams; i++) {
-            OutputStream *ost = &output_streams[i];
-            if (ost->source_index == ist_index) {
-                update_sample_fmt(ist->st->codec, codec, ost->st->codec);
-                break;
-            }
-        }
-
         if (codec->type == AVMEDIA_TYPE_VIDEO && codec->capabilities & CODEC_CAP_DR1) {
             ist->st->codec->get_buffer     = codec_get_buffer;
             ist->st->codec->release_buffer = codec_release_buffer;
             ist->st->codec->opaque         = ist;
         }
 
->>>>>>> 80dc7c01
         if (avcodec_open2(ist->st->codec, codec, &ist->opts) < 0) {
             snprintf(error, error_len, "Error while opening decoder for input stream #%d:%d",
                     ist->file_index, ist->st->index);
