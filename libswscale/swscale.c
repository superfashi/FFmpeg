/*
 * Copyright (C) 2001-2003 Michael Niedermayer <michaelni@gmx.at>
 *
 * This file is part of FFmpeg.
 *
 * FFmpeg is free software; you can redistribute it and/or
 * modify it under the terms of the GNU Lesser General Public
 * License as published by the Free Software Foundation; either
 * version 2.1 of the License, or (at your option) any later version.
 *
 * FFmpeg is distributed in the hope that it will be useful,
 * but WITHOUT ANY WARRANTY; without even the implied warranty of
 * MERCHANTABILITY or FITNESS FOR A PARTICULAR PURPOSE.  See the GNU
 * Lesser General Public License for more details.
 *
 * You should have received a copy of the GNU Lesser General Public
 * License along with FFmpeg; if not, write to the Free Software
 * Foundation, Inc., 51 Franklin Street, Fifth Floor, Boston, MA 02110-1301 USA
 */

/*
  supported Input formats: YV12, I420/IYUV, YUY2, UYVY, BGR32, BGR32_1, BGR24, BGR16, BGR15, RGB32, RGB32_1, RGB24, Y8/Y800, YVU9/IF09, PAL8
  supported output formats: YV12, I420/IYUV, YUY2, UYVY, {BGR,RGB}{1,4,8,15,16,24,32}, Y8/Y800, YVU9/IF09
  {BGR,RGB}{1,4,8,15,16} support dithering

  unscaled special converters (YV12=I420=IYUV, Y800=Y8)
  YV12 -> {BGR,RGB}{1,4,8,12,15,16,24,32}
  x -> x
  YUV9 -> YV12
  YUV9/YV12 -> Y800
  Y800 -> YUV9/YV12
  BGR24 -> BGR32 & RGB24 -> RGB32
  BGR32 -> BGR24 & RGB32 -> RGB24
  BGR15 -> BGR16
*/

/*
tested special converters (most are tested actually, but I did not write it down ...)
 YV12 -> BGR12/BGR16
 YV12 -> YV12
 BGR15 -> BGR16
 BGR16 -> BGR16
 YVU9 -> YV12

untested special converters
  YV12/I420 -> BGR15/BGR24/BGR32 (it is the yuv2rgb stuff, so it should be OK)
  YV12/I420 -> YV12/I420
  YUY2/BGR15/BGR24/BGR32/RGB24/RGB32 -> same format
  BGR24 -> BGR32 & RGB24 -> RGB32
  BGR32 -> BGR24 & RGB32 -> RGB24
  BGR24 -> YV12
*/

#include <inttypes.h>
#include <string.h>
#include <math.h>
#include <stdio.h>
#include "config.h"
#include <assert.h>
#include "swscale.h"
#include "swscale_internal.h"
#include "rgb2rgb.h"
#include "libavutil/avassert.h"
#include "libavutil/intreadwrite.h"
#include "libavutil/cpu.h"
#include "libavutil/avutil.h"
#include "libavutil/mathematics.h"
#include "libavutil/bswap.h"
#include "libavutil/pixdesc.h"


#define RGB2YUV_SHIFT 15
#define BY ( (int)(0.114*219/255*(1<<RGB2YUV_SHIFT)+0.5))
#define BV (-(int)(0.081*224/255*(1<<RGB2YUV_SHIFT)+0.5))
#define BU ( (int)(0.500*224/255*(1<<RGB2YUV_SHIFT)+0.5))
#define GY ( (int)(0.587*219/255*(1<<RGB2YUV_SHIFT)+0.5))
#define GV (-(int)(0.419*224/255*(1<<RGB2YUV_SHIFT)+0.5))
#define GU (-(int)(0.331*224/255*(1<<RGB2YUV_SHIFT)+0.5))
#define RY ( (int)(0.299*219/255*(1<<RGB2YUV_SHIFT)+0.5))
#define RV ( (int)(0.500*224/255*(1<<RGB2YUV_SHIFT)+0.5))
#define RU (-(int)(0.169*224/255*(1<<RGB2YUV_SHIFT)+0.5))

static const double rgb2yuv_table[8][9]={
    {0.7152, 0.0722, 0.2126, -0.386, 0.5, -0.115, -0.454, -0.046, 0.5}, //ITU709
    {0.7152, 0.0722, 0.2126, -0.386, 0.5, -0.115, -0.454, -0.046, 0.5}, //ITU709
    {0.587 , 0.114 , 0.299 , -0.331, 0.5, -0.169, -0.419, -0.081, 0.5}, //DEFAULT / ITU601 / ITU624 / SMPTE 170M
    {0.587 , 0.114 , 0.299 , -0.331, 0.5, -0.169, -0.419, -0.081, 0.5}, //DEFAULT / ITU601 / ITU624 / SMPTE 170M
    {0.59  , 0.11  , 0.30  , -0.331, 0.5, -0.169, -0.421, -0.079, 0.5}, //FCC
    {0.587 , 0.114 , 0.299 , -0.331, 0.5, -0.169, -0.419, -0.081, 0.5}, //DEFAULT / ITU601 / ITU624 / SMPTE 170M
    {0.587 , 0.114 , 0.299 , -0.331, 0.5, -0.169, -0.419, -0.081, 0.5}, //DEFAULT / ITU601 / ITU624 / SMPTE 170M
    {0.701 , 0.087 , 0.212 , -0.384, 0.5, -0.116, -0.445, -0.055, 0.5}, //SMPTE 240M
};

/*
NOTES
Special versions: fast Y 1:1 scaling (no interpolation in y direction)

TODO
more intelligent misalignment avoidance for the horizontal scaler
write special vertical cubic upscale version
optimize C code (YV12 / minmax)
add support for packed pixel YUV input & output
add support for Y8 output
optimize BGR24 & BGR32
add BGR4 output support
write special BGR->BGR scaler
*/

DECLARE_ALIGNED(8, static const uint8_t, dither_2x2_4)[2][8]={
{  1,   3,   1,   3,   1,   3,   1,   3, },
{  2,   0,   2,   0,   2,   0,   2,   0, },
};

DECLARE_ALIGNED(8, static const uint8_t, dither_2x2_8)[2][8]={
{  6,   2,   6,   2,   6,   2,   6,   2, },
{  0,   4,   0,   4,   0,   4,   0,   4, },
};

DECLARE_ALIGNED(8, const uint8_t, dither_4x4_16)[4][8]={
{  8,   4,  11,   7,   8,   4,  11,   7, },
{  2,  14,   1,  13,   2,  14,   1,  13, },
{ 10,   6,   9,   5,  10,   6,   9,   5, },
{  0,  12,   3,  15,   0,  12,   3,  15, },
};

DECLARE_ALIGNED(8, const uint8_t, dither_8x8_32)[8][8]={
{ 17,   9,  23,  15,  16,   8,  22,  14, },
{  5,  29,   3,  27,   4,  28,   2,  26, },
{ 21,  13,  19,  11,  20,  12,  18,  10, },
{  0,  24,   6,  30,   1,  25,   7,  31, },
{ 16,   8,  22,  14,  17,   9,  23,  15, },
{  4,  28,   2,  26,   5,  29,   3,  27, },
{ 20,  12,  18,  10,  21,  13,  19,  11, },
{  1,  25,   7,  31,   0,  24,   6,  30, },
};

DECLARE_ALIGNED(8, const uint8_t, dither_8x8_73)[8][8]={
{  0,  55,  14,  68,   3,  58,  17,  72, },
{ 37,  18,  50,  32,  40,  22,  54,  35, },
{  9,  64,   5,  59,  13,  67,   8,  63, },
{ 46,  27,  41,  23,  49,  31,  44,  26, },
{  2,  57,  16,  71,   1,  56,  15,  70, },
{ 39,  21,  52,  34,  38,  19,  51,  33, },
{ 11,  66,   7,  62,  10,  65,   6,  60, },
{ 48,  30,  43,  25,  47,  29,  42,  24, },
};

#if 1
DECLARE_ALIGNED(8, const uint8_t, dither_8x8_220)[8][8]={
{117,  62, 158, 103, 113,  58, 155, 100, },
{ 34, 199,  21, 186,  31, 196,  17, 182, },
{144,  89, 131,  76, 141,  86, 127,  72, },
{  0, 165,  41, 206,  10, 175,  52, 217, },
{110,  55, 151,  96, 120,  65, 162, 107, },
{ 28, 193,  14, 179,  38, 203,  24, 189, },
{138,  83, 124,  69, 148,  93, 134,  79, },
{  7, 172,  48, 213,   3, 168,  45, 210, },
};
#elif 1
// tries to correct a gamma of 1.5
DECLARE_ALIGNED(8, const uint8_t, dither_8x8_220)[8][8]={
{  0, 143,  18, 200,   2, 156,  25, 215, },
{ 78,  28, 125,  64,  89,  36, 138,  74, },
{ 10, 180,   3, 161,  16, 195,   8, 175, },
{109,  51,  93,  38, 121,  60, 105,  47, },
{  1, 152,  23, 210,   0, 147,  20, 205, },
{ 85,  33, 134,  71,  81,  30, 130,  67, },
{ 14, 190,   6, 171,  12, 185,   5, 166, },
{117,  57, 101,  44, 113,  54,  97,  41, },
};
#elif 1
// tries to correct a gamma of 2.0
DECLARE_ALIGNED(8, const uint8_t, dither_8x8_220)[8][8]={
{  0, 124,   8, 193,   0, 140,  12, 213, },
{ 55,  14, 104,  42,  66,  19, 119,  52, },
{  3, 168,   1, 145,   6, 187,   3, 162, },
{ 86,  31,  70,  21,  99,  39,  82,  28, },
{  0, 134,  11, 206,   0, 129,   9, 200, },
{ 62,  17, 114,  48,  58,  16, 109,  45, },
{  5, 181,   2, 157,   4, 175,   1, 151, },
{ 95,  36,  78,  26,  90,  34,  74,  24, },
};
#else
// tries to correct a gamma of 2.5
DECLARE_ALIGNED(8, const uint8_t, dither_8x8_220)[8][8]={
{  0, 107,   3, 187,   0, 125,   6, 212, },
{ 39,   7,  86,  28,  49,  11, 102,  36, },
{  1, 158,   0, 131,   3, 180,   1, 151, },
{ 68,  19,  52,  12,  81,  25,  64,  17, },
{  0, 119,   5, 203,   0, 113,   4, 195, },
{ 45,   9,  96,  33,  42,   8,  91,  30, },
{  2, 172,   1, 144,   2, 165,   0, 137, },
{ 77,  23,  60,  15,  72,  21,  56,  14, },
};
#endif

DECLARE_ALIGNED(8, const uint8_t, dithers)[8][8][8]={
{
  {   0,  1,  0,  1,  0,  1,  0,  1,},
  {   1,  0,  1,  0,  1,  0,  1,  0,},
  {   0,  1,  0,  1,  0,  1,  0,  1,},
  {   1,  0,  1,  0,  1,  0,  1,  0,},
  {   0,  1,  0,  1,  0,  1,  0,  1,},
  {   1,  0,  1,  0,  1,  0,  1,  0,},
  {   0,  1,  0,  1,  0,  1,  0,  1,},
  {   1,  0,  1,  0,  1,  0,  1,  0,},
},{
  {   1,  2,  1,  2,  1,  2,  1,  2,},
  {   3,  0,  3,  0,  3,  0,  3,  0,},
  {   1,  2,  1,  2,  1,  2,  1,  2,},
  {   3,  0,  3,  0,  3,  0,  3,  0,},
  {   1,  2,  1,  2,  1,  2,  1,  2,},
  {   3,  0,  3,  0,  3,  0,  3,  0,},
  {   1,  2,  1,  2,  1,  2,  1,  2,},
  {   3,  0,  3,  0,  3,  0,  3,  0,},
},{
  {   2,  4,  3,  5,  2,  4,  3,  5,},
  {   6,  0,  7,  1,  6,  0,  7,  1,},
  {   3,  5,  2,  4,  3,  5,  2,  4,},
  {   7,  1,  6,  0,  7,  1,  6,  0,},
  {   2,  4,  3,  5,  2,  4,  3,  5,},
  {   6,  0,  7,  1,  6,  0,  7,  1,},
  {   3,  5,  2,  4,  3,  5,  2,  4,},
  {   7,  1,  6,  0,  7,  1,  6,  0,},
},{
  {   4,  8,  7, 11,  4,  8,  7, 11,},
  {  12,  0, 15,  3, 12,  0, 15,  3,},
  {   6, 10,  5,  9,  6, 10,  5,  9,},
  {  14,  2, 13,  1, 14,  2, 13,  1,},
  {   4,  8,  7, 11,  4,  8,  7, 11,},
  {  12,  0, 15,  3, 12,  0, 15,  3,},
  {   6, 10,  5,  9,  6, 10,  5,  9,},
  {  14,  2, 13,  1, 14,  2, 13,  1,},
},{
  {   9, 17, 15, 23,  8, 16, 14, 22,},
  {  25,  1, 31,  7, 24,  0, 30,  6,},
  {  13, 21, 11, 19, 12, 20, 10, 18,},
  {  29,  5, 27,  3, 28,  4, 26,  2,},
  {   8, 16, 14, 22,  9, 17, 15, 23,},
  {  24,  0, 30,  6, 25,  1, 31,  7,},
  {  12, 20, 10, 18, 13, 21, 11, 19,},
  {  28,  4, 26,  2, 29,  5, 27,  3,},
},{
  {  18, 34, 30, 46, 17, 33, 29, 45,},
  {  50,  2, 62, 14, 49,  1, 61, 13,},
  {  26, 42, 22, 38, 25, 41, 21, 37,},
  {  58, 10, 54,  6, 57,  9, 53,  5,},
  {  16, 32, 28, 44, 19, 35, 31, 47,},
  {  48,  0, 60, 12, 51,  3, 63, 15,},
  {  24, 40, 20, 36, 27, 43, 23, 39,},
  {  56,  8, 52,  4, 59, 11, 55,  7,},
},{
  {  18, 34, 30, 46, 17, 33, 29, 45,},
  {  50,  2, 62, 14, 49,  1, 61, 13,},
  {  26, 42, 22, 38, 25, 41, 21, 37,},
  {  58, 10, 54,  6, 57,  9, 53,  5,},
  {  16, 32, 28, 44, 19, 35, 31, 47,},
  {  48,  0, 60, 12, 51,  3, 63, 15,},
  {  24, 40, 20, 36, 27, 43, 23, 39,},
  {  56,  8, 52,  4, 59, 11, 55,  7,},
},{
  {  36, 68, 60, 92, 34, 66, 58, 90,},
  { 100,  4,124, 28, 98,  2,122, 26,},
  {  52, 84, 44, 76, 50, 82, 42, 74,},
  { 116, 20,108, 12,114, 18,106, 10,},
  {  32, 64, 56, 88, 38, 70, 62, 94,},
  {  96,  0,120, 24,102,  6,126, 30,},
  {  48, 80, 40, 72, 54, 86, 46, 78,},
  { 112, 16,104,  8,118, 22,110, 14,},
}};

static const uint8_t flat64[8]={64,64,64,64,64,64,64,64};

const uint16_t dither_scale[15][16]={
{    2,    3,    3,    5,    5,    5,    5,    5,    5,    5,    5,    5,    5,    5,    5,    5,},
{    2,    3,    7,    7,   13,   13,   25,   25,   25,   25,   25,   25,   25,   25,   25,   25,},
{    3,    3,    4,   15,   15,   29,   57,   57,   57,  113,  113,  113,  113,  113,  113,  113,},
{    3,    4,    4,    5,   31,   31,   61,  121,  241,  241,  241,  241,  481,  481,  481,  481,},
{    3,    4,    5,    5,    6,   63,   63,  125,  249,  497,  993,  993,  993,  993,  993, 1985,},
{    3,    5,    6,    6,    6,    7,  127,  127,  253,  505, 1009, 2017, 4033, 4033, 4033, 4033,},
{    3,    5,    6,    7,    7,    7,    8,  255,  255,  509, 1017, 2033, 4065, 8129,16257,16257,},
{    3,    5,    6,    8,    8,    8,    8,    9,  511,  511, 1021, 2041, 4081, 8161,16321,32641,},
{    3,    5,    7,    8,    9,    9,    9,    9,   10, 1023, 1023, 2045, 4089, 8177,16353,32705,},
{    3,    5,    7,    8,   10,   10,   10,   10,   10,   11, 2047, 2047, 4093, 8185,16369,32737,},
{    3,    5,    7,    8,   10,   11,   11,   11,   11,   11,   12, 4095, 4095, 8189,16377,32753,},
{    3,    5,    7,    9,   10,   12,   12,   12,   12,   12,   12,   13, 8191, 8191,16381,32761,},
{    3,    5,    7,    9,   10,   12,   13,   13,   13,   13,   13,   13,   14,16383,16383,32765,},
{    3,    5,    7,    9,   10,   12,   14,   14,   14,   14,   14,   14,   14,   15,32767,32767,},
{    3,    5,    7,    9,   11,   12,   14,   15,   15,   15,   15,   15,   15,   15,   16,65535,},
};

static av_always_inline void
yuv2yuvX16_c_template(const int16_t *lumFilter, const int16_t **lumSrc,
                      int lumFilterSize, const int16_t *chrFilter,
                      const int16_t **chrUSrc, const int16_t **chrVSrc,
                      int chrFilterSize, const int16_t **alpSrc,
                      uint16_t *dest, uint16_t *uDest, uint16_t *vDest,
                      uint16_t *aDest, int dstW, int chrDstW,
                      int big_endian, int output_bits)
{
    //FIXME Optimize (just quickly written not optimized..)
    int i;
    int shift = 11 + 16 - output_bits;

#define output_pixel(pos, val) \
    if (big_endian) { \
        if (output_bits == 16) { \
            AV_WB16(pos, av_clip_uint16(val >> shift)); \
        } else { \
            AV_WB16(pos, av_clip_uintp2(val >> shift, output_bits)); \
        } \
    } else { \
        if (output_bits == 16) { \
            AV_WL16(pos, av_clip_uint16(val >> shift)); \
        } else { \
            AV_WL16(pos, av_clip_uintp2(val >> shift, output_bits)); \
        } \
    }
    for (i = 0; i < dstW; i++) {
        int val = 1 << (26-output_bits);
        int j;

        for (j = 0; j < lumFilterSize; j++)
            val += lumSrc[j][i] * lumFilter[j];

        output_pixel(&dest[i], val);
    }

    if (uDest) {
        for (i = 0; i < chrDstW; i++) {
            int u = 1 << (26-output_bits);
            int v = 1 << (26-output_bits);
            int j;

            for (j = 0; j < chrFilterSize; j++) {
                u += chrUSrc[j][i] * chrFilter[j];
                v += chrVSrc[j][i] * chrFilter[j];
            }

            output_pixel(&uDest[i], u);
            output_pixel(&vDest[i], v);
        }
    }

    if (CONFIG_SWSCALE_ALPHA && aDest) {
        for (i = 0; i < dstW; i++) {
            int val = 1 << (26-output_bits);
            int j;

            for (j = 0; j < lumFilterSize; j++)
                val += alpSrc[j][i] * lumFilter[j];

            output_pixel(&aDest[i], val);
        }
    }
#undef output_pixel
}

#define yuv2NBPS(bits, BE_LE, is_be) \
static void yuv2yuvX ## bits ## BE_LE ## _c(SwsContext *c, const int16_t *lumFilter, \
                              const int16_t **lumSrc, int lumFilterSize, \
                              const int16_t *chrFilter, const int16_t **chrUSrc, \
                              const int16_t **chrVSrc, \
                              int chrFilterSize, const int16_t **alpSrc, \
                              uint8_t *_dest, uint8_t *_uDest, uint8_t *_vDest, \
                              uint8_t *_aDest, int dstW, int chrDstW) \
{ \
    uint16_t *dest  = (uint16_t *) _dest,  *uDest = (uint16_t *) _uDest, \
             *vDest = (uint16_t *) _vDest, *aDest = (uint16_t *) _aDest; \
    yuv2yuvX16_c_template(lumFilter, lumSrc, lumFilterSize, \
                          chrFilter, chrUSrc, chrVSrc, chrFilterSize, \
                          alpSrc, \
                          dest, uDest, vDest, aDest, \
                          dstW, chrDstW, is_be, bits); \
}
yuv2NBPS( 9, BE, 1);
yuv2NBPS( 9, LE, 0);
yuv2NBPS(10, BE, 1);
yuv2NBPS(10, LE, 0);
yuv2NBPS(16, BE, 1);
yuv2NBPS(16, LE, 0);

<<<<<<< HEAD
static inline void yuv2yuvX_c(SwsContext *c, const int16_t *lumFilter,
                              const int16_t **lumSrc, int lumFilterSize,
                              const int16_t *chrFilter, const int16_t **chrUSrc,
                              const int16_t **chrVSrc,
                              int chrFilterSize, const int16_t **alpSrc,
                              uint8_t *dest, uint8_t *uDest, uint8_t *vDest,
                              uint8_t *aDest, int dstW, int chrDstW,
                              const uint8_t *lumDither, const uint8_t *chrDither)
=======
static void yuv2yuvX_c(SwsContext *c, const int16_t *lumFilter,
                       const int16_t **lumSrc, int lumFilterSize,
                       const int16_t *chrFilter, const int16_t **chrUSrc,
                       const int16_t **chrVSrc,
                       int chrFilterSize, const int16_t **alpSrc,
                       uint8_t *dest, uint8_t *uDest, uint8_t *vDest,
                       uint8_t *aDest, int dstW, int chrDstW)
>>>>>>> 996bbdbf
{
    //FIXME Optimize (just quickly written not optimized..)
    int i;
    for (i=0; i<dstW; i++) {
        int val = lumDither[i&7] << 12;
        int j;
        for (j=0; j<lumFilterSize; j++)
            val += lumSrc[j][i] * lumFilter[j];

        dest[i]= av_clip_uint8(val>>19);
    }

    if (uDest)
        for (i=0; i<chrDstW; i++) {
            int u = chrDither[i&7] << 12;
            int v = chrDither[(i+3)&7] << 12;
            int j;
            for (j=0; j<chrFilterSize; j++) {
                u += chrUSrc[j][i] * chrFilter[j];
                v += chrVSrc[j][i] * chrFilter[j];
            }

            uDest[i]= av_clip_uint8(u>>19);
            vDest[i]= av_clip_uint8(v>>19);
        }

    if (CONFIG_SWSCALE_ALPHA && aDest)
        for (i=0; i<dstW; i++) {
            int val = lumDither[i&7] << 12;
            int j;
            for (j=0; j<lumFilterSize; j++)
                val += alpSrc[j][i] * lumFilter[j];

            aDest[i]= av_clip_uint8(val>>19);
        }
}

static void yuv2yuv1_c(SwsContext *c, const int16_t *lumSrc,
                       const int16_t *chrUSrc, const int16_t *chrVSrc,
                       const int16_t *alpSrc,
                       uint8_t *dest, uint8_t *uDest, uint8_t *vDest,
                       uint8_t *aDest, int dstW, int chrDstW)
{
    int i;
    for (i=0; i<dstW; i++) {
        int val= (lumSrc[i]+64)>>7;
        dest[i]= av_clip_uint8(val);
    }

    if (uDest)
        for (i=0; i<chrDstW; i++) {
            int u=(chrUSrc[i]+64)>>7;
            int v=(chrVSrc[i]+64)>>7;
            uDest[i]= av_clip_uint8(u);
            vDest[i]= av_clip_uint8(v);
        }

    if (CONFIG_SWSCALE_ALPHA && aDest)
        for (i=0; i<dstW; i++) {
            int val= (alpSrc[i]+64)>>7;
            aDest[i]= av_clip_uint8(val);
        }
}

<<<<<<< HEAD
static inline void yuv2nv12X_c(SwsContext *c, const int16_t *lumFilter, const int16_t **lumSrc, int lumFilterSize,
                               const int16_t *chrFilter, const int16_t **chrUSrc,
                               const int16_t **chrVSrc, int chrFilterSize,
                               const int16_t **alpSrc, uint8_t *dest, uint8_t *uDest,
                               uint8_t *vDest, uint8_t *aDest,
                               int dstW, int chrDstW,
                               const uint8_t *lumDither, const uint8_t *chrDither)
=======
static void yuv2nv12X_c(SwsContext *c, const int16_t *lumFilter,
                        const int16_t **lumSrc, int lumFilterSize,
                        const int16_t *chrFilter, const int16_t **chrUSrc,
                        const int16_t **chrVSrc, int chrFilterSize,
                        const int16_t **alpSrc, uint8_t *dest, uint8_t *uDest,
                        uint8_t *vDest, uint8_t *aDest,
                        int dstW, int chrDstW)
>>>>>>> 996bbdbf
{
    enum PixelFormat dstFormat = c->dstFormat;

    //FIXME Optimize (just quickly written not optimized..)
    int i;
    for (i=0; i<dstW; i++) {
        int val = lumDither[i&7]<<12;
        int j;
        for (j=0; j<lumFilterSize; j++)
            val += lumSrc[j][i] * lumFilter[j];

        dest[i]= av_clip_uint8(val>>19);
    }

    if (!uDest)
        return;

    if (dstFormat == PIX_FMT_NV12)
        for (i=0; i<chrDstW; i++) {
            int u = chrDither[i&7]<<12;
            int v = chrDither[(i+3)&7]<<12;
            int j;
            for (j=0; j<chrFilterSize; j++) {
                u += chrUSrc[j][i] * chrFilter[j];
                v += chrVSrc[j][i] * chrFilter[j];
            }

            uDest[2*i]= av_clip_uint8(u>>19);
            uDest[2*i+1]= av_clip_uint8(v>>19);
        }
    else
        for (i=0; i<chrDstW; i++) {
            int u = chrDither[i&7]<<12;
            int v = chrDither[(i+3)&7]<<12;
            int j;
            for (j=0; j<chrFilterSize; j++) {
                u += chrUSrc[j][i] * chrFilter[j];
                v += chrVSrc[j][i] * chrFilter[j];
            }

            uDest[2*i]= av_clip_uint8(v>>19);
            uDest[2*i+1]= av_clip_uint8(u>>19);
        }
}

static av_always_inline void
yuv2gray16_X_c_template(SwsContext *c, const int16_t *lumFilter,
                        const int16_t **lumSrc, int lumFilterSize,
                        const int16_t *chrFilter, const int16_t **chrUSrc,
                        const int16_t **chrVSrc, int chrFilterSize,
                        const int16_t **alpSrc, uint8_t *dest, int dstW,
                        int y, enum PixelFormat target)
{
    int i;

#define output_pixel(pos, val) \
        if (target == PIX_FMT_GRAY16BE) { \
            AV_WB16(pos, val); \
        } else { \
            AV_WL16(pos, val); \
        }
    for (i = 0; i < (dstW >> 1); i++) {
        int j;
        int Y1 = 1 << 18;
        int Y2 = 1 << 18;
        const int i2 = 2 * i;

        for (j = 0; j < lumFilterSize; j++) {
            Y1 += lumSrc[j][i2]   * lumFilter[j];
            Y2 += lumSrc[j][i2+1] * lumFilter[j];
        }
        Y1 >>= 11;
        Y2 >>= 11;
        if ((Y1 | Y2) & 0x10000) {
            Y1 = av_clip_uint16(Y1);
            Y2 = av_clip_uint16(Y2);
        }
        output_pixel(&dest[2 * i2 + 0], Y1);
        output_pixel(&dest[2 * i2 + 2], Y2);
    }
}

static av_always_inline void
yuv2gray16_2_c_template(SwsContext *c, const uint16_t *buf0,
                        const uint16_t *buf1, const uint16_t *ubuf0,
                        const uint16_t *ubuf1, const uint16_t *vbuf0,
                        const uint16_t *vbuf1, const uint16_t *abuf0,
                        const uint16_t *abuf1, uint8_t *dest, int dstW,
                        int yalpha, int uvalpha, int y,
                        enum PixelFormat target)
{
    int  yalpha1 = 4095 - yalpha; \
    int i;

    for (i = 0; i < (dstW >> 1); i++) {
        const int i2 = 2 * i;
        int Y1 = (buf0[i2  ] * yalpha1 + buf1[i2  ] * yalpha) >> 11;
        int Y2 = (buf0[i2+1] * yalpha1 + buf1[i2+1] * yalpha) >> 11;

        output_pixel(&dest[2 * i2 + 0], Y1);
        output_pixel(&dest[2 * i2 + 2], Y2);
    }
}

static av_always_inline void
yuv2gray16_1_c_template(SwsContext *c, const uint16_t *buf0,
                        const uint16_t *ubuf0, const uint16_t *ubuf1,
                        const uint16_t *vbuf0, const uint16_t *vbuf1,
                        const uint16_t *abuf0, uint8_t *dest, int dstW,
                        int uvalpha, enum PixelFormat dstFormat,
                        int flags, int y, enum PixelFormat target)
{
    int i;

    for (i = 0; i < (dstW >> 1); i++) {
        const int i2 = 2 * i;
        int Y1 = buf0[i2  ] << 1;
        int Y2 = buf0[i2+1] << 1;

        output_pixel(&dest[2 * i2 + 0], Y1);
        output_pixel(&dest[2 * i2 + 2], Y2);
    }
#undef output_pixel
}

#define YUV2PACKEDWRAPPER(name, ext, fmt) \
static void name ## ext ## _X_c(SwsContext *c, const int16_t *lumFilter, \
                        const int16_t **lumSrc, int lumFilterSize, \
                        const int16_t *chrFilter, const int16_t **chrUSrc, \
                        const int16_t **chrVSrc, int chrFilterSize, \
                        const int16_t **alpSrc, uint8_t *dest, int dstW, \
                        int y) \
{ \
    name ## _X_c_template(c, lumFilter, lumSrc, lumFilterSize, \
                          chrFilter, chrUSrc, chrVSrc, chrFilterSize, \
                          alpSrc, dest, dstW, y, fmt); \
} \
 \
static void name ## ext ## _2_c(SwsContext *c, const uint16_t *buf0, \
                        const uint16_t *buf1, const uint16_t *ubuf0, \
                        const uint16_t *ubuf1, const uint16_t *vbuf0, \
                        const uint16_t *vbuf1, const uint16_t *abuf0, \
                        const uint16_t *abuf1, uint8_t *dest, int dstW, \
                        int yalpha, int uvalpha, int y) \
{ \
    name ## _2_c_template(c, buf0, buf1, ubuf0, ubuf1, \
                          vbuf0, vbuf1, abuf0, abuf1, \
                          dest, dstW, yalpha, uvalpha, y, fmt); \
} \
 \
static void name ## ext ## _1_c(SwsContext *c, const uint16_t *buf0, \
                        const uint16_t *ubuf0, const uint16_t *ubuf1, \
                        const uint16_t *vbuf0, const uint16_t *vbuf1, \
                        const uint16_t *abuf0, uint8_t *dest, int dstW, \
                        int uvalpha, enum PixelFormat dstFormat, \
                        int flags, int y) \
{ \
    name ## _1_c_template(c, buf0, ubuf0, ubuf1, vbuf0, \
                          vbuf1, abuf0, dest, dstW, uvalpha, \
                          dstFormat, flags, y, fmt); \
}

YUV2PACKEDWRAPPER(yuv2gray16, LE, PIX_FMT_GRAY16LE);
YUV2PACKEDWRAPPER(yuv2gray16, BE, PIX_FMT_GRAY16BE);

static av_always_inline void
yuv2mono_X_c_template(SwsContext *c, const int16_t *lumFilter,
                      const int16_t **lumSrc, int lumFilterSize,
                      const int16_t *chrFilter, const int16_t **chrUSrc,
                      const int16_t **chrVSrc, int chrFilterSize,
                      const int16_t **alpSrc, uint8_t *dest, int dstW,
                      int y, enum PixelFormat target)
{
    const uint8_t * const d128=dither_8x8_220[y&7];
    uint8_t *g = c->table_gU[128] + c->table_gV[128];
    int i;
    int acc = 0;

#define output_pixel(pos, acc) \
    if (target == PIX_FMT_MONOBLACK) { \
        pos = acc; \
    } else { \
        pos = ~acc; \
    }
    for (i = 0; i < dstW - 1; i += 2) {
        int j;
        int Y1 = 1 << 18;
        int Y2 = 1 << 18;

        for (j = 0; j < lumFilterSize; j++) {
            Y1 += lumSrc[j][i]   * lumFilter[j];
            Y2 += lumSrc[j][i+1] * lumFilter[j];
        }
        Y1 >>= 19;
        Y2 >>= 19;
        if ((Y1 | Y2) & 0x100) {
            Y1 = av_clip_uint8(Y1);
            Y2 = av_clip_uint8(Y2);
        }
        acc += acc + g[Y1 + d128[(i + 0) & 7]];
        acc += acc + g[Y2 + d128[(i + 1) & 7]];
        if ((i & 7) == 6) {
            output_pixel(*dest++, acc);
        }
    }
}

static av_always_inline void
yuv2mono_2_c_template(SwsContext *c, const uint16_t *buf0,
                      const uint16_t *buf1, const uint16_t *ubuf0,
                      const uint16_t *ubuf1, const uint16_t *vbuf0,
                      const uint16_t *vbuf1, const uint16_t *abuf0,
                      const uint16_t *abuf1, uint8_t *dest, int dstW,
                      int yalpha, int uvalpha, int y,
                      enum PixelFormat target)
{
    const uint8_t * const d128 = dither_8x8_220[y & 7];
    uint8_t *g = c->table_gU[128] + c->table_gV[128];
    int  yalpha1 = 4095 - yalpha;
    int i;

    for (i = 0; i < dstW - 7; i += 8) {
        int acc =    g[((buf0[i    ] * yalpha1 + buf1[i    ] * yalpha) >> 19) + d128[0]];
        acc += acc + g[((buf0[i + 1] * yalpha1 + buf1[i + 1] * yalpha) >> 19) + d128[1]];
        acc += acc + g[((buf0[i + 2] * yalpha1 + buf1[i + 2] * yalpha) >> 19) + d128[2]];
        acc += acc + g[((buf0[i + 3] * yalpha1 + buf1[i + 3] * yalpha) >> 19) + d128[3]];
        acc += acc + g[((buf0[i + 4] * yalpha1 + buf1[i + 4] * yalpha) >> 19) + d128[4]];
        acc += acc + g[((buf0[i + 5] * yalpha1 + buf1[i + 5] * yalpha) >> 19) + d128[5]];
        acc += acc + g[((buf0[i + 6] * yalpha1 + buf1[i + 6] * yalpha) >> 19) + d128[6]];
        acc += acc + g[((buf0[i + 7] * yalpha1 + buf1[i + 7] * yalpha) >> 19) + d128[7]];
        output_pixel(*dest++, acc);
    }
}

static av_always_inline void
yuv2mono_1_c_template(SwsContext *c, const uint16_t *buf0,
                      const uint16_t *ubuf0, const uint16_t *ubuf1,
                      const uint16_t *vbuf0, const uint16_t *vbuf1,
                      const uint16_t *abuf0, uint8_t *dest, int dstW,
                      int uvalpha, enum PixelFormat dstFormat,
                      int flags, int y, enum PixelFormat target)
{
    const uint8_t * const d128 = dither_8x8_220[y & 7];
    uint8_t *g = c->table_gU[128] + c->table_gV[128];
    int i;

    for (i = 0; i < dstW - 7; i += 8) {
        int acc =    g[(buf0[i    ] >> 7) + d128[0]];
        acc += acc + g[(buf0[i + 1] >> 7) + d128[1]];
        acc += acc + g[(buf0[i + 2] >> 7) + d128[2]];
        acc += acc + g[(buf0[i + 3] >> 7) + d128[3]];
        acc += acc + g[(buf0[i + 4] >> 7) + d128[4]];
        acc += acc + g[(buf0[i + 5] >> 7) + d128[5]];
        acc += acc + g[(buf0[i + 6] >> 7) + d128[6]];
        acc += acc + g[(buf0[i + 7] >> 7) + d128[7]];
        output_pixel(*dest++, acc);
    }
#undef output_pixel
}

YUV2PACKEDWRAPPER(yuv2mono, white, PIX_FMT_MONOWHITE);
YUV2PACKEDWRAPPER(yuv2mono, black, PIX_FMT_MONOBLACK);

#define YSCALE_YUV_2_PACKEDX_C(type,alpha) \
    for (i=0; i<(dstW>>1); i++) {\
        int j;\
        int Y1 = 1<<18;\
        int Y2 = 1<<18;\
        int U  = 1<<18;\
        int V  = 1<<18;\
        int av_unused A1, A2;\
        type av_unused *r, *b, *g;\
        const int i2= 2*i;\
        \
        for (j=0; j<lumFilterSize; j++) {\
            Y1 += lumSrc[j][i2] * lumFilter[j];\
            Y2 += lumSrc[j][i2+1] * lumFilter[j];\
        }\
        for (j=0; j<chrFilterSize; j++) {\
            U += chrUSrc[j][i] * chrFilter[j];\
            V += chrVSrc[j][i] * chrFilter[j];\
        }\
        Y1>>=19;\
        Y2>>=19;\
        U >>=19;\
        V >>=19;\
        if ((Y1|Y2|U|V)&0x100) {\
            Y1 = av_clip_uint8(Y1); \
            Y2 = av_clip_uint8(Y2); \
            U  = av_clip_uint8(U); \
            V  = av_clip_uint8(V); \
        }\
        if (alpha) {\
            A1 = 1<<18;\
            A2 = 1<<18;\
            for (j=0; j<lumFilterSize; j++) {\
                A1 += alpSrc[j][i2  ] * lumFilter[j];\
                A2 += alpSrc[j][i2+1] * lumFilter[j];\
            }\
            A1>>=19;\
            A2>>=19;\
            if ((A1|A2)&0x100) {\
                A1 = av_clip_uint8(A1); \
                A2 = av_clip_uint8(A2); \
            }\
        }

#define YSCALE_YUV_2_RGBX_FULL_C(rnd,alpha) \
    for (i=0; i<dstW; i++) {\
        int j;\
        int Y = 1<<9;\
        int U = (1<<9)-(128<<19);\
        int V = (1<<9)-(128<<19);\
        int av_unused A;\
        int R,G,B;\
        \
        for (j=0; j<lumFilterSize; j++) {\
            Y += lumSrc[j][i     ] * lumFilter[j];\
        }\
        for (j=0; j<chrFilterSize; j++) {\
            U += chrUSrc[j][i] * chrFilter[j];\
            V += chrVSrc[j][i] * chrFilter[j];\
        }\
        Y >>=10;\
        U >>=10;\
        V >>=10;\
        if (alpha) {\
            A = rnd;\
            for (j=0; j<lumFilterSize; j++)\
                A += alpSrc[j][i     ] * lumFilter[j];\
            A >>=19;\
            if (A&0x100)\
                A = av_clip_uint8(A);\
        }\
        Y-= c->yuv2rgb_y_offset;\
        Y*= c->yuv2rgb_y_coeff;\
        Y+= rnd;\
        R= Y + V*c->yuv2rgb_v2r_coeff;\
        G= Y + V*c->yuv2rgb_v2g_coeff + U*c->yuv2rgb_u2g_coeff;\
        B= Y +                          U*c->yuv2rgb_u2b_coeff;\
        if ((R|G|B)&(0xC0000000)) {\
            R = av_clip_uintp2(R, 30); \
            G = av_clip_uintp2(G, 30); \
            B = av_clip_uintp2(B, 30); \
        }

#define YSCALE_YUV_2_RGBX_C(type,alpha) \
    YSCALE_YUV_2_PACKEDX_C(type,alpha)  /* FIXME fix tables so that clipping is not needed and then use _NOCLIP*/\
    r = (type *)c->table_rV[V];   \
    g = (type *)(c->table_gU[U] + c->table_gV[V]); \
    b = (type *)c->table_bU[U];

#define YSCALE_YUV_2_PACKED2_C(type,alpha)   \
    for (i=0; i<(dstW>>1); i++) { \
        const int i2= 2*i;       \
        int Y1= (buf0[i2  ]*yalpha1+buf1[i2  ]*yalpha)>>19;           \
        int Y2= (buf0[i2+1]*yalpha1+buf1[i2+1]*yalpha)>>19;           \
        int U= (ubuf0[i]*uvalpha1+ubuf1[i]*uvalpha)>>19;              \
        int V= (vbuf0[i]*uvalpha1+vbuf1[i]*uvalpha)>>19;              \
        type av_unused *r, *b, *g;                                    \
        int av_unused A1, A2;                                         \
        if (alpha) {\
            A1= (abuf0[i2  ]*yalpha1+abuf1[i2  ]*yalpha)>>19;         \
            A2= (abuf0[i2+1]*yalpha1+abuf1[i2+1]*yalpha)>>19;         \
        }

#define YSCALE_YUV_2_RGB2_C(type,alpha) \
    YSCALE_YUV_2_PACKED2_C(type,alpha)\
    r = (type *)c->table_rV[V];\
    g = (type *)(c->table_gU[U] + c->table_gV[V]);\
    b = (type *)c->table_bU[U];

#define YSCALE_YUV_2_PACKED1_C(type,alpha) \
    for (i=0; i<(dstW>>1); i++) {\
        const int i2= 2*i;\
        int Y1= buf0[i2  ]>>7;\
        int Y2= buf0[i2+1]>>7;\
        int U= (ubuf1[i])>>7;\
        int V= (vbuf1[i])>>7;\
        type av_unused *r, *b, *g;\
        int av_unused A1, A2;\
        if (alpha) {\
            A1= abuf0[i2  ]>>7;\
            A2= abuf0[i2+1]>>7;\
        }

#define YSCALE_YUV_2_RGB1_C(type,alpha) \
    YSCALE_YUV_2_PACKED1_C(type,alpha)\
    r = (type *)c->table_rV[V];\
    g = (type *)(c->table_gU[U] + c->table_gV[V]);\
    b = (type *)c->table_bU[U];

#define YSCALE_YUV_2_PACKED1B_C(type,alpha) \
    for (i=0; i<(dstW>>1); i++) {\
        const int i2= 2*i;\
        int Y1= buf0[i2  ]>>7;\
        int Y2= buf0[i2+1]>>7;\
        int U= (ubuf0[i] + ubuf1[i])>>8;\
        int V= (vbuf0[i] + vbuf1[i])>>8;\
        type av_unused *r, *b, *g;\
        int av_unused A1, A2;\
        if (alpha) {\
            A1= abuf0[i2  ]>>7;\
            A2= abuf0[i2+1]>>7;\
        }

#define YSCALE_YUV_2_RGB1B_C(type,alpha) \
    YSCALE_YUV_2_PACKED1B_C(type,alpha)\
    r = (type *)c->table_rV[V];\
    g = (type *)(c->table_gU[U] + c->table_gV[V]);\
    b = (type *)c->table_bU[U];

#define YSCALE_YUV_2_ANYRGB_C(func, func2)\
    switch(c->dstFormat) {\
    case PIX_FMT_RGB48BE:\
    case PIX_FMT_RGB48LE:\
        func(uint8_t,0)\
            ((uint8_t*)dest)[ 0]= r[Y1];\
            ((uint8_t*)dest)[ 1]= r[Y1];\
            ((uint8_t*)dest)[ 2]= g[Y1];\
            ((uint8_t*)dest)[ 3]= g[Y1];\
            ((uint8_t*)dest)[ 4]= b[Y1];\
            ((uint8_t*)dest)[ 5]= b[Y1];\
            ((uint8_t*)dest)[ 6]= r[Y2];\
            ((uint8_t*)dest)[ 7]= r[Y2];\
            ((uint8_t*)dest)[ 8]= g[Y2];\
            ((uint8_t*)dest)[ 9]= g[Y2];\
            ((uint8_t*)dest)[10]= b[Y2];\
            ((uint8_t*)dest)[11]= b[Y2];\
            dest+=12;\
        }\
        break;\
    case PIX_FMT_BGR48BE:\
    case PIX_FMT_BGR48LE:\
        func(uint8_t,0)\
            ((uint8_t*)dest)[ 0] = ((uint8_t*)dest)[ 1] = b[Y1];\
            ((uint8_t*)dest)[ 2] = ((uint8_t*)dest)[ 3] = g[Y1];\
            ((uint8_t*)dest)[ 4] = ((uint8_t*)dest)[ 5] = r[Y1];\
            ((uint8_t*)dest)[ 6] = ((uint8_t*)dest)[ 7] = b[Y2];\
            ((uint8_t*)dest)[ 8] = ((uint8_t*)dest)[ 9] = g[Y2];\
            ((uint8_t*)dest)[10] = ((uint8_t*)dest)[11] = r[Y2];\
            dest+=12;\
        }\
        break;\
    case PIX_FMT_RGBA:\
    case PIX_FMT_BGRA:\
        if (CONFIG_SMALL) {\
            int needAlpha = CONFIG_SWSCALE_ALPHA && c->alpPixBuf;\
            func(uint32_t,needAlpha)\
                ((uint32_t*)dest)[i2+0]= r[Y1] + g[Y1] + b[Y1] + (needAlpha ? (A1<<24) : 0);\
                ((uint32_t*)dest)[i2+1]= r[Y2] + g[Y2] + b[Y2] + (needAlpha ? (A2<<24) : 0);\
            }\
        } else {\
            if (CONFIG_SWSCALE_ALPHA && c->alpPixBuf) {\
                func(uint32_t,1)\
                    ((uint32_t*)dest)[i2+0]= r[Y1] + g[Y1] + b[Y1] + (A1<<24);\
                    ((uint32_t*)dest)[i2+1]= r[Y2] + g[Y2] + b[Y2] + (A2<<24);\
                }\
            } else {\
                func(uint32_t,0)\
                    ((uint32_t*)dest)[i2+0]= r[Y1] + g[Y1] + b[Y1];\
                    ((uint32_t*)dest)[i2+1]= r[Y2] + g[Y2] + b[Y2];\
                }\
            }\
        }\
        break;\
    case PIX_FMT_ARGB:\
    case PIX_FMT_ABGR:\
        if (CONFIG_SMALL) {\
            int needAlpha = CONFIG_SWSCALE_ALPHA && c->alpPixBuf;\
            func(uint32_t,needAlpha)\
                ((uint32_t*)dest)[i2+0]= r[Y1] + g[Y1] + b[Y1] + (needAlpha ? A1 : 0);\
                ((uint32_t*)dest)[i2+1]= r[Y2] + g[Y2] + b[Y2] + (needAlpha ? A2 : 0);\
            }\
        } else {\
            if (CONFIG_SWSCALE_ALPHA && c->alpPixBuf) {\
                func(uint32_t,1)\
                    ((uint32_t*)dest)[i2+0]= r[Y1] + g[Y1] + b[Y1] + A1;\
                    ((uint32_t*)dest)[i2+1]= r[Y2] + g[Y2] + b[Y2] + A2;\
                }\
            } else {\
                func(uint32_t,0)\
                    ((uint32_t*)dest)[i2+0]= r[Y1] + g[Y1] + b[Y1];\
                    ((uint32_t*)dest)[i2+1]= r[Y2] + g[Y2] + b[Y2];\
                }\
            }\
        }                \
        break;\
    case PIX_FMT_RGB24:\
        func(uint8_t,0)\
            ((uint8_t*)dest)[0]= r[Y1];\
            ((uint8_t*)dest)[1]= g[Y1];\
            ((uint8_t*)dest)[2]= b[Y1];\
            ((uint8_t*)dest)[3]= r[Y2];\
            ((uint8_t*)dest)[4]= g[Y2];\
            ((uint8_t*)dest)[5]= b[Y2];\
            dest+=6;\
        }\
        break;\
    case PIX_FMT_BGR24:\
        func(uint8_t,0)\
            ((uint8_t*)dest)[0]= b[Y1];\
            ((uint8_t*)dest)[1]= g[Y1];\
            ((uint8_t*)dest)[2]= r[Y1];\
            ((uint8_t*)dest)[3]= b[Y2];\
            ((uint8_t*)dest)[4]= g[Y2];\
            ((uint8_t*)dest)[5]= r[Y2];\
            dest+=6;\
        }\
        break;\
    case PIX_FMT_RGB565:\
    case PIX_FMT_BGR565:\
        {\
            const int dr1= dither_2x2_8[y&1    ][0];\
            const int dg1= dither_2x2_4[y&1    ][0];\
            const int db1= dither_2x2_8[(y&1)^1][0];\
            const int dr2= dither_2x2_8[y&1    ][1];\
            const int dg2= dither_2x2_4[y&1    ][1];\
            const int db2= dither_2x2_8[(y&1)^1][1];\
            func(uint16_t,0)\
                ((uint16_t*)dest)[i2+0]= r[Y1+dr1] + g[Y1+dg1] + b[Y1+db1];\
                ((uint16_t*)dest)[i2+1]= r[Y2+dr2] + g[Y2+dg2] + b[Y2+db2];\
            }\
        }\
        break;\
    case PIX_FMT_RGB555:\
    case PIX_FMT_BGR555:\
        {\
            const int dr1= dither_2x2_8[y&1    ][0];\
            const int dg1= dither_2x2_8[y&1    ][1];\
            const int db1= dither_2x2_8[(y&1)^1][0];\
            const int dr2= dither_2x2_8[y&1    ][1];\
            const int dg2= dither_2x2_8[y&1    ][0];\
            const int db2= dither_2x2_8[(y&1)^1][1];\
            func(uint16_t,0)\
                ((uint16_t*)dest)[i2+0]= r[Y1+dr1] + g[Y1+dg1] + b[Y1+db1];\
                ((uint16_t*)dest)[i2+1]= r[Y2+dr2] + g[Y2+dg2] + b[Y2+db2];\
            }\
        }\
        break;\
    case PIX_FMT_RGB444:\
    case PIX_FMT_BGR444:\
        {\
            const int dr1= dither_4x4_16[y&3    ][0];\
            const int dg1= dither_4x4_16[y&3    ][1];\
            const int db1= dither_4x4_16[(y&3)^3][0];\
            const int dr2= dither_4x4_16[y&3    ][1];\
            const int dg2= dither_4x4_16[y&3    ][0];\
            const int db2= dither_4x4_16[(y&3)^3][1];\
            func(uint16_t,0)\
                ((uint16_t*)dest)[i2+0]= r[Y1+dr1] + g[Y1+dg1] + b[Y1+db1];\
                ((uint16_t*)dest)[i2+1]= r[Y2+dr2] + g[Y2+dg2] + b[Y2+db2];\
            }\
        }\
        break;\
    case PIX_FMT_RGB8:\
    case PIX_FMT_BGR8:\
        {\
            const uint8_t * const d64= dither_8x8_73[y&7];\
            const uint8_t * const d32= dither_8x8_32[y&7];\
            func(uint8_t,0)\
                ((uint8_t*)dest)[i2+0]= r[Y1+d32[(i2+0)&7]] + g[Y1+d32[(i2+0)&7]] + b[Y1+d64[(i2+0)&7]];\
                ((uint8_t*)dest)[i2+1]= r[Y2+d32[(i2+1)&7]] + g[Y2+d32[(i2+1)&7]] + b[Y2+d64[(i2+1)&7]];\
            }\
        }\
        break;\
    case PIX_FMT_RGB4:\
    case PIX_FMT_BGR4:\
        {\
            const uint8_t * const d64= dither_8x8_73 [y&7];\
            const uint8_t * const d128=dither_8x8_220[y&7];\
            func(uint8_t,0)\
                ((uint8_t*)dest)[i]= r[Y1+d128[(i2+0)&7]] + g[Y1+d64[(i2+0)&7]] + b[Y1+d128[(i2+0)&7]]\
                                 + ((r[Y2+d128[(i2+1)&7]] + g[Y2+d64[(i2+1)&7]] + b[Y2+d128[(i2+1)&7]])<<4);\
            }\
        }\
        break;\
    case PIX_FMT_RGB4_BYTE:\
    case PIX_FMT_BGR4_BYTE:\
        {\
            const uint8_t * const d64= dither_8x8_73 [y&7];\
            const uint8_t * const d128=dither_8x8_220[y&7];\
            func(uint8_t,0)\
                ((uint8_t*)dest)[i2+0]= r[Y1+d128[(i2+0)&7]] + g[Y1+d64[(i2+0)&7]] + b[Y1+d128[(i2+0)&7]];\
                ((uint8_t*)dest)[i2+1]= r[Y2+d128[(i2+1)&7]] + g[Y2+d64[(i2+1)&7]] + b[Y2+d128[(i2+1)&7]];\
            }\
        }\
        break;\
    case PIX_FMT_YUYV422:\
        func2\
            ((uint8_t*)dest)[2*i2+0]= Y1;\
            ((uint8_t*)dest)[2*i2+1]= U;\
            ((uint8_t*)dest)[2*i2+2]= Y2;\
            ((uint8_t*)dest)[2*i2+3]= V;\
        }                \
        break;\
    case PIX_FMT_UYVY422:\
        func2\
            ((uint8_t*)dest)[2*i2+0]= U;\
            ((uint8_t*)dest)[2*i2+1]= Y1;\
            ((uint8_t*)dest)[2*i2+2]= V;\
            ((uint8_t*)dest)[2*i2+3]= Y2;\
        }                \
        break;\
    }

static void yuv2packedX_c(SwsContext *c, const int16_t *lumFilter,
                          const int16_t **lumSrc, int lumFilterSize,
                          const int16_t *chrFilter, const int16_t **chrUSrc,
                          const int16_t **chrVSrc, int chrFilterSize,
                          const int16_t **alpSrc, uint8_t *dest, int dstW, int y)
{
    int i;
    YSCALE_YUV_2_ANYRGB_C(YSCALE_YUV_2_RGBX_C, YSCALE_YUV_2_PACKEDX_C(void,0))
}

static void yuv2rgbX_c_full(SwsContext *c, const int16_t *lumFilter,
                            const int16_t **lumSrc, int lumFilterSize,
                            const int16_t *chrFilter, const int16_t **chrUSrc,
                            const int16_t **chrVSrc, int chrFilterSize,
                            const int16_t **alpSrc, uint8_t *dest, int dstW, int y)
{
    int i;
    int step= c->dstFormatBpp/8;
    int aidx= 3;

    switch(c->dstFormat) {
    case PIX_FMT_ARGB:
        dest++;
        aidx= 0;
    case PIX_FMT_RGB24:
        aidx--;
    case PIX_FMT_RGBA:
        if (CONFIG_SMALL) {
            int needAlpha = CONFIG_SWSCALE_ALPHA && c->alpPixBuf;
            YSCALE_YUV_2_RGBX_FULL_C(1<<21, needAlpha)
                dest[aidx]= needAlpha ? A : 255;
                dest[0]= R>>22;
                dest[1]= G>>22;
                dest[2]= B>>22;
                dest+= step;
            }
        } else {
            if (CONFIG_SWSCALE_ALPHA && c->alpPixBuf) {
                YSCALE_YUV_2_RGBX_FULL_C(1<<21, 1)
                    dest[aidx]= A;
                    dest[0]= R>>22;
                    dest[1]= G>>22;
                    dest[2]= B>>22;
                    dest+= step;
                }
            } else {
                YSCALE_YUV_2_RGBX_FULL_C(1<<21, 0)
                    dest[aidx]= 255;
                    dest[0]= R>>22;
                    dest[1]= G>>22;
                    dest[2]= B>>22;
                    dest+= step;
                }
            }
        }
        break;
    case PIX_FMT_ABGR:
        dest++;
        aidx= 0;
    case PIX_FMT_BGR24:
        aidx--;
    case PIX_FMT_BGRA:
        if (CONFIG_SMALL) {
            int needAlpha = CONFIG_SWSCALE_ALPHA && c->alpPixBuf;
            YSCALE_YUV_2_RGBX_FULL_C(1<<21, needAlpha)
                dest[aidx]= needAlpha ? A : 255;
                dest[0]= B>>22;
                dest[1]= G>>22;
                dest[2]= R>>22;
                dest+= step;
            }
        } else {
            if (CONFIG_SWSCALE_ALPHA && c->alpPixBuf) {
                YSCALE_YUV_2_RGBX_FULL_C(1<<21, 1)
                    dest[aidx]= A;
                    dest[0]= B>>22;
                    dest[1]= G>>22;
                    dest[2]= R>>22;
                    dest+= step;
                }
            } else {
                YSCALE_YUV_2_RGBX_FULL_C(1<<21, 0)
                    dest[aidx]= 255;
                    dest[0]= B>>22;
                    dest[1]= G>>22;
                    dest[2]= R>>22;
                    dest+= step;
                }
            }
        }
        break;
    default:
        assert(0);
    }
}

/**
 * vertical bilinear scale YV12 to RGB
 */
static void yuv2packed2_c(SwsContext *c, const uint16_t *buf0,
                          const uint16_t *buf1, const uint16_t *ubuf0,
                          const uint16_t *ubuf1, const uint16_t *vbuf0,
                          const uint16_t *vbuf1, const uint16_t *abuf0,
                          const uint16_t *abuf1, uint8_t *dest, int dstW,
                          int yalpha, int uvalpha, int y)
{
    int  yalpha1=4095- yalpha;
    int uvalpha1=4095-uvalpha;
    int i;

    YSCALE_YUV_2_ANYRGB_C(YSCALE_YUV_2_RGB2_C, YSCALE_YUV_2_PACKED2_C(void,0))
}

/**
 * YV12 to RGB without scaling or interpolating
 */
static void yuv2packed1_c(SwsContext *c, const uint16_t *buf0,
                          const uint16_t *ubuf0, const uint16_t *ubuf1,
                          const uint16_t *vbuf0, const uint16_t *vbuf1,
                          const uint16_t *abuf0, uint8_t *dest, int dstW,
                          int uvalpha, enum PixelFormat dstFormat,
                          int flags, int y)
{
    int i;

    if (uvalpha < 2048) {
        YSCALE_YUV_2_ANYRGB_C(YSCALE_YUV_2_RGB1_C, YSCALE_YUV_2_PACKED1_C(void,0))
    } else {
        YSCALE_YUV_2_ANYRGB_C(YSCALE_YUV_2_RGB1B_C, YSCALE_YUV_2_PACKED1B_C(void,0))
    }
}

static av_always_inline void fillPlane(uint8_t* plane, int stride,
                                       int width, int height,
                                       int y, uint8_t val)
{
    int i;
    uint8_t *ptr = plane + stride*y;
    for (i=0; i<height; i++) {
        memset(ptr, val, width);
        ptr += stride;
    }
}

<<<<<<< HEAD
#define RGB48(name, R, B, READ)\
static inline void name ## ToY_c(int16_t *dst, const uint16_t *src, int width, uint32_t *unused)\
{\
    int i;\
    for (i = 0; i < width; i++) {\
        int r = READ(&src[i*3+R]);\
        int g = READ(&src[i*3+1]);\
        int b = READ(&src[i*3+B]);\
\
        dst[i] = (RY*r + GY*g + BY*b + (32<<(RGB2YUV_SHIFT-1+8)) + (1<<(RGB2YUV_SHIFT-7+8))) >> (RGB2YUV_SHIFT-6+8);\
    }\
}\
\
static inline void name ## ToUV_c(int16_t *dstU, int16_t *dstV,\
                             const uint16_t *src1, const uint16_t *src2,\
                             int width, uint32_t *unused)\
{\
    int i;\
    assert(src1==src2);\
    for (i = 0; i < width; i++) {\
        int r = READ(&src1[3*i + R]);\
        int g = READ(&src1[3*i + 1]);\
        int b = READ(&src1[3*i + B]);\
\
        dstU[i] = (RU*r + GU*g + BU*b + (256<<(RGB2YUV_SHIFT-1+8)) + (1<<(RGB2YUV_SHIFT-7+8))) >> (RGB2YUV_SHIFT-6+8);\
        dstV[i] = (RV*r + GV*g + BV*b + (256<<(RGB2YUV_SHIFT-1+8)) + (1<<(RGB2YUV_SHIFT-7+8))) >> (RGB2YUV_SHIFT-6+8);\
    }\
}\
\
static inline void name ## ToUV_half_c(int16_t *dstU, int16_t *dstV,\
                                  const uint16_t *src1, const uint16_t *src2,\
                                  int width, uint32_t *unused)\
{\
    int i;\
    assert(src1==src2);\
    for (i = 0; i < width; i++) {\
        int r= READ(&src1[6*i + R]) + READ(&src1[6*i + 3+R]);\
        int g= READ(&src1[6*i + 1]) + READ(&src1[6*i + 4]);\
        int b= READ(&src1[6*i + B]) + READ(&src1[6*i + 3+B]);\
\
        dstU[i]= (RU*r + GU*g + BU*b + (256U<<(RGB2YUV_SHIFT+8)) + (1<<(RGB2YUV_SHIFT-6+8))) >> (RGB2YUV_SHIFT-5+8);\
        dstV[i]= (RV*r + GV*g + BV*b + (256U<<(RGB2YUV_SHIFT+8)) + (1<<(RGB2YUV_SHIFT-6+8))) >> (RGB2YUV_SHIFT-5+8);\
    }\
}

RGB48(rgb48LE, 0, 2, AV_RL16)
RGB48(rgb48BE, 0, 2, AV_RB16)
RGB48(bgr48LE, 2, 0, AV_RL16)
RGB48(bgr48BE, 2, 0, AV_RB16)

#define BGR2Y(type, name, shr, shg, shb, maskr, maskg, maskb, RY, GY, BY, S)\
static void name ## _c(int16_t *dst, const uint8_t *src, int width, uint32_t *unused)\
{\
    int i;\
    for (i=0; i<width; i++) {\
        int b= (((const type*)src)[i]>>shb)&maskb;\
        int g= (((const type*)src)[i]>>shg)&maskg;\
        int r= (((const type*)src)[i]>>shr)&maskr;\
\
        dst[i]= (((RY)*r + (GY)*g + (BY)*b + (32<<((S)-1)) + (1<<(S-7)))>>((S)-6));\
    }\
=======
static av_always_inline void
rgb48ToY_c_template(uint8_t *dst, const uint8_t *src, int width,
                    enum PixelFormat origin)
{
    int i;
    for (i = 0; i < width; i++) {
#define input_pixel(pos) (isBE(origin) ? AV_RB16(pos) : AV_RL16(pos))
        int a = input_pixel(&src[i*6+0]) >> 8;
        int g = input_pixel(&src[i*6+2]) >> 8;
        int c = input_pixel(&src[i*6+4]) >> 8;

#define r ((origin == PIX_FMT_BGR48BE || origin == PIX_FMT_BGR48LE) ? c : a)
#define b ((origin == PIX_FMT_BGR48BE || origin == PIX_FMT_BGR48LE) ? a : c)
        dst[i] = (RY*r + GY*g + BY*b + (33<<(RGB2YUV_SHIFT-1))) >> RGB2YUV_SHIFT;
    }
}

static av_always_inline void
rgb48ToUV_c_template(uint8_t *dstU, uint8_t *dstV,
                    const uint8_t *src1, const uint8_t *src2,
                    int width, enum PixelFormat origin)
{
    int i;
    assert(src1==src2);
    for (i = 0; i < width; i++) {
        int a = input_pixel(&src1[6*i + 0]) >> 8;
        int g = input_pixel(&src1[6*i + 2]) >> 8;
        int c = input_pixel(&src1[6*i + 4]) >> 8;

        dstU[i] = (RU*r + GU*g + BU*b + (257<<(RGB2YUV_SHIFT-1))) >> RGB2YUV_SHIFT;
        dstV[i] = (RV*r + GV*g + BV*b + (257<<(RGB2YUV_SHIFT-1))) >> RGB2YUV_SHIFT;
    }
}

static av_always_inline void
rgb48ToUV_half_c_template(uint8_t *dstU, uint8_t *dstV,
                          const uint8_t *src1, const uint8_t *src2,
                          int width, enum PixelFormat origin)
{
    int i;
    assert(src1==src2);
    for (i = 0; i < width; i++) {
        int a = (input_pixel(&src1[12*i + 0]) >> 8) + (input_pixel(&src1[12*i + 6]) >> 8);
        int g = (input_pixel(&src1[12*i + 2]) >> 8) + (input_pixel(&src1[12*i + 8]) >> 8);
        int c = (input_pixel(&src1[12*i + 4]) >> 8) + (input_pixel(&src1[12*i + 10]) >> 8);

        dstU[i]= (RU*r + GU*g + BU*b + (257<<RGB2YUV_SHIFT)) >> (RGB2YUV_SHIFT+1);
        dstV[i]= (RV*r + GV*g + BV*b + (257<<RGB2YUV_SHIFT)) >> (RGB2YUV_SHIFT+1);
    }
#undef r
#undef b
#undef input_pixel
}

#define rgb48funcs(pattern, BE_LE, origin) \
static void pattern ## 48 ## BE_LE ## ToY_c(uint8_t *dst, const uint8_t *src, \
                                    int width, uint32_t *unused) \
{ \
    rgb48ToY_c_template(dst, src, width, origin); \
} \
 \
static void pattern ## 48 ## BE_LE ## ToUV_c(uint8_t *dstU, uint8_t *dstV, \
                                    const uint8_t *src1, const uint8_t *src2, \
                                    int width, uint32_t *unused) \
{ \
    rgb48ToUV_c_template(dstU, dstV, src1, src2, width, origin); \
} \
 \
static void pattern ## 48 ## BE_LE ## ToUV_half_c(uint8_t *dstU, uint8_t *dstV, \
                                    const uint8_t *src1, const uint8_t *src2, \
                                    int width, uint32_t *unused) \
{ \
    rgb48ToUV_half_c_template(dstU, dstV, src1, src2, width, origin); \
}

rgb48funcs(rgb, LE, PIX_FMT_RGB48LE);
rgb48funcs(rgb, BE, PIX_FMT_RGB48BE);
rgb48funcs(bgr, LE, PIX_FMT_BGR48LE);
rgb48funcs(bgr, BE, PIX_FMT_BGR48BE);

static av_always_inline void
rgb16_32ToY_c_template(uint8_t *dst, const uint8_t *src,
                       int width, enum PixelFormat origin,
                       int shr,   int shg,   int shb, int shp,
                       int maskr, int maskg, int maskb,
                       int rsh,   int gsh,   int bsh, int S)
{
    const int ry = RY << rsh, gy = GY << gsh, by = BY << bsh,
              rnd = 33 << (S - 1);
    int i;

    for (i = 0; i < width; i++) {
#define input_pixel(i) ((origin == PIX_FMT_RGBA || origin == PIX_FMT_BGRA || \
                         origin == PIX_FMT_ARGB || origin == PIX_FMT_ABGR) ? AV_RN32A(&src[(i)*4]) : \
                        (isBE(origin) ? AV_RB16(&src[(i)*2]) : AV_RL16(&src[(i)*2])))
        int px = input_pixel(i) >> shp;
        int b = (px & maskb) >> shb;
        int g = (px & maskg) >> shg;
        int r = (px & maskr) >> shr;

        dst[i] = (ry * r + gy * g + by * b + rnd) >> S;
    }
}

static av_always_inline void
rgb16_32ToUV_c_template(uint8_t *dstU, uint8_t *dstV,
                        const uint8_t *src, int width,
                        enum PixelFormat origin,
                        int shr,   int shg,   int shb, int shp,
                        int maskr, int maskg, int maskb,
                        int rsh,   int gsh,   int bsh, int S)
{
    const int ru = RU << rsh, gu = GU << gsh, bu = BU << bsh,
              rv = RV << rsh, gv = GV << gsh, bv = BV << bsh,
              rnd = 257 << (S - 1);
    int i;

    for (i = 0; i < width; i++) {
        int px = input_pixel(i) >> shp;
        int b = (px & maskb) >> shb;
        int g = (px & maskg) >> shg;
        int r = (px & maskr) >> shr;

        dstU[i] = (ru * r + gu * g + bu * b + rnd) >> S;
        dstV[i] = (rv * r + gv * g + bv * b + rnd) >> S;
    }
}

static av_always_inline void
rgb16_32ToUV_half_c_template(uint8_t *dstU, uint8_t *dstV,
                             const uint8_t *src, int width,
                             enum PixelFormat origin,
                             int shr,   int shg,   int shb, int shp,
                             int maskr, int maskg, int maskb,
                             int rsh,   int gsh,   int bsh, int S)
{
    const int ru = RU << rsh, gu = GU << gsh, bu = BU << bsh,
              rv = RV << rsh, gv = GV << gsh, bv = BV << bsh,
              rnd = 257 << S, maskgx = ~(maskr | maskb);
    int i;

    maskr |= maskr << 1; maskb |= maskb << 1; maskg |= maskg << 1;
    for (i = 0; i < width; i++) {
        int px0 = input_pixel(2 * i + 0) >> shp;
        int px1 = input_pixel(2 * i + 1) >> shp;
        int b, r, g = (px0 & maskgx) + (px1 & maskgx);
        int rb = px0 + px1 - g;

        b = (rb & maskb) >> shb;
        if (shp || origin == PIX_FMT_BGR565LE || origin == PIX_FMT_BGR565BE ||
            origin == PIX_FMT_RGB565LE || origin == PIX_FMT_RGB565BE) {
            g >>= shg;
        } else {
            g = (g  & maskg) >> shg;
        }
        r = (rb & maskr) >> shr;

        dstU[i] = (ru * r + gu * g + bu * b + rnd) >> (S + 1);
        dstV[i] = (rv * r + gv * g + bv * b + rnd) >> (S + 1);
    }
#undef input_pixel
}

#define rgb16_32_wrapper(fmt, name, shr, shg, shb, shp, maskr, \
                         maskg, maskb, rsh, gsh, bsh, S) \
static void name ## ToY_c(uint8_t *dst, const uint8_t *src, \
                          int width, uint32_t *unused) \
{ \
    rgb16_32ToY_c_template(dst, src, width, fmt, shr, shg, shb, shp, \
                           maskr, maskg, maskb, rsh, gsh, bsh, S); \
} \
 \
static void name ## ToUV_c(uint8_t *dstU, uint8_t *dstV, \
                           const uint8_t *src, const uint8_t *dummy, \
                           int width, uint32_t *unused) \
{ \
    rgb16_32ToUV_c_template(dstU, dstV, src, width, fmt, shr, shg, shb, shp, \
                            maskr, maskg, maskb, rsh, gsh, bsh, S); \
} \
 \
static void name ## ToUV_half_c(uint8_t *dstU, uint8_t *dstV, \
                                const uint8_t *src, const uint8_t *dummy, \
                                int width, uint32_t *unused) \
{ \
    rgb16_32ToUV_half_c_template(dstU, dstV, src, width, fmt, shr, shg, shb, shp, \
                                 maskr, maskg, maskb, rsh, gsh, bsh, S); \
>>>>>>> 996bbdbf
}

rgb16_32_wrapper(PIX_FMT_BGR32,    bgr32,  16, 0,  0, 0, 0xFF0000, 0xFF00,   0x00FF,  8, 0,  8, RGB2YUV_SHIFT+8);
rgb16_32_wrapper(PIX_FMT_BGR32_1,  bgr321, 16, 0,  0, 8, 0xFF0000, 0xFF00,   0x00FF,  8, 0,  8, RGB2YUV_SHIFT+8);
rgb16_32_wrapper(PIX_FMT_RGB32,    rgb32,   0, 0, 16, 0,   0x00FF, 0xFF00, 0xFF0000,  8, 0,  8, RGB2YUV_SHIFT+8);
rgb16_32_wrapper(PIX_FMT_RGB32_1,  rgb321,  0, 0, 16, 8,   0x00FF, 0xFF00, 0xFF0000,  8, 0,  8, RGB2YUV_SHIFT+8);
rgb16_32_wrapper(PIX_FMT_BGR565LE, bgr16le, 0, 0,  0, 0,   0x001F, 0x07E0,   0xF800, 11, 5,  0, RGB2YUV_SHIFT+8);
rgb16_32_wrapper(PIX_FMT_BGR555LE, bgr15le, 0, 0,  0, 0,   0x001F, 0x03E0,   0x7C00, 10, 5,  0, RGB2YUV_SHIFT+7);
rgb16_32_wrapper(PIX_FMT_RGB565LE, rgb16le, 0, 0,  0, 0,   0xF800, 0x07E0,   0x001F,  0, 5, 11, RGB2YUV_SHIFT+8);
rgb16_32_wrapper(PIX_FMT_RGB555LE, rgb15le, 0, 0,  0, 0,   0x7C00, 0x03E0,   0x001F,  0, 5, 10, RGB2YUV_SHIFT+7);
rgb16_32_wrapper(PIX_FMT_BGR565BE, bgr16be, 0, 0,  0, 0,   0x001F, 0x07E0,   0xF800, 11, 5,  0, RGB2YUV_SHIFT+8);
rgb16_32_wrapper(PIX_FMT_BGR555BE, bgr15be, 0, 0,  0, 0,   0x001F, 0x03E0,   0x7C00, 10, 5,  0, RGB2YUV_SHIFT+7);
rgb16_32_wrapper(PIX_FMT_RGB565BE, rgb16be, 0, 0,  0, 0,   0xF800, 0x07E0,   0x001F,  0, 5, 11, RGB2YUV_SHIFT+8);
rgb16_32_wrapper(PIX_FMT_RGB555BE, rgb15be, 0, 0,  0, 0,   0x7C00, 0x03E0,   0x001F,  0, 5, 10, RGB2YUV_SHIFT+7);

static void abgrToA_c(int16_t *dst, const uint8_t *src, int width, uint32_t *unused)
{
    int i;
    for (i=0; i<width; i++) {
        dst[i]= src[4*i]<<6;
    }
}

static void rgbaToA_c(int16_t *dst, const uint8_t *src, int width, uint32_t *unused)
{
    int i;
    for (i=0; i<width; i++) {
        dst[i]= src[4*i+3]<<6;
    }
}

<<<<<<< HEAD
#define BGR2UV(type, name, shr, shg, shb, shp, maskr, maskg, maskb, RU, GU, BU, RV, GV, BV, S) \
static  void name ## _c(int16_t *dstU, int16_t *dstV, const uint8_t *src, const uint8_t *dummy, int width, uint32_t *unused)\
{\
    int i;\
    for (i=0; i<width; i++) {\
        int b= ((((const type*)src)[i]>>shp)&maskb)>>shb;\
        int g= ((((const type*)src)[i]>>shp)&maskg)>>shg;\
        int r= ((((const type*)src)[i]>>shp)&maskr)>>shr;\
\
        dstU[i]= ((RU)*r + (GU)*g + (BU)*b + (256<<((S)-1)) + (1<<(S-7)))>>((S)-6);\
        dstV[i]= ((RV)*r + (GV)*g + (BV)*b + (256<<((S)-1)) + (1<<(S-7)))>>((S)-6);\
    }\
}\
static void name ## _half_c(int16_t *dstU, int16_t *dstV, const uint8_t *src, const uint8_t *dummy, int width, uint32_t *unused)\
{\
    int i;\
    for (i=0; i<width; i++) {\
        int pix0= ((const type*)src)[2*i+0]>>shp;\
        int pix1= ((const type*)src)[2*i+1]>>shp;\
        int g= (pix0&~(maskr|maskb))+(pix1&~(maskr|maskb));\
        int b= ((pix0+pix1-g)&(maskb|(2*maskb)))>>shb;\
        int r= ((pix0+pix1-g)&(maskr|(2*maskr)))>>shr;\
        g&= maskg|(2*maskg);\
\
        g>>=shg;\
\
        dstU[i]= ((RU)*r + (GU)*g + (BU)*b + (256U<<(S)) + (1<<(S-6)))>>((S)-6+1);\
        dstV[i]= ((RV)*r + (GV)*g + (BV)*b + (256U<<(S)) + (1<<(S-6)))>>((S)-6+1);\
    }\
}

BGR2UV(uint32_t, bgr32ToUV,16, 0, 0, 0, 0xFF0000, 0xFF00,   0x00FF, RU<< 8, GU   , BU<< 8, RV<< 8, GV   , BV<< 8, RGB2YUV_SHIFT+8)
BGR2UV(uint32_t,bgr321ToUV,16, 0, 0, 8, 0xFF0000, 0xFF00,   0x00FF, RU<< 8, GU   , BU<< 8, RV<< 8, GV   , BV<< 8, RGB2YUV_SHIFT+8)
BGR2UV(uint32_t, rgb32ToUV, 0, 0,16, 0,   0x00FF, 0xFF00, 0xFF0000, RU<< 8, GU   , BU<< 8, RV<< 8, GV   , BV<< 8, RGB2YUV_SHIFT+8)
BGR2UV(uint32_t,rgb321ToUV, 0, 0,16, 8,   0x00FF, 0xFF00, 0xFF0000, RU<< 8, GU   , BU<< 8, RV<< 8, GV   , BV<< 8, RGB2YUV_SHIFT+8)
BGR2UV(uint16_t, bgr16ToUV, 0, 0, 0, 0,   0x001F, 0x07E0,   0xF800, RU<<11, GU<<5, BU    , RV<<11, GV<<5, BV    , RGB2YUV_SHIFT+8)
BGR2UV(uint16_t, bgr15ToUV, 0, 0, 0, 0,   0x001F, 0x03E0,   0x7C00, RU<<10, GU<<5, BU    , RV<<10, GV<<5, BV    , RGB2YUV_SHIFT+7)
BGR2UV(uint16_t, rgb16ToUV, 0, 0, 0, 0,   0xF800, 0x07E0,   0x001F, RU    , GU<<5, BU<<11, RV    , GV<<5, BV<<11, RGB2YUV_SHIFT+8)
BGR2UV(uint16_t, rgb15ToUV, 0, 0, 0, 0,   0x7C00, 0x03E0,   0x001F, RU    , GU<<5, BU<<10, RV    , GV<<5, BV<<10, RGB2YUV_SHIFT+7)

static void palToA_c(int16_t *dst, const uint8_t *src, int width, uint32_t *pal)
=======
static void palToY_c(uint8_t *dst, const uint8_t *src, int width, uint32_t *pal)
>>>>>>> 996bbdbf
{
    int i;
    for (i=0; i<width; i++) {
        int d= src[i];

        dst[i]= (pal[d] >> 24)<<6;
    }
}

static void palToY_c(int16_t *dst, const uint8_t *src, long width, uint32_t *pal)
{
    int i;
    for (i=0; i<width; i++) {
        int d= src[i];

        dst[i]= (pal[d] & 0xFF)<<6;
    }
}

static void palToUV_c(uint16_t *dstU, int16_t *dstV,
                           const uint8_t *src1, const uint8_t *src2,
                           int width, uint32_t *pal)
{
    int i;
    assert(src1 == src2);
    for (i=0; i<width; i++) {
        int p= pal[src1[i]];

        dstU[i]= (uint8_t)(p>> 8)<<6;
        dstV[i]= (uint8_t)(p>>16)<<6;
    }
}

static void monowhite2Y_c(int16_t *dst, const uint8_t *src, int width, uint32_t *unused)
{
    int i, j;
    for (i=0; i<width/8; i++) {
        int d= ~src[i];
        for(j=0; j<8; j++)
            dst[8*i+j]= ((d>>(7-j))&1)*16383;
    }
}

static void monoblack2Y_c(int16_t *dst, const uint8_t *src, int width, uint32_t *unused)
{
    int i, j;
    for (i=0; i<width/8; i++) {
        int d= src[i];
        for(j=0; j<8; j++)
            dst[8*i+j]= ((d>>(7-j))&1)*16383;
    }
}

<<<<<<< HEAD
static void yuv2yuv1_c(SwsContext *c, const int16_t *lumSrc,
                              const int16_t *chrUSrc, const int16_t *chrVSrc,
                              const int16_t *alpSrc,
                              uint8_t *dest, uint8_t *uDest, uint8_t *vDest,
                              uint8_t *aDest, int dstW, int chrDstW, const uint8_t *lumDither, const uint8_t *chrDither)
{
    int i;

    for (i=0; i<dstW; i++) {
        int val= (lumSrc[i]+lumDither[i&7])>>7;
        dest[i]= av_clip_uint8(val);
    }

    if (uDest)
        for (i=0; i<chrDstW; i++) {
            int u=(chrUSrc[i]+chrDither[i&7])>>7;
            int v=(chrVSrc[i]+chrDither[(i+3)&7])>>7;
            uDest[i]= av_clip_uint8(u);
            vDest[i]= av_clip_uint8(v);
        }

    if (CONFIG_SWSCALE_ALPHA && aDest)
        for (i=0; i<dstW; i++) {
            int val= (alpSrc[i]+lumDither[i&7])>>7;
            aDest[i]= av_clip_uint8(val);
        }
}

/**
 * vertical bilinear scale YV12 to RGB
 */
static void yuv2packed2_c(SwsContext *c, const uint16_t *buf0,
                          const uint16_t *buf1, const uint16_t *ubuf0,
                          const uint16_t *ubuf1, const uint16_t *vbuf0,
                          const uint16_t *vbuf1, const uint16_t *abuf0,
                          const uint16_t *abuf1, uint8_t *dest, int dstW,
                          int yalpha, int uvalpha, int y)
{
    int  yalpha1=4095- yalpha;
    int uvalpha1=4095-uvalpha;
    int i;

    YSCALE_YUV_2_ANYRGB_C(YSCALE_YUV_2_RGB2_C, YSCALE_YUV_2_PACKED2_C(void,0), YSCALE_YUV_2_GRAY16_2_C, YSCALE_YUV_2_MONO2_C)
}

/**
 * YV12 to RGB without scaling or interpolating
 */
static void yuv2packed1_c(SwsContext *c, const uint16_t *buf0,
                          const uint16_t *ubuf0, const uint16_t *ubuf1,
                          const uint16_t *vbuf0, const uint16_t *vbuf1,
                          const uint16_t *abuf0, uint8_t *dest, int dstW,
                          int uvalpha, enum PixelFormat dstFormat,
                          int flags, int y)
{
    const int yalpha1=0;
    int i;

    const uint16_t *buf1= buf0; //FIXME needed for RGB1/BGR1
    const int yalpha= 4096; //FIXME ...

    if (uvalpha < 2048) {
        YSCALE_YUV_2_ANYRGB_C(YSCALE_YUV_2_RGB1_C, YSCALE_YUV_2_PACKED1_C(void,0), YSCALE_YUV_2_GRAY16_1_C, YSCALE_YUV_2_MONO2_C)
    } else {
        YSCALE_YUV_2_ANYRGB_C(YSCALE_YUV_2_RGB1B_C, YSCALE_YUV_2_PACKED1B_C(void,0), YSCALE_YUV_2_GRAY16_1_C, YSCALE_YUV_2_MONO2_C)
    }
}

=======
>>>>>>> 996bbdbf
//FIXME yuy2* can read up to 7 samples too much

static void yuy2ToY_c(uint8_t *dst, const uint8_t *src, int width,
                      uint32_t *unused)
{
    int i;
    for (i=0; i<width; i++)
        dst[i]= src[2*i];
}

static void yuy2ToUV_c(uint8_t *dstU, uint8_t *dstV, const uint8_t *src1,
                       const uint8_t *src2, int width, uint32_t *unused)
{
    int i;
    for (i=0; i<width; i++) {
        dstU[i]= src1[4*i + 1];
        dstV[i]= src1[4*i + 3];
    }
    assert(src1 == src2);
}

static void LEToUV_c(uint8_t *dstU, uint8_t *dstV, const uint8_t *src1,
                     const uint8_t *src2, int width, uint32_t *unused)
{
    int i;
    for (i=0; i<width; i++) {
        dstU[i]= src1[2*i + 1];
        dstV[i]= src2[2*i + 1];
    }
}

/* This is almost identical to the previous, end exists only because
 * yuy2ToY/UV)(dst, src+1, ...) would have 100% unaligned accesses. */
static void uyvyToY_c(uint8_t *dst, const uint8_t *src, int width,
                      uint32_t *unused)
{
    int i;
    for (i=0; i<width; i++)
        dst[i]= src[2*i+1];
}

static void uyvyToUV_c(uint8_t *dstU, uint8_t *dstV, const uint8_t *src1,
                       const uint8_t *src2, int width, uint32_t *unused)
{
    int i;
    for (i=0; i<width; i++) {
        dstU[i]= src1[4*i + 0];
        dstV[i]= src1[4*i + 2];
    }
    assert(src1 == src2);
}

static void BEToUV_c(uint8_t *dstU, uint8_t *dstV, const uint8_t *src1,
                     const uint8_t *src2, int width, uint32_t *unused)
{
    int i;
    for (i=0; i<width; i++) {
        dstU[i]= src1[2*i];
        dstV[i]= src2[2*i];
    }
}

static av_always_inline void nvXXtoUV_c(uint8_t *dst1, uint8_t *dst2,
                                        const uint8_t *src, int width)
{
    int i;
    for (i = 0; i < width; i++) {
        dst1[i] = src[2*i+0];
        dst2[i] = src[2*i+1];
    }
}

// FIXME Maybe dither instead.
<<<<<<< HEAD
#ifndef YUV_NBPS
#define YUV_NBPS(depth, endianness, rfunc) \
static void endianness ## depth ## ToUV_c(uint8_t *dstU, uint8_t *dstV, \
                                          const uint16_t *srcU, const uint16_t *srcV, \
                                          int width, uint32_t *unused) \
{ \
    int i; \
    for (i = 0; i < width; i++) { \
        dstU[i] = rfunc(&srcU[i])>>(depth-8); \
        dstV[i] = rfunc(&srcV[i])>>(depth-8); \
    } \
} \
\
static void endianness ## depth ## ToY_c(uint8_t *dstY, const uint16_t *srcY, int width, uint32_t *unused) \
{ \
    int i; \
    for (i = 0; i < width; i++) \
        dstY[i] = rfunc(&srcY[i])>>(depth-8); \
} \

YUV_NBPS( 9, LE, AV_RL16)
YUV_NBPS( 9, BE, AV_RB16)
YUV_NBPS(10, LE, AV_RL16)
YUV_NBPS(10, BE, AV_RB16)
#endif // YUV_NBPS

static inline void nv12ToUV_c(uint8_t *dstU, uint8_t *dstV,
                              const uint8_t *src1, const uint8_t *src2,
                              int width, uint32_t *unused)
{
    nvXXtoUV_c(dstU, dstV, src1, width);
}
=======
static av_always_inline void
yuv9_OR_10ToUV_c_template(uint8_t *dstU, uint8_t *dstV,
                          const uint8_t *_srcU, const uint8_t *_srcV,
                          int width, enum PixelFormat origin, int depth)
{
    int i;
    const uint16_t *srcU = (const uint16_t *) _srcU;
    const uint16_t *srcV = (const uint16_t *) _srcV;

#define input_pixel(pos) (isBE(origin) ? AV_RB16(pos) : AV_RL16(pos))
    for (i = 0; i < width; i++) {
        dstU[i] = input_pixel(&srcU[i]) >> (depth - 8);
        dstV[i] = input_pixel(&srcV[i]) >> (depth - 8);
    }
}

static av_always_inline void
yuv9_or_10ToY_c_template(uint8_t *dstY, const uint8_t *_srcY,
                         int width, enum PixelFormat origin, int depth)
{
    int i;
    const uint16_t *srcY = (const uint16_t*)_srcY;

    for (i = 0; i < width; i++)
        dstY[i] = input_pixel(&srcY[i]) >> (depth - 8);
#undef input_pixel
}

#define YUV_NBPS(depth, BE_LE, origin) \
static void BE_LE ## depth ## ToUV_c(uint8_t *dstU, uint8_t *dstV, \
                                     const uint8_t *srcU, const uint8_t *srcV, \
                                     int width, uint32_t *unused) \
{ \
    yuv9_OR_10ToUV_c_template(dstU, dstV, srcU, srcV, width, origin, depth); \
} \
static void BE_LE ## depth ## ToY_c(uint8_t *dstY, const uint8_t *srcY, \
                                    int width, uint32_t *unused) \
{ \
    yuv9_or_10ToY_c_template(dstY, srcY, width, origin, depth); \
}

YUV_NBPS( 9, LE, PIX_FMT_YUV420P9LE);
YUV_NBPS( 9, BE, PIX_FMT_YUV420P9BE);
YUV_NBPS(10, LE, PIX_FMT_YUV420P10LE);
YUV_NBPS(10, BE, PIX_FMT_YUV420P10BE);
>>>>>>> 996bbdbf

static inline void nv21ToUV_c(uint8_t *dstU, uint8_t *dstV,
                              const uint8_t *src1, const uint8_t *src2,
                              int width, uint32_t *unused)
{
    nvXXtoUV_c(dstV, dstU, src1, width);
}

static void bgr24ToY_c(int16_t *dst, const uint8_t *src,
                       int width, uint32_t *unused)
{
    int i;
    for (i=0; i<width; i++) {
        int b= src[i*3+0];
        int g= src[i*3+1];
        int r= src[i*3+2];

        dst[i]= ((RY*r + GY*g + BY*b + (32<<(RGB2YUV_SHIFT-1)) + (1<<(RGB2YUV_SHIFT-7)))>>(RGB2YUV_SHIFT-6));
    }
}

static void bgr24ToUV_c(int16_t *dstU, int16_t *dstV, const uint8_t *src1,
                        const uint8_t *src2, int width, uint32_t *unused)
{
    int i;
    for (i=0; i<width; i++) {
        int b= src1[3*i + 0];
        int g= src1[3*i + 1];
        int r= src1[3*i + 2];

        dstU[i]= (RU*r + GU*g + BU*b + (256<<(RGB2YUV_SHIFT-1)) + (1<<(RGB2YUV_SHIFT-7)))>>(RGB2YUV_SHIFT-6);
        dstV[i]= (RV*r + GV*g + BV*b + (256<<(RGB2YUV_SHIFT-1)) + (1<<(RGB2YUV_SHIFT-7)))>>(RGB2YUV_SHIFT-6);
    }
    assert(src1 == src2);
}

static void bgr24ToUV_half_c(int16_t *dstU, int16_t *dstV, const uint8_t *src1,
                             const uint8_t *src2, int width, uint32_t *unused)
{
    int i;
    for (i=0; i<width; i++) {
        int b= src1[6*i + 0] + src1[6*i + 3];
        int g= src1[6*i + 1] + src1[6*i + 4];
        int r= src1[6*i + 2] + src1[6*i + 5];

        dstU[i]= (RU*r + GU*g + BU*b + (256<<RGB2YUV_SHIFT) + (1<<(RGB2YUV_SHIFT-6)))>>(RGB2YUV_SHIFT-5);
        dstV[i]= (RV*r + GV*g + BV*b + (256<<RGB2YUV_SHIFT) + (1<<(RGB2YUV_SHIFT-6)))>>(RGB2YUV_SHIFT-5);
    }
    assert(src1 == src2);
}

static void rgb24ToY_c(int16_t *dst, const uint8_t *src, int width,
                       uint32_t *unused)
{
    int i;
    for (i=0; i<width; i++) {
        int r= src[i*3+0];
        int g= src[i*3+1];
        int b= src[i*3+2];

        dst[i]= ((RY*r + GY*g + BY*b + (32<<(RGB2YUV_SHIFT-1)) + (1<<(RGB2YUV_SHIFT-7)))>>(RGB2YUV_SHIFT-6));
    }
}

static void rgb24ToUV_c(int16_t *dstU, int16_t *dstV, const uint8_t *src1,
                        const uint8_t *src2, int width, uint32_t *unused)
{
    int i;
    assert(src1==src2);
    for (i=0; i<width; i++) {
        int r= src1[3*i + 0];
        int g= src1[3*i + 1];
        int b= src1[3*i + 2];

        dstU[i]= (RU*r + GU*g + BU*b + (256<<(RGB2YUV_SHIFT-1)) + (1<<(RGB2YUV_SHIFT-7)))>>(RGB2YUV_SHIFT-6);
        dstV[i]= (RV*r + GV*g + BV*b + (256<<(RGB2YUV_SHIFT-1)) + (1<<(RGB2YUV_SHIFT-7)))>>(RGB2YUV_SHIFT-6);
    }
}

static void rgb24ToUV_half_c(int16_t *dstU, int16_t *dstV, const uint8_t *src1,
                                    const uint8_t *src2, int width, uint32_t *unused)
{
    int i;
    assert(src1==src2);
    for (i=0; i<width; i++) {
        int r= src1[6*i + 0] + src1[6*i + 3];
        int g= src1[6*i + 1] + src1[6*i + 4];
        int b= src1[6*i + 2] + src1[6*i + 5];

        dstU[i]= (RU*r + GU*g + BU*b + (256<<RGB2YUV_SHIFT) + (1<<(RGB2YUV_SHIFT-6)))>>(RGB2YUV_SHIFT-5);
        dstV[i]= (RV*r + GV*g + BV*b + (256<<RGB2YUV_SHIFT) + (1<<(RGB2YUV_SHIFT-6)))>>(RGB2YUV_SHIFT-5);
    }
}


// bilinear / bicubic scaling
static void hScale_c(int16_t *dst, int dstW, const uint8_t *src,
                     int srcW, int xInc,
                     const int16_t *filter, const int16_t *filterPos,
                     int filterSize)
{
    int i;
    for (i=0; i<dstW; i++) {
        int j;
        int srcPos= filterPos[i];
        int val=0;
        for (j=0; j<filterSize; j++) {
            val += ((int)src[srcPos + j])*filter[filterSize*i + j];
        }
        //filter += hFilterSize;
        dst[i] = FFMIN(val>>7, (1<<15)-1); // the cubic equation does overflow ...
        //dst[i] = val>>7;
    }
}

static inline void hScale16_c(int16_t *dst, int dstW, const uint16_t *src, int srcW, int xInc,
                                    const int16_t *filter, const int16_t *filterPos, long filterSize, int shift)
{
    int i, j;

    for (i=0; i<dstW; i++) {
        int srcPos= filterPos[i];
        int val=0;
        for (j=0; j<filterSize; j++) {
            val += ((int)src[srcPos + j])*filter[filterSize*i + j];
        }
        dst[i] = FFMIN(val>>shift, (1<<15)-1); // the cubic equation does overflow ...
    }
}

static inline void hScale16X_c(int16_t *dst, int dstW, const uint16_t *src, int srcW, int xInc,
                                    const int16_t *filter, const int16_t *filterPos, long filterSize, int shift)
{
    int i, j;
    for (i=0; i<dstW; i++) {
        int srcPos= filterPos[i];
        int val=0;
        for (j=0; j<filterSize; j++) {
            val += ((int)av_bswap16(src[srcPos + j]))*filter[filterSize*i + j];
        }
        dst[i] = FFMIN(val>>shift, (1<<15)-1); // the cubic equation does overflow ...
    }
}

//FIXME all pal and rgb srcFormats could do this convertion as well
//FIXME all scalers more complex than bilinear could do half of this transform
static void chrRangeToJpeg_c(int16_t *dstU, int16_t *dstV, int width)
{
    int i;
    for (i = 0; i < width; i++) {
        dstU[i] = (FFMIN(dstU[i],30775)*4663 - 9289992)>>12; //-264
        dstV[i] = (FFMIN(dstV[i],30775)*4663 - 9289992)>>12; //-264
    }
}
static void chrRangeFromJpeg_c(int16_t *dstU, int16_t *dstV, int width)
{
    int i;
    for (i = 0; i < width; i++) {
        dstU[i] = (dstU[i]*1799 + 4081085)>>11; //1469
        dstV[i] = (dstV[i]*1799 + 4081085)>>11; //1469
    }
}
static void lumRangeToJpeg_c(int16_t *dst, int width)
{
    int i;
    for (i = 0; i < width; i++)
        dst[i] = (FFMIN(dst[i],30189)*19077 - 39057361)>>14;
}
static void lumRangeFromJpeg_c(int16_t *dst, int width)
{
    int i;
    for (i = 0; i < width; i++)
        dst[i] = (dst[i]*14071 + 33561947)>>14;
}

static void hyscale_fast_c(SwsContext *c, int16_t *dst, int dstWidth,
                           const uint8_t *src, int srcW, int xInc)
{
    int i;
    unsigned int xpos=0;
    for (i=0;i<dstWidth;i++) {
        register unsigned int xx=xpos>>16;
        register unsigned int xalpha=(xpos&0xFFFF)>>9;
        dst[i]= (src[xx]<<7) + (src[xx+1] - src[xx])*xalpha;
        xpos+=xInc;
    }
    for (i=dstWidth-1; (i*xInc)>>16 >=srcW-1; i--)
        dst[i] = src[srcW-1]*128;
}

// *** horizontal scale Y line to temp buffer
static av_always_inline void hyscale(SwsContext *c, uint16_t *dst, int dstWidth,
                                     const uint8_t *src, int srcW, int xInc,
                                     const int16_t *hLumFilter,
                                     const int16_t *hLumFilterPos, int hLumFilterSize,
                                     uint8_t *formatConvBuffer,
                                     uint32_t *pal, int isAlpha)
{
    void (*toYV12)(uint8_t *, const uint8_t *, int, uint32_t *) = isAlpha ? c->alpToYV12 : c->lumToYV12;
    void (*convertRange)(int16_t *, int) = isAlpha ? NULL : c->lumConvertRange;

    if (toYV12) {
        toYV12(formatConvBuffer, src, srcW, pal);
        src= formatConvBuffer;
    }

    if (c->hScale16) {
        int shift= isAnyRGB(c->srcFormat) || c->srcFormat==PIX_FMT_PAL8 ? 13 : av_pix_fmt_descriptors[c->srcFormat].comp[0].depth_minus1;
        c->hScale16(dst, dstWidth, (const uint16_t*)src, srcW, xInc, hLumFilter, hLumFilterPos, hLumFilterSize, shift);
    } else if (!c->hyscale_fast) {
        c->hScale(dst, dstWidth, src, srcW, xInc, hLumFilter, hLumFilterPos, hLumFilterSize);
    } else { // fast bilinear upscale / crap downscale
        c->hyscale_fast(c, dst, dstWidth, src, srcW, xInc);
    }

    if (convertRange)
        convertRange(dst, dstWidth);
}

static void hcscale_fast_c(SwsContext *c, int16_t *dst1, int16_t *dst2,
                           int dstWidth, const uint8_t *src1,
                           const uint8_t *src2, int srcW, int xInc)
{
    int i;
    unsigned int xpos=0;
    for (i=0;i<dstWidth;i++) {
        register unsigned int xx=xpos>>16;
        register unsigned int xalpha=(xpos&0xFFFF)>>9;
        dst1[i]=(src1[xx]*(xalpha^127)+src1[xx+1]*xalpha);
        dst2[i]=(src2[xx]*(xalpha^127)+src2[xx+1]*xalpha);
        xpos+=xInc;
    }
    for (i=dstWidth-1; (i*xInc)>>16 >=srcW-1; i--) {
        dst1[i] = src1[srcW-1]*128;
        dst2[i] = src2[srcW-1]*128;
    }
}

static av_always_inline void hcscale(SwsContext *c, uint16_t *dst1, uint16_t *dst2, int dstWidth,
                                     const uint8_t *src1, const uint8_t *src2,
                                     int srcW, int xInc, const int16_t *hChrFilter,
                                     const int16_t *hChrFilterPos, int hChrFilterSize,
                                     uint8_t *formatConvBuffer, uint32_t *pal)
{
    if (c->chrToYV12) {
        uint8_t *buf2 = formatConvBuffer + FFALIGN(srcW*2+78, 16);
        c->chrToYV12(formatConvBuffer, buf2, src1, src2, srcW, pal);
        src1= formatConvBuffer;
        src2= buf2;
    }

    if (c->hScale16) {
        int shift= isAnyRGB(c->srcFormat) || c->srcFormat==PIX_FMT_PAL8 ? 13 : av_pix_fmt_descriptors[c->srcFormat].comp[0].depth_minus1;
        c->hScale16(dst1, dstWidth, (const uint16_t*)src1, srcW, xInc, hChrFilter, hChrFilterPos, hChrFilterSize, shift);
        c->hScale16(dst2, dstWidth, (const uint16_t*)src2, srcW, xInc, hChrFilter, hChrFilterPos, hChrFilterSize, shift);
    } else if (!c->hcscale_fast) {
        c->hScale(dst1, dstWidth, src1, srcW, xInc, hChrFilter, hChrFilterPos, hChrFilterSize);
        c->hScale(dst2, dstWidth, src2, srcW, xInc, hChrFilter, hChrFilterPos, hChrFilterSize);
    } else { // fast bilinear upscale / crap downscale
        c->hcscale_fast(c, dst1, dst2, dstWidth, src1, src2, srcW, xInc);
    }

    if (c->chrConvertRange)
        c->chrConvertRange(dst1, dst2, dstWidth);
}

static av_always_inline void
find_c_packed_planar_out_funcs(SwsContext *c,
                               yuv2planar1_fn *yuv2yuv1,    yuv2planarX_fn *yuv2yuvX,
                               yuv2packed1_fn *yuv2packed1, yuv2packed2_fn *yuv2packed2,
                               yuv2packedX_fn *yuv2packedX)
{
    enum PixelFormat dstFormat = c->dstFormat;

    if (dstFormat == PIX_FMT_NV12 || dstFormat == PIX_FMT_NV21) {
        *yuv2yuvX     = yuv2nv12X_c;
    } else if (is16BPS(dstFormat)) {
        *yuv2yuvX     = isBE(dstFormat) ? yuv2yuvX16BE_c  : yuv2yuvX16LE_c;
    } else if (is9_OR_10BPS(dstFormat)) {
        if (dstFormat == PIX_FMT_YUV420P9BE || dstFormat == PIX_FMT_YUV420P9LE) {
            *yuv2yuvX = isBE(dstFormat) ? yuv2yuvX9BE_c :  yuv2yuvX9LE_c;
        } else {
            *yuv2yuvX = isBE(dstFormat) ? yuv2yuvX10BE_c : yuv2yuvX10LE_c;
        }
    } else {
        *yuv2yuv1     = yuv2yuv1_c;
        *yuv2yuvX     = yuv2yuvX_c;
    }
    if(c->flags & SWS_FULL_CHR_H_INT) {
        *yuv2packedX = yuv2rgbX_c_full;
    } else {
        switch (dstFormat) {
        case PIX_FMT_GRAY16BE:
            *yuv2packed1 = yuv2gray16BE_1_c;
            *yuv2packed2 = yuv2gray16BE_2_c;
            *yuv2packedX = yuv2gray16BE_X_c;
            break;
        case PIX_FMT_GRAY16LE:
            *yuv2packed1 = yuv2gray16LE_1_c;
            *yuv2packed2 = yuv2gray16LE_2_c;
            *yuv2packedX = yuv2gray16LE_X_c;
            break;
        case PIX_FMT_MONOWHITE:
            *yuv2packed1 = yuv2monowhite_1_c;
            *yuv2packed2 = yuv2monowhite_2_c;
            *yuv2packedX = yuv2monowhite_X_c;
            break;
        case PIX_FMT_MONOBLACK:
            *yuv2packed1 = yuv2monoblack_1_c;
            *yuv2packed2 = yuv2monoblack_2_c;
            *yuv2packedX = yuv2monoblack_X_c;
            break;
        default:
            *yuv2packed1 = yuv2packed1_c;
            *yuv2packed2 = yuv2packed2_c;
            *yuv2packedX = yuv2packedX_c;
            break;
        }
    }
}

#define DEBUG_SWSCALE_BUFFERS 0
#define DEBUG_BUFFERS(...) if (DEBUG_SWSCALE_BUFFERS) av_log(c, AV_LOG_DEBUG, __VA_ARGS__)

static int swScale(SwsContext *c, const uint8_t* src[],
                   int srcStride[], int srcSliceY,
                   int srcSliceH, uint8_t* dst[], int dstStride[])
{
    /* load a few things into local vars to make the code more readable? and faster */
    const int srcW= c->srcW;
    const int dstW= c->dstW;
    const int dstH= c->dstH;
    const int chrDstW= c->chrDstW;
    const int chrSrcW= c->chrSrcW;
    const int lumXInc= c->lumXInc;
    const int chrXInc= c->chrXInc;
    const enum PixelFormat dstFormat= c->dstFormat;
    const int flags= c->flags;
    int16_t *vLumFilterPos= c->vLumFilterPos;
    int16_t *vChrFilterPos= c->vChrFilterPos;
    int16_t *hLumFilterPos= c->hLumFilterPos;
    int16_t *hChrFilterPos= c->hChrFilterPos;
    int16_t *vLumFilter= c->vLumFilter;
    int16_t *vChrFilter= c->vChrFilter;
    int16_t *hLumFilter= c->hLumFilter;
    int16_t *hChrFilter= c->hChrFilter;
    int32_t *lumMmxFilter= c->lumMmxFilter;
    int32_t *chrMmxFilter= c->chrMmxFilter;
    int32_t av_unused *alpMmxFilter= c->alpMmxFilter;
    const int vLumFilterSize= c->vLumFilterSize;
    const int vChrFilterSize= c->vChrFilterSize;
    const int hLumFilterSize= c->hLumFilterSize;
    const int hChrFilterSize= c->hChrFilterSize;
    int16_t **lumPixBuf= c->lumPixBuf;
    int16_t **chrUPixBuf= c->chrUPixBuf;
    int16_t **chrVPixBuf= c->chrVPixBuf;
    int16_t **alpPixBuf= c->alpPixBuf;
    const int vLumBufSize= c->vLumBufSize;
    const int vChrBufSize= c->vChrBufSize;
    uint8_t *formatConvBuffer= c->formatConvBuffer;
    const int chrSrcSliceY= srcSliceY >> c->chrSrcVSubSample;
    const int chrSrcSliceH= -((-srcSliceH) >> c->chrSrcVSubSample);
    int lastDstY;
    uint32_t *pal=c->pal_yuv;
    int should_dither= isNBPS(c->srcFormat) || is16BPS(c->srcFormat);
    yuv2planar1_fn yuv2yuv1 = c->yuv2yuv1;
    yuv2planarX_fn yuv2yuvX = c->yuv2yuvX;
    yuv2packed1_fn yuv2packed1 = c->yuv2packed1;
    yuv2packed2_fn yuv2packed2 = c->yuv2packed2;
    yuv2packedX_fn yuv2packedX = c->yuv2packedX;

    /* vars which will change and which we need to store back in the context */
    int dstY= c->dstY;
    int lumBufIndex= c->lumBufIndex;
    int chrBufIndex= c->chrBufIndex;
    int lastInLumBuf= c->lastInLumBuf;
    int lastInChrBuf= c->lastInChrBuf;

    if (isPacked(c->srcFormat)) {
        src[0]=
        src[1]=
        src[2]=
        src[3]= src[0];
        srcStride[0]=
        srcStride[1]=
        srcStride[2]=
        srcStride[3]= srcStride[0];
    }
    srcStride[1]<<= c->vChrDrop;
    srcStride[2]<<= c->vChrDrop;

    DEBUG_BUFFERS("swScale() %p[%d] %p[%d] %p[%d] %p[%d] -> %p[%d] %p[%d] %p[%d] %p[%d]\n",
                  src[0], srcStride[0], src[1], srcStride[1], src[2], srcStride[2], src[3], srcStride[3],
                  dst[0], dstStride[0], dst[1], dstStride[1], dst[2], dstStride[2], dst[3], dstStride[3]);
    DEBUG_BUFFERS("srcSliceY: %d srcSliceH: %d dstY: %d dstH: %d\n",
                   srcSliceY,    srcSliceH,    dstY,    dstH);
    DEBUG_BUFFERS("vLumFilterSize: %d vLumBufSize: %d vChrFilterSize: %d vChrBufSize: %d\n",
                   vLumFilterSize,    vLumBufSize,    vChrFilterSize,    vChrBufSize);

    if (dstStride[0]%8 !=0 || dstStride[1]%8 !=0 || dstStride[2]%8 !=0 || dstStride[3]%8 != 0) {
        static int warnedAlready=0; //FIXME move this into the context perhaps
        if (flags & SWS_PRINT_INFO && !warnedAlready) {
            av_log(c, AV_LOG_WARNING, "Warning: dstStride is not aligned!\n"
                   "         ->cannot do aligned memory accesses anymore\n");
            warnedAlready=1;
        }
    }

    /* Note the user might start scaling the picture in the middle so this
       will not get executed. This is not really intended but works
       currently, so people might do it. */
    if (srcSliceY ==0) {
        lumBufIndex=-1;
        chrBufIndex=-1;
        dstY=0;
        lastInLumBuf= -1;
        lastInChrBuf= -1;
    }

    lastDstY= dstY;

    for (;dstY < dstH; dstY++) {
        unsigned char *dest =dst[0]+dstStride[0]*dstY;
        const int chrDstY= dstY>>c->chrDstVSubSample;
        unsigned char *uDest=dst[1]+dstStride[1]*chrDstY;
        unsigned char *vDest=dst[2]+dstStride[2]*chrDstY;
        unsigned char *aDest=(CONFIG_SWSCALE_ALPHA && alpPixBuf) ? dst[3]+dstStride[3]*dstY : NULL;
        const uint8_t *lumDither= should_dither ? dithers[7][dstY   &7] : flat64;
        const uint8_t *chrDither= should_dither ? dithers[7][chrDstY&7] : flat64;

        const int firstLumSrcY= vLumFilterPos[dstY]; //First line needed as input
        const int firstLumSrcY2= vLumFilterPos[FFMIN(dstY | ((1<<c->chrDstVSubSample) - 1), dstH-1)];
        const int firstChrSrcY= vChrFilterPos[chrDstY]; //First line needed as input
        int lastLumSrcY= firstLumSrcY + vLumFilterSize -1; // Last line needed as input
        int lastLumSrcY2=firstLumSrcY2+ vLumFilterSize -1; // Last line needed as input
        int lastChrSrcY= firstChrSrcY + vChrFilterSize -1; // Last line needed as input
        int enough_lines;

        //handle holes (FAST_BILINEAR & weird filters)
        if (firstLumSrcY > lastInLumBuf) lastInLumBuf= firstLumSrcY-1;
        if (firstChrSrcY > lastInChrBuf) lastInChrBuf= firstChrSrcY-1;
        assert(firstLumSrcY >= lastInLumBuf - vLumBufSize + 1);
        assert(firstChrSrcY >= lastInChrBuf - vChrBufSize + 1);

        DEBUG_BUFFERS("dstY: %d\n", dstY);
        DEBUG_BUFFERS("\tfirstLumSrcY: %d lastLumSrcY: %d lastInLumBuf: %d\n",
                         firstLumSrcY,    lastLumSrcY,    lastInLumBuf);
        DEBUG_BUFFERS("\tfirstChrSrcY: %d lastChrSrcY: %d lastInChrBuf: %d\n",
                         firstChrSrcY,    lastChrSrcY,    lastInChrBuf);

        // Do we have enough lines in this slice to output the dstY line
        enough_lines = lastLumSrcY2 < srcSliceY + srcSliceH && lastChrSrcY < -((-srcSliceY - srcSliceH)>>c->chrSrcVSubSample);

        if (!enough_lines) {
            lastLumSrcY = srcSliceY + srcSliceH - 1;
            lastChrSrcY = chrSrcSliceY + chrSrcSliceH - 1;
            DEBUG_BUFFERS("buffering slice: lastLumSrcY %d lastChrSrcY %d\n",
                                            lastLumSrcY, lastChrSrcY);
        }

        //Do horizontal scaling
        while(lastInLumBuf < lastLumSrcY) {
            const uint8_t *src1= src[0]+(lastInLumBuf + 1 - srcSliceY)*srcStride[0];
            const uint8_t *src2= src[3]+(lastInLumBuf + 1 - srcSliceY)*srcStride[3];
            lumBufIndex++;
            assert(lumBufIndex < 2*vLumBufSize);
            assert(lastInLumBuf + 1 - srcSliceY < srcSliceH);
            assert(lastInLumBuf + 1 - srcSliceY >= 0);
            hyscale(c, lumPixBuf[ lumBufIndex ], dstW, src1, srcW, lumXInc,
                    hLumFilter, hLumFilterPos, hLumFilterSize,
                    formatConvBuffer,
                    pal, 0);
            if (CONFIG_SWSCALE_ALPHA && alpPixBuf)
                hyscale(c, alpPixBuf[ lumBufIndex ], dstW, src2, srcW,
                        lumXInc, hLumFilter, hLumFilterPos, hLumFilterSize,
                        formatConvBuffer,
                        pal, 1);
            lastInLumBuf++;
            DEBUG_BUFFERS("\t\tlumBufIndex %d: lastInLumBuf: %d\n",
                               lumBufIndex,    lastInLumBuf);
        }
        while(lastInChrBuf < lastChrSrcY) {
            const uint8_t *src1= src[1]+(lastInChrBuf + 1 - chrSrcSliceY)*srcStride[1];
            const uint8_t *src2= src[2]+(lastInChrBuf + 1 - chrSrcSliceY)*srcStride[2];
            chrBufIndex++;
            assert(chrBufIndex < 2*vChrBufSize);
            assert(lastInChrBuf + 1 - chrSrcSliceY < (chrSrcSliceH));
            assert(lastInChrBuf + 1 - chrSrcSliceY >= 0);
            //FIXME replace parameters through context struct (some at least)

            if (c->needs_hcscale)
                hcscale(c, chrUPixBuf[chrBufIndex], chrVPixBuf[chrBufIndex],
                          chrDstW, src1, src2, chrSrcW, chrXInc,
                          hChrFilter, hChrFilterPos, hChrFilterSize,
                          formatConvBuffer, pal);
            lastInChrBuf++;
            DEBUG_BUFFERS("\t\tchrBufIndex %d: lastInChrBuf: %d\n",
                               chrBufIndex,    lastInChrBuf);
        }
        //wrap buf index around to stay inside the ring buffer
        if (lumBufIndex >= vLumBufSize) lumBufIndex-= vLumBufSize;
        if (chrBufIndex >= vChrBufSize) chrBufIndex-= vChrBufSize;
        if (!enough_lines)
            break; //we can't output a dstY line so let's try with the next slice

#if HAVE_MMX
        updateMMXDitherTables(c, dstY, lumBufIndex, chrBufIndex, lastInLumBuf, lastInChrBuf);
#endif
        if (dstY >= dstH-2) {
            // hmm looks like we can't use MMX here without overwriting this array's tail
            find_c_packed_planar_out_funcs(c, &yuv2yuv1, &yuv2yuvX,
                                           &yuv2packed1, &yuv2packed2,
                                           &yuv2packedX);
        }

        {
            const int16_t **lumSrcPtr= (const int16_t **) lumPixBuf + lumBufIndex + firstLumSrcY - lastInLumBuf + vLumBufSize;
            const int16_t **chrUSrcPtr= (const int16_t **) chrUPixBuf + chrBufIndex + firstChrSrcY - lastInChrBuf + vChrBufSize;
            const int16_t **chrVSrcPtr= (const int16_t **) chrVPixBuf + chrBufIndex + firstChrSrcY - lastInChrBuf + vChrBufSize;
            const int16_t **alpSrcPtr= (CONFIG_SWSCALE_ALPHA && alpPixBuf) ? (const int16_t **) alpPixBuf + lumBufIndex + firstLumSrcY - lastInLumBuf + vLumBufSize : NULL;

            if (isPlanarYUV(dstFormat) || dstFormat==PIX_FMT_GRAY8) { //YV12 like
                const int chrSkipMask= (1<<c->chrDstVSubSample)-1;
                if ((dstY&chrSkipMask) || isGray(dstFormat)) uDest=vDest= NULL; //FIXME split functions in lumi / chromi
                if (c->yuv2yuv1 && vLumFilterSize == 1 && vChrFilterSize == 1) { // unscaled YV12
                    const int16_t *lumBuf = lumSrcPtr[0];
                    const int16_t *chrUBuf= chrUSrcPtr[0];
                    const int16_t *chrVBuf= chrVSrcPtr[0];
                    const int16_t *alpBuf= (CONFIG_SWSCALE_ALPHA && alpPixBuf) ? alpSrcPtr[0] : NULL;
                    yuv2yuv1(c, lumBuf, chrUBuf, chrVBuf, alpBuf, dest,
                                uDest, vDest, aDest, dstW, chrDstW, lumDither, chrDither);
                } else { //General YV12
                    yuv2yuvX(c,
                                vLumFilter+dstY*vLumFilterSize   , lumSrcPtr, vLumFilterSize,
                                vChrFilter+chrDstY*vChrFilterSize, chrUSrcPtr,
                                chrVSrcPtr, vChrFilterSize,
                                alpSrcPtr, dest, uDest, vDest, aDest, dstW, chrDstW, lumDither, chrDither);
                }
            } else {
                assert(lumSrcPtr  + vLumFilterSize - 1 < lumPixBuf  + vLumBufSize*2);
                assert(chrUSrcPtr + vChrFilterSize - 1 < chrUPixBuf + vChrBufSize*2);
                if (c->yuv2packed1 && vLumFilterSize == 1 && vChrFilterSize == 2) { //unscaled RGB
                    int chrAlpha= vChrFilter[2*dstY+1];
                    yuv2packed1(c, *lumSrcPtr, *chrUSrcPtr, *(chrUSrcPtr+1),
                                   *chrVSrcPtr, *(chrVSrcPtr+1),
                                   alpPixBuf ? *alpSrcPtr : NULL,
                                   dest, dstW, chrAlpha, dstFormat, flags, dstY);
                } else if (c->yuv2packed2 && vLumFilterSize == 2 && vChrFilterSize == 2) { //bilinear upscale RGB
                    int lumAlpha= vLumFilter[2*dstY+1];
                    int chrAlpha= vChrFilter[2*dstY+1];
                    lumMmxFilter[2]=
                    lumMmxFilter[3]= vLumFilter[2*dstY   ]*0x10001;
                    chrMmxFilter[2]=
                    chrMmxFilter[3]= vChrFilter[2*chrDstY]*0x10001;
                    yuv2packed2(c, *lumSrcPtr, *(lumSrcPtr+1), *chrUSrcPtr, *(chrUSrcPtr+1),
                                   *chrVSrcPtr, *(chrVSrcPtr+1),
                                   alpPixBuf ? *alpSrcPtr : NULL, alpPixBuf ? *(alpSrcPtr+1) : NULL,
                                   dest, dstW, lumAlpha, chrAlpha, dstY);
                } else { //general RGB
                    yuv2packedX(c,
                                   vLumFilter+dstY*vLumFilterSize, lumSrcPtr, vLumFilterSize,
                                   vChrFilter+dstY*vChrFilterSize, chrUSrcPtr, chrVSrcPtr, vChrFilterSize,
                                   alpSrcPtr, dest, dstW, dstY);
                }
            }
        }
    }

    if ((dstFormat == PIX_FMT_YUVA420P) && !alpPixBuf)
        fillPlane(dst[3], dstStride[3], dstW, dstY-lastDstY, lastDstY, 255);

#if HAVE_MMX2
    if (av_get_cpu_flags() & AV_CPU_FLAG_MMX2)
        __asm__ volatile("sfence":::"memory");
#endif
    emms_c();

    /* store changed local vars back in the context */
    c->dstY= dstY;
    c->lumBufIndex= lumBufIndex;
    c->chrBufIndex= chrBufIndex;
    c->lastInLumBuf= lastInLumBuf;
    c->lastInChrBuf= lastInChrBuf;

    return dstY - lastDstY;
}

static av_cold void sws_init_swScale_c(SwsContext *c)
{
    enum PixelFormat srcFormat = c->srcFormat;

    find_c_packed_planar_out_funcs(c, &c->yuv2yuv1, &c->yuv2yuvX,
                                   &c->yuv2packed1, &c->yuv2packed2,
                                   &c->yuv2packedX);

    c->hScale       = hScale_c;

    if (c->flags & SWS_FAST_BILINEAR) {
        c->hyscale_fast = hyscale_fast_c;
        c->hcscale_fast = hcscale_fast_c;
    }

    c->chrToYV12 = NULL;
    switch(srcFormat) {
        case PIX_FMT_YUYV422  : c->chrToYV12 = yuy2ToUV_c; break;
        case PIX_FMT_UYVY422  : c->chrToYV12 = uyvyToUV_c; break;
        case PIX_FMT_NV12     : c->chrToYV12 = nv12ToUV_c; break;
        case PIX_FMT_NV21     : c->chrToYV12 = nv21ToUV_c; break;
        case PIX_FMT_RGB8     :
        case PIX_FMT_BGR8     :
        case PIX_FMT_PAL8     :
        case PIX_FMT_BGR4_BYTE:
        case PIX_FMT_RGB4_BYTE: c->chrToYV12 = palToUV_c; break;
        case PIX_FMT_GRAY16BE :
        case PIX_FMT_YUV420P9BE:
        case PIX_FMT_YUV422P10BE:
        case PIX_FMT_YUV420P10BE:
        case PIX_FMT_YUV420P16BE:
        case PIX_FMT_YUV422P16BE:
        case PIX_FMT_YUV444P16BE: c->hScale16= HAVE_BIGENDIAN ? hScale16_c : hScale16X_c; break;
        case PIX_FMT_GRAY16LE :
        case PIX_FMT_YUV420P9LE:
        case PIX_FMT_YUV422P10LE:
        case PIX_FMT_YUV420P10LE:
        case PIX_FMT_YUV420P16LE:
        case PIX_FMT_YUV422P16LE:
        case PIX_FMT_YUV444P16LE: c->hScale16= HAVE_BIGENDIAN ? hScale16X_c : hScale16_c; break;
    }
    if (c->chrSrcHSubSample) {
        switch(srcFormat) {
        case PIX_FMT_RGB48BE : c->chrToYV12 = rgb48BEToUV_half_c; break;
        case PIX_FMT_RGB48LE : c->chrToYV12 = rgb48LEToUV_half_c; break;
        case PIX_FMT_BGR48BE : c->chrToYV12 = bgr48BEToUV_half_c; break;
        case PIX_FMT_BGR48LE : c->chrToYV12 = bgr48LEToUV_half_c; break;
        case PIX_FMT_RGB32   : c->chrToYV12 = bgr32ToUV_half_c;   break;
        case PIX_FMT_RGB32_1 : c->chrToYV12 = bgr321ToUV_half_c;  break;
        case PIX_FMT_BGR24   : c->chrToYV12 = bgr24ToUV_half_c;   break;
        case PIX_FMT_BGR565LE: c->chrToYV12 = bgr16leToUV_half_c; break;
        case PIX_FMT_BGR565BE: c->chrToYV12 = bgr16beToUV_half_c; break;
        case PIX_FMT_BGR555LE: c->chrToYV12 = bgr15leToUV_half_c; break;
        case PIX_FMT_BGR555BE: c->chrToYV12 = bgr15beToUV_half_c; break;
        case PIX_FMT_BGR32   : c->chrToYV12 = rgb32ToUV_half_c;   break;
        case PIX_FMT_BGR32_1 : c->chrToYV12 = rgb321ToUV_half_c;  break;
        case PIX_FMT_RGB24   : c->chrToYV12 = rgb24ToUV_half_c;   break;
        case PIX_FMT_RGB565LE: c->chrToYV12 = rgb16leToUV_half_c; break;
        case PIX_FMT_RGB565BE: c->chrToYV12 = rgb16beToUV_half_c; break;
        case PIX_FMT_RGB555LE: c->chrToYV12 = rgb15leToUV_half_c; break;
        case PIX_FMT_RGB555BE: c->chrToYV12 = rgb15beToUV_half_c; break;
        }
    } else {
        switch(srcFormat) {
        case PIX_FMT_RGB48BE : c->chrToYV12 = rgb48BEToUV_c; break;
        case PIX_FMT_RGB48LE : c->chrToYV12 = rgb48LEToUV_c; break;
        case PIX_FMT_BGR48BE : c->chrToYV12 = bgr48BEToUV_c; break;
        case PIX_FMT_BGR48LE : c->chrToYV12 = bgr48LEToUV_c; break;
        case PIX_FMT_RGB32   : c->chrToYV12 = bgr32ToUV_c;   break;
        case PIX_FMT_RGB32_1 : c->chrToYV12 = bgr321ToUV_c;  break;
        case PIX_FMT_BGR24   : c->chrToYV12 = bgr24ToUV_c;   break;
        case PIX_FMT_BGR565LE: c->chrToYV12 = bgr16leToUV_c; break;
        case PIX_FMT_BGR565BE: c->chrToYV12 = bgr16beToUV_c; break;
        case PIX_FMT_BGR555LE: c->chrToYV12 = bgr15leToUV_c; break;
        case PIX_FMT_BGR555BE: c->chrToYV12 = bgr15beToUV_c; break;
        case PIX_FMT_BGR32   : c->chrToYV12 = rgb32ToUV_c;   break;
        case PIX_FMT_BGR32_1 : c->chrToYV12 = rgb321ToUV_c;  break;
        case PIX_FMT_RGB24   : c->chrToYV12 = rgb24ToUV_c;   break;
        case PIX_FMT_RGB565LE: c->chrToYV12 = rgb16leToUV_c; break;
        case PIX_FMT_RGB565BE: c->chrToYV12 = rgb16beToUV_c; break;
        case PIX_FMT_RGB555LE: c->chrToYV12 = rgb15leToUV_c; break;
        case PIX_FMT_RGB555BE: c->chrToYV12 = rgb15beToUV_c; break;
        }
    }

    c->lumToYV12 = NULL;
    c->alpToYV12 = NULL;
    switch (srcFormat) {
    case PIX_FMT_YUYV422  :
    case PIX_FMT_GRAY8A   :
                            c->lumToYV12 = yuy2ToY_c; break;
    case PIX_FMT_UYVY422  :
<<<<<<< HEAD
                            c->lumToYV12 = uyvyToY_c; break;
    case PIX_FMT_BGR24    : c->lumToYV12 = bgr24ToY_c; break;
    case PIX_FMT_BGR565   : c->lumToYV12 = bgr16ToY_c; break;
    case PIX_FMT_BGR555   : c->lumToYV12 = bgr15ToY_c; break;
    case PIX_FMT_RGB24    : c->lumToYV12 = rgb24ToY_c; break;
    case PIX_FMT_RGB565   : c->lumToYV12 = rgb16ToY_c; break;
    case PIX_FMT_RGB555   : c->lumToYV12 = rgb15ToY_c; break;
=======
    case PIX_FMT_YUV420P16LE:
    case PIX_FMT_YUV422P16LE:
    case PIX_FMT_YUV444P16LE:
    case PIX_FMT_GRAY16LE : c->lumToYV12 = uyvyToY_c;    break;
    case PIX_FMT_BGR24    : c->lumToYV12 = bgr24ToY_c;   break;
    case PIX_FMT_BGR565LE : c->lumToYV12 = bgr16leToY_c; break;
    case PIX_FMT_BGR565BE : c->lumToYV12 = bgr16beToY_c; break;
    case PIX_FMT_BGR555LE : c->lumToYV12 = bgr15leToY_c; break;
    case PIX_FMT_BGR555BE : c->lumToYV12 = bgr15beToY_c; break;
    case PIX_FMT_RGB24    : c->lumToYV12 = rgb24ToY_c;   break;
    case PIX_FMT_RGB565LE : c->lumToYV12 = rgb16leToY_c; break;
    case PIX_FMT_RGB565BE : c->lumToYV12 = rgb16beToY_c; break;
    case PIX_FMT_RGB555LE : c->lumToYV12 = rgb15leToY_c; break;
    case PIX_FMT_RGB555BE : c->lumToYV12 = rgb15beToY_c; break;
>>>>>>> 996bbdbf
    case PIX_FMT_RGB8     :
    case PIX_FMT_BGR8     :
    case PIX_FMT_PAL8     :
    case PIX_FMT_BGR4_BYTE:
    case PIX_FMT_RGB4_BYTE: c->lumToYV12 = palToY_c; break;
    case PIX_FMT_MONOBLACK: c->lumToYV12 = monoblack2Y_c; break;
    case PIX_FMT_MONOWHITE: c->lumToYV12 = monowhite2Y_c; break;
    case PIX_FMT_RGB32  : c->lumToYV12 = bgr32ToY_c;  break;
    case PIX_FMT_RGB32_1: c->lumToYV12 = bgr321ToY_c; break;
    case PIX_FMT_BGR32  : c->lumToYV12 = rgb32ToY_c;  break;
    case PIX_FMT_BGR32_1: c->lumToYV12 = rgb321ToY_c; break;
    case PIX_FMT_RGB48BE: c->lumToYV12 = rgb48BEToY_c; break;
    case PIX_FMT_RGB48LE: c->lumToYV12 = rgb48LEToY_c; break;
    case PIX_FMT_BGR48BE: c->lumToYV12 = bgr48BEToY_c; break;
    case PIX_FMT_BGR48LE: c->lumToYV12 = bgr48LEToY_c; break;
    }
    if (c->alpPixBuf) {
        switch (srcFormat) {
        case PIX_FMT_BGRA:
        case PIX_FMT_RGBA:  c->alpToYV12 = rgbaToA_c; break;
        case PIX_FMT_ABGR:
        case PIX_FMT_ARGB:  c->alpToYV12 = abgrToA_c; break;
        case PIX_FMT_Y400A: c->alpToYV12 = uyvyToY_c; break;
        case PIX_FMT_PAL8 : c->alpToYV12 = palToA_c; break;
        }
    }

    if(isAnyRGB(c->srcFormat) || c->srcFormat == PIX_FMT_PAL8)
        c->hScale16= hScale16_c;

    if (c->srcRange != c->dstRange && !isAnyRGB(c->dstFormat)) {
        if (c->srcRange) {
            c->lumConvertRange = lumRangeFromJpeg_c;
            c->chrConvertRange = chrRangeFromJpeg_c;
        } else {
            c->lumConvertRange = lumRangeToJpeg_c;
            c->chrConvertRange = chrRangeToJpeg_c;
        }
    }

    if (!(isGray(srcFormat) || isGray(c->dstFormat) ||
          srcFormat == PIX_FMT_MONOBLACK || srcFormat == PIX_FMT_MONOWHITE))
        c->needs_hcscale = 1;
}

SwsFunc ff_getSwsFunc(SwsContext *c)
{
    sws_init_swScale_c(c);

    if (HAVE_MMX)
        ff_sws_init_swScale_mmx(c);
    if (HAVE_ALTIVEC)
        ff_sws_init_swScale_altivec(c);

    return swScale;
}<|MERGE_RESOLUTION|>--- conflicted
+++ resolved
@@ -380,24 +380,14 @@
 yuv2NBPS(16, BE, 1);
 yuv2NBPS(16, LE, 0);
 
-<<<<<<< HEAD
-static inline void yuv2yuvX_c(SwsContext *c, const int16_t *lumFilter,
-                              const int16_t **lumSrc, int lumFilterSize,
-                              const int16_t *chrFilter, const int16_t **chrUSrc,
-                              const int16_t **chrVSrc,
-                              int chrFilterSize, const int16_t **alpSrc,
-                              uint8_t *dest, uint8_t *uDest, uint8_t *vDest,
-                              uint8_t *aDest, int dstW, int chrDstW,
-                              const uint8_t *lumDither, const uint8_t *chrDither)
-=======
 static void yuv2yuvX_c(SwsContext *c, const int16_t *lumFilter,
                        const int16_t **lumSrc, int lumFilterSize,
                        const int16_t *chrFilter, const int16_t **chrUSrc,
                        const int16_t **chrVSrc,
                        int chrFilterSize, const int16_t **alpSrc,
                        uint8_t *dest, uint8_t *uDest, uint8_t *vDest,
-                       uint8_t *aDest, int dstW, int chrDstW)
->>>>>>> 996bbdbf
+                       uint8_t *aDest, int dstW, int chrDstW,
+                       const uint8_t *lumDither, const uint8_t *chrDither)
 {
     //FIXME Optimize (just quickly written not optimized..)
     int i;
@@ -436,49 +426,41 @@
 }
 
 static void yuv2yuv1_c(SwsContext *c, const int16_t *lumSrc,
-                       const int16_t *chrUSrc, const int16_t *chrVSrc,
-                       const int16_t *alpSrc,
-                       uint8_t *dest, uint8_t *uDest, uint8_t *vDest,
-                       uint8_t *aDest, int dstW, int chrDstW)
-{
-    int i;
+                              const int16_t *chrUSrc, const int16_t *chrVSrc,
+                              const int16_t *alpSrc,
+                              uint8_t *dest, uint8_t *uDest, uint8_t *vDest,
+                              uint8_t *aDest, int dstW, int chrDstW, const uint8_t *lumDither, const uint8_t *chrDither)
+{
+    int i;
+
     for (i=0; i<dstW; i++) {
-        int val= (lumSrc[i]+64)>>7;
+        int val= (lumSrc[i]+lumDither[i&7])>>7;
         dest[i]= av_clip_uint8(val);
     }
 
     if (uDest)
         for (i=0; i<chrDstW; i++) {
-            int u=(chrUSrc[i]+64)>>7;
-            int v=(chrVSrc[i]+64)>>7;
+            int u=(chrUSrc[i]+chrDither[i&7])>>7;
+            int v=(chrVSrc[i]+chrDither[(i+3)&7])>>7;
             uDest[i]= av_clip_uint8(u);
             vDest[i]= av_clip_uint8(v);
         }
 
     if (CONFIG_SWSCALE_ALPHA && aDest)
         for (i=0; i<dstW; i++) {
-            int val= (alpSrc[i]+64)>>7;
+            int val= (alpSrc[i]+lumDither[i&7])>>7;
             aDest[i]= av_clip_uint8(val);
         }
 }
 
-<<<<<<< HEAD
-static inline void yuv2nv12X_c(SwsContext *c, const int16_t *lumFilter, const int16_t **lumSrc, int lumFilterSize,
-                               const int16_t *chrFilter, const int16_t **chrUSrc,
-                               const int16_t **chrVSrc, int chrFilterSize,
-                               const int16_t **alpSrc, uint8_t *dest, uint8_t *uDest,
-                               uint8_t *vDest, uint8_t *aDest,
-                               int dstW, int chrDstW,
-                               const uint8_t *lumDither, const uint8_t *chrDither)
-=======
 static void yuv2nv12X_c(SwsContext *c, const int16_t *lumFilter,
                         const int16_t **lumSrc, int lumFilterSize,
                         const int16_t *chrFilter, const int16_t **chrUSrc,
                         const int16_t **chrVSrc, int chrFilterSize,
                         const int16_t **alpSrc, uint8_t *dest, uint8_t *uDest,
                         uint8_t *vDest, uint8_t *aDest,
-                        int dstW, int chrDstW)
->>>>>>> 996bbdbf
+                        int dstW, int chrDstW,
+                        const uint8_t *lumDither, const uint8_t *chrDither)
 {
     enum PixelFormat dstFormat = c->dstFormat;
 
@@ -806,7 +788,7 @@
         U >>=10;\
         V >>=10;\
         if (alpha) {\
-            A = rnd;\
+            A = rnd>>3;\
             for (j=0; j<lumFilterSize; j++)\
                 A += alpSrc[j][i     ] * lumFilter[j];\
             A >>=19;\
@@ -1229,117 +1211,54 @@
     }
 }
 
-<<<<<<< HEAD
-#define RGB48(name, R, B, READ)\
-static inline void name ## ToY_c(int16_t *dst, const uint16_t *src, int width, uint32_t *unused)\
-{\
-    int i;\
-    for (i = 0; i < width; i++) {\
-        int r = READ(&src[i*3+R]);\
-        int g = READ(&src[i*3+1]);\
-        int b = READ(&src[i*3+B]);\
-\
-        dst[i] = (RY*r + GY*g + BY*b + (32<<(RGB2YUV_SHIFT-1+8)) + (1<<(RGB2YUV_SHIFT-7+8))) >> (RGB2YUV_SHIFT-6+8);\
-    }\
-}\
-\
-static inline void name ## ToUV_c(int16_t *dstU, int16_t *dstV,\
-                             const uint16_t *src1, const uint16_t *src2,\
-                             int width, uint32_t *unused)\
-{\
-    int i;\
-    assert(src1==src2);\
-    for (i = 0; i < width; i++) {\
-        int r = READ(&src1[3*i + R]);\
-        int g = READ(&src1[3*i + 1]);\
-        int b = READ(&src1[3*i + B]);\
-\
-        dstU[i] = (RU*r + GU*g + BU*b + (256<<(RGB2YUV_SHIFT-1+8)) + (1<<(RGB2YUV_SHIFT-7+8))) >> (RGB2YUV_SHIFT-6+8);\
-        dstV[i] = (RV*r + GV*g + BV*b + (256<<(RGB2YUV_SHIFT-1+8)) + (1<<(RGB2YUV_SHIFT-7+8))) >> (RGB2YUV_SHIFT-6+8);\
-    }\
-}\
-\
-static inline void name ## ToUV_half_c(int16_t *dstU, int16_t *dstV,\
-                                  const uint16_t *src1, const uint16_t *src2,\
-                                  int width, uint32_t *unused)\
-{\
-    int i;\
-    assert(src1==src2);\
-    for (i = 0; i < width; i++) {\
-        int r= READ(&src1[6*i + R]) + READ(&src1[6*i + 3+R]);\
-        int g= READ(&src1[6*i + 1]) + READ(&src1[6*i + 4]);\
-        int b= READ(&src1[6*i + B]) + READ(&src1[6*i + 3+B]);\
-\
-        dstU[i]= (RU*r + GU*g + BU*b + (256U<<(RGB2YUV_SHIFT+8)) + (1<<(RGB2YUV_SHIFT-6+8))) >> (RGB2YUV_SHIFT-5+8);\
-        dstV[i]= (RV*r + GV*g + BV*b + (256U<<(RGB2YUV_SHIFT+8)) + (1<<(RGB2YUV_SHIFT-6+8))) >> (RGB2YUV_SHIFT-5+8);\
-    }\
-}
-
-RGB48(rgb48LE, 0, 2, AV_RL16)
-RGB48(rgb48BE, 0, 2, AV_RB16)
-RGB48(bgr48LE, 2, 0, AV_RL16)
-RGB48(bgr48BE, 2, 0, AV_RB16)
-
-#define BGR2Y(type, name, shr, shg, shb, maskr, maskg, maskb, RY, GY, BY, S)\
-static void name ## _c(int16_t *dst, const uint8_t *src, int width, uint32_t *unused)\
-{\
-    int i;\
-    for (i=0; i<width; i++) {\
-        int b= (((const type*)src)[i]>>shb)&maskb;\
-        int g= (((const type*)src)[i]>>shg)&maskg;\
-        int r= (((const type*)src)[i]>>shr)&maskr;\
-\
-        dst[i]= (((RY)*r + (GY)*g + (BY)*b + (32<<((S)-1)) + (1<<(S-7)))>>((S)-6));\
-    }\
-=======
 static av_always_inline void
-rgb48ToY_c_template(uint8_t *dst, const uint8_t *src, int width,
+rgb48ToY_c_template(int16_t *dst, const uint16_t *src, int width,
                     enum PixelFormat origin)
 {
     int i;
     for (i = 0; i < width; i++) {
 #define input_pixel(pos) (isBE(origin) ? AV_RB16(pos) : AV_RL16(pos))
-        int a = input_pixel(&src[i*6+0]) >> 8;
-        int g = input_pixel(&src[i*6+2]) >> 8;
-        int c = input_pixel(&src[i*6+4]) >> 8;
+        int a = input_pixel(&src[i*3+0]);
+        int g = input_pixel(&src[i*3+1]);
+        int c = input_pixel(&src[i*3+2]);
 
 #define r ((origin == PIX_FMT_BGR48BE || origin == PIX_FMT_BGR48LE) ? c : a)
 #define b ((origin == PIX_FMT_BGR48BE || origin == PIX_FMT_BGR48LE) ? a : c)
-        dst[i] = (RY*r + GY*g + BY*b + (33<<(RGB2YUV_SHIFT-1))) >> RGB2YUV_SHIFT;
+        dst[i] = (RY*r + GY*g + BY*b + (32<<(RGB2YUV_SHIFT-1+8)) + (1<<(RGB2YUV_SHIFT-7+8))) >> (RGB2YUV_SHIFT-6+8);
     }
 }
 
 static av_always_inline void
-rgb48ToUV_c_template(uint8_t *dstU, uint8_t *dstV,
-                    const uint8_t *src1, const uint8_t *src2,
+rgb48ToUV_c_template(int16_t *dstU, int16_t *dstV,
+                    const uint16_t *src1, const uint16_t *src2,
                     int width, enum PixelFormat origin)
 {
     int i;
     assert(src1==src2);
     for (i = 0; i < width; i++) {
-        int a = input_pixel(&src1[6*i + 0]) >> 8;
-        int g = input_pixel(&src1[6*i + 2]) >> 8;
-        int c = input_pixel(&src1[6*i + 4]) >> 8;
-
-        dstU[i] = (RU*r + GU*g + BU*b + (257<<(RGB2YUV_SHIFT-1))) >> RGB2YUV_SHIFT;
-        dstV[i] = (RV*r + GV*g + BV*b + (257<<(RGB2YUV_SHIFT-1))) >> RGB2YUV_SHIFT;
+        int a = input_pixel(&src1[3*i + 0]);
+        int g = input_pixel(&src1[3*i + 1]);
+        int c = input_pixel(&src1[3*i + 2]);
+
+        dstU[i] = (RU*r + GU*g + BU*b + (256<<(RGB2YUV_SHIFT-1+8)) + (1<<(RGB2YUV_SHIFT-7+8))) >> (RGB2YUV_SHIFT-6+8);
+        dstV[i] = (RV*r + GV*g + BV*b + (256<<(RGB2YUV_SHIFT-1+8)) + (1<<(RGB2YUV_SHIFT-7+8))) >> (RGB2YUV_SHIFT-6+8);
     }
 }
 
 static av_always_inline void
-rgb48ToUV_half_c_template(uint8_t *dstU, uint8_t *dstV,
-                          const uint8_t *src1, const uint8_t *src2,
+rgb48ToUV_half_c_template(int16_t *dstU, int16_t *dstV,
+                          const uint16_t *src1, const uint16_t *src2,
                           int width, enum PixelFormat origin)
 {
     int i;
     assert(src1==src2);
     for (i = 0; i < width; i++) {
-        int a = (input_pixel(&src1[12*i + 0]) >> 8) + (input_pixel(&src1[12*i + 6]) >> 8);
-        int g = (input_pixel(&src1[12*i + 2]) >> 8) + (input_pixel(&src1[12*i + 8]) >> 8);
-        int c = (input_pixel(&src1[12*i + 4]) >> 8) + (input_pixel(&src1[12*i + 10]) >> 8);
-
-        dstU[i]= (RU*r + GU*g + BU*b + (257<<RGB2YUV_SHIFT)) >> (RGB2YUV_SHIFT+1);
-        dstV[i]= (RV*r + GV*g + BV*b + (257<<RGB2YUV_SHIFT)) >> (RGB2YUV_SHIFT+1);
+        int a = (input_pixel(&src1[6*i + 0])) + (input_pixel(&src1[6*i + 3]));
+        int g = (input_pixel(&src1[6*i + 1])) + (input_pixel(&src1[6*i + 4]));
+        int c = (input_pixel(&src1[6*i + 2])) + (input_pixel(&src1[6*i + 5]));
+
+        dstU[i]= (RU*r + GU*g + BU*b + (256U<<(RGB2YUV_SHIFT+8)) + (1<<(RGB2YUV_SHIFT-6+8))) >> (RGB2YUV_SHIFT-5+8);
+        dstV[i]= (RV*r + GV*g + BV*b + (256U<<(RGB2YUV_SHIFT+8)) + (1<<(RGB2YUV_SHIFT-6+8))) >> (RGB2YUV_SHIFT-5+8);
     }
 #undef r
 #undef b
@@ -1373,14 +1292,14 @@
 rgb48funcs(bgr, BE, PIX_FMT_BGR48BE);
 
 static av_always_inline void
-rgb16_32ToY_c_template(uint8_t *dst, const uint8_t *src,
+rgb16_32ToY_c_template(int16_t *dst, const uint8_t *src,
                        int width, enum PixelFormat origin,
                        int shr,   int shg,   int shb, int shp,
                        int maskr, int maskg, int maskb,
                        int rsh,   int gsh,   int bsh, int S)
 {
     const int ry = RY << rsh, gy = GY << gsh, by = BY << bsh,
-              rnd = 33 << (S - 1);
+              rnd = (32<<((S)-1)) + (1<<(S-7));
     int i;
 
     for (i = 0; i < width; i++) {
@@ -1392,12 +1311,12 @@
         int g = (px & maskg) >> shg;
         int r = (px & maskr) >> shr;
 
-        dst[i] = (ry * r + gy * g + by * b + rnd) >> S;
+        dst[i] = (ry * r + gy * g + by * b + rnd) >> ((S)-6);
     }
 }
 
 static av_always_inline void
-rgb16_32ToUV_c_template(uint8_t *dstU, uint8_t *dstV,
+rgb16_32ToUV_c_template(int16_t *dstU, int16_t *dstV,
                         const uint8_t *src, int width,
                         enum PixelFormat origin,
                         int shr,   int shg,   int shb, int shp,
@@ -1406,7 +1325,7 @@
 {
     const int ru = RU << rsh, gu = GU << gsh, bu = BU << bsh,
               rv = RV << rsh, gv = GV << gsh, bv = BV << bsh,
-              rnd = 257 << (S - 1);
+              rnd = (256<<((S)-1)) + (1<<(S-7));
     int i;
 
     for (i = 0; i < width; i++) {
@@ -1415,13 +1334,13 @@
         int g = (px & maskg) >> shg;
         int r = (px & maskr) >> shr;
 
-        dstU[i] = (ru * r + gu * g + bu * b + rnd) >> S;
-        dstV[i] = (rv * r + gv * g + bv * b + rnd) >> S;
+        dstU[i] = (ru * r + gu * g + bu * b + rnd) >> ((S)-6);
+        dstV[i] = (rv * r + gv * g + bv * b + rnd) >> ((S)-6);
     }
 }
 
 static av_always_inline void
-rgb16_32ToUV_half_c_template(uint8_t *dstU, uint8_t *dstV,
+rgb16_32ToUV_half_c_template(int16_t *dstU, int16_t *dstV,
                              const uint8_t *src, int width,
                              enum PixelFormat origin,
                              int shr,   int shg,   int shb, int shp,
@@ -1430,7 +1349,7 @@
 {
     const int ru = RU << rsh, gu = GU << gsh, bu = BU << bsh,
               rv = RV << rsh, gv = GV << gsh, bv = BV << bsh,
-              rnd = 257 << S, maskgx = ~(maskr | maskb);
+              rnd = (256U<<(S)) + (1<<(S-6)), maskgx = ~(maskr | maskb);
     int i;
 
     maskr |= maskr << 1; maskb |= maskb << 1; maskg |= maskg << 1;
@@ -1449,8 +1368,8 @@
         }
         r = (rb & maskr) >> shr;
 
-        dstU[i] = (ru * r + gu * g + bu * b + rnd) >> (S + 1);
-        dstV[i] = (rv * r + gv * g + bv * b + rnd) >> (S + 1);
+        dstU[i] = (ru * r + gu * g + bu * b + (unsigned)rnd) >> ((S)-6+1);
+        dstV[i] = (rv * r + gv * g + bv * b + (unsigned)rnd) >> ((S)-6+1);
     }
 #undef input_pixel
 }
@@ -1478,7 +1397,6 @@
 { \
     rgb16_32ToUV_half_c_template(dstU, dstV, src, width, fmt, shr, shg, shb, shp, \
                                  maskr, maskg, maskb, rsh, gsh, bsh, S); \
->>>>>>> 996bbdbf
 }
 
 rgb16_32_wrapper(PIX_FMT_BGR32,    bgr32,  16, 0,  0, 0, 0xFF0000, 0xFF00,   0x00FF,  8, 0,  8, RGB2YUV_SHIFT+8);
@@ -1510,51 +1428,7 @@
     }
 }
 
-<<<<<<< HEAD
-#define BGR2UV(type, name, shr, shg, shb, shp, maskr, maskg, maskb, RU, GU, BU, RV, GV, BV, S) \
-static  void name ## _c(int16_t *dstU, int16_t *dstV, const uint8_t *src, const uint8_t *dummy, int width, uint32_t *unused)\
-{\
-    int i;\
-    for (i=0; i<width; i++) {\
-        int b= ((((const type*)src)[i]>>shp)&maskb)>>shb;\
-        int g= ((((const type*)src)[i]>>shp)&maskg)>>shg;\
-        int r= ((((const type*)src)[i]>>shp)&maskr)>>shr;\
-\
-        dstU[i]= ((RU)*r + (GU)*g + (BU)*b + (256<<((S)-1)) + (1<<(S-7)))>>((S)-6);\
-        dstV[i]= ((RV)*r + (GV)*g + (BV)*b + (256<<((S)-1)) + (1<<(S-7)))>>((S)-6);\
-    }\
-}\
-static void name ## _half_c(int16_t *dstU, int16_t *dstV, const uint8_t *src, const uint8_t *dummy, int width, uint32_t *unused)\
-{\
-    int i;\
-    for (i=0; i<width; i++) {\
-        int pix0= ((const type*)src)[2*i+0]>>shp;\
-        int pix1= ((const type*)src)[2*i+1]>>shp;\
-        int g= (pix0&~(maskr|maskb))+(pix1&~(maskr|maskb));\
-        int b= ((pix0+pix1-g)&(maskb|(2*maskb)))>>shb;\
-        int r= ((pix0+pix1-g)&(maskr|(2*maskr)))>>shr;\
-        g&= maskg|(2*maskg);\
-\
-        g>>=shg;\
-\
-        dstU[i]= ((RU)*r + (GU)*g + (BU)*b + (256U<<(S)) + (1<<(S-6)))>>((S)-6+1);\
-        dstV[i]= ((RV)*r + (GV)*g + (BV)*b + (256U<<(S)) + (1<<(S-6)))>>((S)-6+1);\
-    }\
-}
-
-BGR2UV(uint32_t, bgr32ToUV,16, 0, 0, 0, 0xFF0000, 0xFF00,   0x00FF, RU<< 8, GU   , BU<< 8, RV<< 8, GV   , BV<< 8, RGB2YUV_SHIFT+8)
-BGR2UV(uint32_t,bgr321ToUV,16, 0, 0, 8, 0xFF0000, 0xFF00,   0x00FF, RU<< 8, GU   , BU<< 8, RV<< 8, GV   , BV<< 8, RGB2YUV_SHIFT+8)
-BGR2UV(uint32_t, rgb32ToUV, 0, 0,16, 0,   0x00FF, 0xFF00, 0xFF0000, RU<< 8, GU   , BU<< 8, RV<< 8, GV   , BV<< 8, RGB2YUV_SHIFT+8)
-BGR2UV(uint32_t,rgb321ToUV, 0, 0,16, 8,   0x00FF, 0xFF00, 0xFF0000, RU<< 8, GU   , BU<< 8, RV<< 8, GV   , BV<< 8, RGB2YUV_SHIFT+8)
-BGR2UV(uint16_t, bgr16ToUV, 0, 0, 0, 0,   0x001F, 0x07E0,   0xF800, RU<<11, GU<<5, BU    , RV<<11, GV<<5, BV    , RGB2YUV_SHIFT+8)
-BGR2UV(uint16_t, bgr15ToUV, 0, 0, 0, 0,   0x001F, 0x03E0,   0x7C00, RU<<10, GU<<5, BU    , RV<<10, GV<<5, BV    , RGB2YUV_SHIFT+7)
-BGR2UV(uint16_t, rgb16ToUV, 0, 0, 0, 0,   0xF800, 0x07E0,   0x001F, RU    , GU<<5, BU<<11, RV    , GV<<5, BV<<11, RGB2YUV_SHIFT+8)
-BGR2UV(uint16_t, rgb15ToUV, 0, 0, 0, 0,   0x7C00, 0x03E0,   0x001F, RU    , GU<<5, BU<<10, RV    , GV<<5, BV<<10, RGB2YUV_SHIFT+7)
-
 static void palToA_c(int16_t *dst, const uint8_t *src, int width, uint32_t *pal)
-=======
-static void palToY_c(uint8_t *dst, const uint8_t *src, int width, uint32_t *pal)
->>>>>>> 996bbdbf
 {
     int i;
     for (i=0; i<width; i++) {
@@ -1608,77 +1482,6 @@
     }
 }
 
-<<<<<<< HEAD
-static void yuv2yuv1_c(SwsContext *c, const int16_t *lumSrc,
-                              const int16_t *chrUSrc, const int16_t *chrVSrc,
-                              const int16_t *alpSrc,
-                              uint8_t *dest, uint8_t *uDest, uint8_t *vDest,
-                              uint8_t *aDest, int dstW, int chrDstW, const uint8_t *lumDither, const uint8_t *chrDither)
-{
-    int i;
-
-    for (i=0; i<dstW; i++) {
-        int val= (lumSrc[i]+lumDither[i&7])>>7;
-        dest[i]= av_clip_uint8(val);
-    }
-
-    if (uDest)
-        for (i=0; i<chrDstW; i++) {
-            int u=(chrUSrc[i]+chrDither[i&7])>>7;
-            int v=(chrVSrc[i]+chrDither[(i+3)&7])>>7;
-            uDest[i]= av_clip_uint8(u);
-            vDest[i]= av_clip_uint8(v);
-        }
-
-    if (CONFIG_SWSCALE_ALPHA && aDest)
-        for (i=0; i<dstW; i++) {
-            int val= (alpSrc[i]+lumDither[i&7])>>7;
-            aDest[i]= av_clip_uint8(val);
-        }
-}
-
-/**
- * vertical bilinear scale YV12 to RGB
- */
-static void yuv2packed2_c(SwsContext *c, const uint16_t *buf0,
-                          const uint16_t *buf1, const uint16_t *ubuf0,
-                          const uint16_t *ubuf1, const uint16_t *vbuf0,
-                          const uint16_t *vbuf1, const uint16_t *abuf0,
-                          const uint16_t *abuf1, uint8_t *dest, int dstW,
-                          int yalpha, int uvalpha, int y)
-{
-    int  yalpha1=4095- yalpha;
-    int uvalpha1=4095-uvalpha;
-    int i;
-
-    YSCALE_YUV_2_ANYRGB_C(YSCALE_YUV_2_RGB2_C, YSCALE_YUV_2_PACKED2_C(void,0), YSCALE_YUV_2_GRAY16_2_C, YSCALE_YUV_2_MONO2_C)
-}
-
-/**
- * YV12 to RGB without scaling or interpolating
- */
-static void yuv2packed1_c(SwsContext *c, const uint16_t *buf0,
-                          const uint16_t *ubuf0, const uint16_t *ubuf1,
-                          const uint16_t *vbuf0, const uint16_t *vbuf1,
-                          const uint16_t *abuf0, uint8_t *dest, int dstW,
-                          int uvalpha, enum PixelFormat dstFormat,
-                          int flags, int y)
-{
-    const int yalpha1=0;
-    int i;
-
-    const uint16_t *buf1= buf0; //FIXME needed for RGB1/BGR1
-    const int yalpha= 4096; //FIXME ...
-
-    if (uvalpha < 2048) {
-        YSCALE_YUV_2_ANYRGB_C(YSCALE_YUV_2_RGB1_C, YSCALE_YUV_2_PACKED1_C(void,0), YSCALE_YUV_2_GRAY16_1_C, YSCALE_YUV_2_MONO2_C)
-    } else {
-        YSCALE_YUV_2_ANYRGB_C(YSCALE_YUV_2_RGB1B_C, YSCALE_YUV_2_PACKED1B_C(void,0), YSCALE_YUV_2_GRAY16_1_C, YSCALE_YUV_2_MONO2_C)
-    }
-}
-
-=======
->>>>>>> 996bbdbf
 //FIXME yuy2* can read up to 7 samples too much
 
 static void yuy2ToY_c(uint8_t *dst, const uint8_t *src, int width,
@@ -1752,40 +1555,6 @@
 }
 
 // FIXME Maybe dither instead.
-<<<<<<< HEAD
-#ifndef YUV_NBPS
-#define YUV_NBPS(depth, endianness, rfunc) \
-static void endianness ## depth ## ToUV_c(uint8_t *dstU, uint8_t *dstV, \
-                                          const uint16_t *srcU, const uint16_t *srcV, \
-                                          int width, uint32_t *unused) \
-{ \
-    int i; \
-    for (i = 0; i < width; i++) { \
-        dstU[i] = rfunc(&srcU[i])>>(depth-8); \
-        dstV[i] = rfunc(&srcV[i])>>(depth-8); \
-    } \
-} \
-\
-static void endianness ## depth ## ToY_c(uint8_t *dstY, const uint16_t *srcY, int width, uint32_t *unused) \
-{ \
-    int i; \
-    for (i = 0; i < width; i++) \
-        dstY[i] = rfunc(&srcY[i])>>(depth-8); \
-} \
-
-YUV_NBPS( 9, LE, AV_RL16)
-YUV_NBPS( 9, BE, AV_RB16)
-YUV_NBPS(10, LE, AV_RL16)
-YUV_NBPS(10, BE, AV_RB16)
-#endif // YUV_NBPS
-
-static inline void nv12ToUV_c(uint8_t *dstU, uint8_t *dstV,
-                              const uint8_t *src1, const uint8_t *src2,
-                              int width, uint32_t *unused)
-{
-    nvXXtoUV_c(dstU, dstV, src1, width);
-}
-=======
 static av_always_inline void
 yuv9_OR_10ToUV_c_template(uint8_t *dstU, uint8_t *dstV,
                           const uint8_t *_srcU, const uint8_t *_srcV,
@@ -1831,7 +1600,13 @@
 YUV_NBPS( 9, BE, PIX_FMT_YUV420P9BE);
 YUV_NBPS(10, LE, PIX_FMT_YUV420P10LE);
 YUV_NBPS(10, BE, PIX_FMT_YUV420P10BE);
->>>>>>> 996bbdbf
+
+static inline void nv12ToUV_c(uint8_t *dstU, uint8_t *dstV,
+                              const uint8_t *src1, const uint8_t *src2,
+                              int width, uint32_t *unused)
+{
+    nvXXtoUV_c(dstU, dstV, src1, width);
+}
 
 static inline void nv21ToUV_c(uint8_t *dstU, uint8_t *dstV,
                               const uint8_t *src1, const uint8_t *src2,
@@ -2511,19 +2286,7 @@
     case PIX_FMT_GRAY8A   :
                             c->lumToYV12 = yuy2ToY_c; break;
     case PIX_FMT_UYVY422  :
-<<<<<<< HEAD
-                            c->lumToYV12 = uyvyToY_c; break;
-    case PIX_FMT_BGR24    : c->lumToYV12 = bgr24ToY_c; break;
-    case PIX_FMT_BGR565   : c->lumToYV12 = bgr16ToY_c; break;
-    case PIX_FMT_BGR555   : c->lumToYV12 = bgr15ToY_c; break;
-    case PIX_FMT_RGB24    : c->lumToYV12 = rgb24ToY_c; break;
-    case PIX_FMT_RGB565   : c->lumToYV12 = rgb16ToY_c; break;
-    case PIX_FMT_RGB555   : c->lumToYV12 = rgb15ToY_c; break;
-=======
-    case PIX_FMT_YUV420P16LE:
-    case PIX_FMT_YUV422P16LE:
-    case PIX_FMT_YUV444P16LE:
-    case PIX_FMT_GRAY16LE : c->lumToYV12 = uyvyToY_c;    break;
+                            c->lumToYV12 = uyvyToY_c;    break;
     case PIX_FMT_BGR24    : c->lumToYV12 = bgr24ToY_c;   break;
     case PIX_FMT_BGR565LE : c->lumToYV12 = bgr16leToY_c; break;
     case PIX_FMT_BGR565BE : c->lumToYV12 = bgr16beToY_c; break;
@@ -2534,7 +2297,6 @@
     case PIX_FMT_RGB565BE : c->lumToYV12 = rgb16beToY_c; break;
     case PIX_FMT_RGB555LE : c->lumToYV12 = rgb15leToY_c; break;
     case PIX_FMT_RGB555BE : c->lumToYV12 = rgb15beToY_c; break;
->>>>>>> 996bbdbf
     case PIX_FMT_RGB8     :
     case PIX_FMT_BGR8     :
     case PIX_FMT_PAL8     :
