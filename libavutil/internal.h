/*
 * copyright (c) 2006 Michael Niedermayer <michaelni@gmx.at>
 *
 * This file is part of FFmpeg.
 *
 * FFmpeg is free software; you can redistribute it and/or
 * modify it under the terms of the GNU Lesser General Public
 * License as published by the Free Software Foundation; either
 * version 2.1 of the License, or (at your option) any later version.
 *
 * FFmpeg is distributed in the hope that it will be useful,
 * but WITHOUT ANY WARRANTY; without even the implied warranty of
 * MERCHANTABILITY or FITNESS FOR A PARTICULAR PURPOSE.  See the GNU
 * Lesser General Public License for more details.
 *
 * You should have received a copy of the GNU Lesser General Public
 * License along with FFmpeg; if not, write to the Free Software
 * Foundation, Inc., 51 Franklin Street, Fifth Floor, Boston, MA 02110-1301 USA
 */

/**
 * @file
 * common internal API header
 */

#ifndef AVUTIL_INTERNAL_H
#define AVUTIL_INTERNAL_H

#if !defined(DEBUG) && !defined(NDEBUG)
#    define NDEBUG
#endif

#include <limits.h>
#include <stdint.h>
#include <stddef.h>
#include <assert.h>
#include "config.h"
#include "attributes.h"
#include "timer.h"

#ifndef attribute_align_arg
<<<<<<< HEAD
#if ARCH_X86_32 && (!defined(__INTEL_COMPILER) || __INTEL_COMPILER > 1200) && AV_GCC_VERSION_AT_LEAST(4,2)
=======
#if ARCH_X86_32 && AV_GCC_VERSION_AT_LEAST(4,2)
>>>>>>> 4ec153bb
#    define attribute_align_arg __attribute__((force_align_arg_pointer))
#else
#    define attribute_align_arg
#endif
#endif

#ifndef INT16_MIN
#define INT16_MIN       (-0x7fff - 1)
#endif

#ifndef INT16_MAX
#define INT16_MAX       0x7fff
#endif

#ifndef INT32_MIN
#define INT32_MIN       (-0x7fffffff - 1)
#endif

#ifndef INT32_MAX
#define INT32_MAX       0x7fffffff
#endif

#ifndef UINT32_MAX
#define UINT32_MAX      0xffffffff
#endif

#ifndef INT64_MIN
#define INT64_MIN       (-0x7fffffffffffffffLL - 1)
#endif

#ifndef INT64_MAX
#define INT64_MAX INT64_C(9223372036854775807)
#endif

#ifndef UINT64_MAX
#define UINT64_MAX UINT64_C(0xFFFFFFFFFFFFFFFF)
#endif

#ifndef INT_BIT
#    define INT_BIT (CHAR_BIT * sizeof(int))
#endif

#ifndef offsetof
#    define offsetof(T, F) ((unsigned int)((char *)&((T *)0)->F))
#endif

/* Use to export labels from asm. */
#define LABEL_MANGLE(a) EXTERN_PREFIX #a

// Use rip-relative addressing if compiling PIC code on x86-64.
#if ARCH_X86_64 && defined(PIC)
#    define LOCAL_MANGLE(a) #a "(%%rip)"
#else
#    define LOCAL_MANGLE(a) #a
#endif

#define MANGLE(a) EXTERN_PREFIX LOCAL_MANGLE(a)

/* debug stuff */

#define av_abort()      do { av_log(NULL, AV_LOG_ERROR, "Abort at %s:%d\n", __FILE__, __LINE__); abort(); } while (0)

/* math */

#if ARCH_X86
#define MASK_ABS(mask, level)\
            __asm__ volatile(\
                "cltd                   \n\t"\
                "xorl %1, %0            \n\t"\
                "subl %1, %0            \n\t"\
                : "+a" (level), "=&d" (mask)\
            );
#else
#define MASK_ABS(mask, level)\
            mask  = level >> 31;\
            level = (level ^ mask) - mask;
#endif

/* avoid usage of dangerous/inappropriate system functions */
#undef  malloc
#define malloc please_use_av_malloc
#undef  free
#define free please_use_av_free
#undef  realloc
#define realloc please_use_av_realloc
#undef  time
#define time time_is_forbidden_due_to_security_issues
#undef  rand
#define rand rand_is_forbidden_due_to_state_trashing_use_av_lfg_get
#undef  srand
#define srand srand_is_forbidden_due_to_state_trashing_use_av_lfg_init
#undef  random
#define random random_is_forbidden_due_to_state_trashing_use_av_lfg_get
#undef  sprintf
#define sprintf sprintf_is_forbidden_due_to_security_issues_use_snprintf
#undef  strcat
#define strcat strcat_is_forbidden_due_to_security_issues_use_av_strlcat
#undef  exit
#define exit exit_is_forbidden
#ifndef LIBAVFORMAT_BUILD
#undef  printf
#define printf please_use_av_log_instead_of_printf
#undef  fprintf
#define fprintf please_use_av_log_instead_of_fprintf
#undef  puts
#define puts please_use_av_log_instead_of_puts
#undef  perror
#define perror please_use_av_log_instead_of_perror
#endif

#define FF_ALLOC_OR_GOTO(ctx, p, size, label)\
{\
    p = av_malloc(size);\
    if (p == NULL && (size) != 0) {\
        av_log(ctx, AV_LOG_ERROR, "Cannot allocate memory.\n");\
        goto label;\
    }\
}

#define FF_ALLOCZ_OR_GOTO(ctx, p, size, label)\
{\
    p = av_mallocz(size);\
    if (p == NULL && (size) != 0) {\
        av_log(ctx, AV_LOG_ERROR, "Cannot allocate memory.\n");\
        goto label;\
    }\
}

#include "libm.h"

/**
 * Return NULL if CONFIG_SMALL is true, otherwise the argument
 * without modification. Used to disable the definition of strings
 * (for example AVCodec long_names).
 */
#if CONFIG_SMALL
#   define NULL_IF_CONFIG_SMALL(x) NULL
#else
#   define NULL_IF_CONFIG_SMALL(x) x
#endif

/**
 * Define a function with only the non-default version specified.
 *
 * On systems with ELF shared libraries, all symbols exported from
 * FFmpeg libraries are tagged with the name and major version of the
 * library to which they belong.  If a function is moved from one
 * library to another, a wrapper must be retained in the original
 * location to preserve binary compatibility.
 *
 * Functions defined with this macro will never be used to resolve
 * symbols by the build-time linker.
 *
 * @param type return type of function
 * @param name name of function
 * @param args argument list of function
 * @param ver  version tag to assign function
 */
#if HAVE_SYMVER_ASM_LABEL
#   define FF_SYMVER(type, name, args, ver)                     \
    type ff_##name args __asm__ (EXTERN_PREFIX #name "@" ver);  \
    type ff_##name args
#elif HAVE_SYMVER_GNU_ASM
#   define FF_SYMVER(type, name, args, ver)                             \
    __asm__ (".symver ff_" #name "," EXTERN_PREFIX #name "@" ver);      \
    type ff_##name args;                                                \
    type ff_##name args
#endif

/**
 * Returns NULL if a threading library has not been enabled.
 * Used to disable threading functions in AVCodec definitions
 * when not needed.
 */
#if HAVE_THREADS
#   define ONLY_IF_THREADS_ENABLED(x) x
#else
#   define ONLY_IF_THREADS_ENABLED(x) NULL
#endif

#endif /* AVUTIL_INTERNAL_H */<|MERGE_RESOLUTION|>--- conflicted
+++ resolved
@@ -39,11 +39,7 @@
 #include "timer.h"
 
 #ifndef attribute_align_arg
-<<<<<<< HEAD
-#if ARCH_X86_32 && (!defined(__INTEL_COMPILER) || __INTEL_COMPILER > 1200) && AV_GCC_VERSION_AT_LEAST(4,2)
-=======
 #if ARCH_X86_32 && AV_GCC_VERSION_AT_LEAST(4,2)
->>>>>>> 4ec153bb
 #    define attribute_align_arg __attribute__((force_align_arg_pointer))
 #else
 #    define attribute_align_arg
