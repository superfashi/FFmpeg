/*
 * FFV1 codec for libavcodec
 *
 * Copyright (c) 2003-2012 Michael Niedermayer <michaelni@gmx.at>
 *
 * This file is part of FFmpeg.
 *
 * FFmpeg is free software; you can redistribute it and/or
 * modify it under the terms of the GNU Lesser General Public
 * License as published by the Free Software Foundation; either
 * version 2.1 of the License, or (at your option) any later version.
 *
 * FFmpeg is distributed in the hope that it will be useful,
 * but WITHOUT ANY WARRANTY; without even the implied warranty of
 * MERCHANTABILITY or FITNESS FOR A PARTICULAR PURPOSE.  See the GNU
 * Lesser General Public License for more details.
 *
 * You should have received a copy of the GNU Lesser General Public
 * License along with FFmpeg; if not, write to the Free Software
 * Foundation, Inc., 51 Franklin Street, Fifth Floor, Boston, MA 02110-1301 USA
 */

#ifndef AVCODEC_FFV1_H
#define AVCODEC_FFV1_H

/**
 * @file
 * FF Video Codec 1 (a lossless codec)
 */

#include "libavutil/avassert.h"
#include "libavutil/crc.h"
#include "libavutil/opt.h"
#include "libavutil/imgutils.h"
#include "libavutil/pixdesc.h"
#include "libavutil/timer.h"
#include "avcodec.h"
#include "dsputil.h"
#include "get_bits.h"
#include "internal.h"
#include "mathops.h"
#include "put_bits.h"
#include "rangecoder.h"

#ifdef __INTEL_COMPILER
#undef av_flatten
#define av_flatten
#endif

#define MAX_PLANES 4
#define CONTEXT_SIZE 32

#define MAX_QUANT_TABLES 8
#define MAX_CONTEXT_INPUTS 5

extern const uint8_t ff_log2_run[41];

typedef struct VlcState {
    int16_t drift;
    uint16_t error_sum;
    int8_t bias;
    uint8_t count;
} VlcState;

typedef struct PlaneContext {
    int16_t quant_table[MAX_CONTEXT_INPUTS][256];
    int quant_table_index;
    int context_count;
    uint8_t (*state)[CONTEXT_SIZE];
    VlcState *vlc_state;
    uint8_t interlace_bit_state[2];
} PlaneContext;

#define MAX_SLICES 256

typedef struct FFV1Context {
    AVClass *class;
    AVCodecContext *avctx;
    RangeCoder c;
    GetBitContext gb;
    PutBitContext pb;
    uint64_t rc_stat[256][2];
    uint64_t (*rc_stat2[MAX_QUANT_TABLES])[32][2];
    int version;
    int minor_version;
    int width, height;
    int chroma_planes;
    int chroma_h_shift, chroma_v_shift;
    int transparency;
    int flags;
    int picture_number;
<<<<<<< HEAD
    AVFrame picture;
    AVFrame last_picture;
=======
    AVFrame picture, last_picture;

    AVFrame *cur;
>>>>>>> 759001c5
    int plane_count;
    int ac;                              ///< 1=range coder <-> 0=golomb rice
    int ac_byte_count;                   ///< number of bytes used for AC coding
    PlaneContext plane[MAX_PLANES];
    int16_t quant_table[MAX_CONTEXT_INPUTS][256];
    int16_t quant_tables[MAX_QUANT_TABLES][MAX_CONTEXT_INPUTS][256];
    int context_count[MAX_QUANT_TABLES];
    uint8_t state_transition[256];
    uint8_t (*initial_states[MAX_QUANT_TABLES])[32];
    int run_index;
    int colorspace;
    int16_t *sample_buffer;

    int ec;
    int slice_damaged;
    int key_frame_ok;

    int bits_per_raw_sample;
    int packed_at_lsb;

    int gob_count;
    int quant_table_count;

    DSPContext dsp;

    struct FFV1Context *slice_context[MAX_SLICES];
    int slice_count;
    int num_v_slices;
    int num_h_slices;
    int slice_width;
    int slice_height;
    int slice_x;
    int slice_y;
} FFV1Context;

int ffv1_common_init(AVCodecContext *avctx);
int ffv1_init_slice_state(FFV1Context *f, FFV1Context *fs);
int ffv1_init_slices_state(FFV1Context *f);
int ffv1_init_slice_contexts(FFV1Context *f);
int ffv1_allocate_initial_states(FFV1Context *f);
void ffv1_clear_slice_state(FFV1Context *f, FFV1Context *fs);
int ffv1_close(AVCodecContext *avctx);

static av_always_inline int fold(int diff, int bits)
{
    if (bits == 8)
        diff = (int8_t)diff;
    else {
        diff +=  1 << (bits  - 1);
        diff &= (1 <<  bits) - 1;
        diff -=  1 << (bits  - 1);
    }

    return diff;
}

static inline int predict(int16_t *src, int16_t *last)
{
    const int LT = last[-1];
    const int T  = last[0];
    const int L  = src[-1];

    return mid_pred(L, L + T - LT, T);
}

static inline int get_context(PlaneContext *p, int16_t *src,
                              int16_t *last, int16_t *last2)
{
    const int LT = last[-1];
    const int T  = last[0];
    const int RT = last[1];
    const int L  = src[-1];

    if (p->quant_table[3][127]) {
        const int TT = last2[0];
        const int LL = src[-2];
        return p->quant_table[0][(L - LT) & 0xFF] +
               p->quant_table[1][(LT - T) & 0xFF] +
               p->quant_table[2][(T - RT) & 0xFF] +
               p->quant_table[3][(LL - L) & 0xFF] +
               p->quant_table[4][(TT - T) & 0xFF];
    } else
        return p->quant_table[0][(L - LT) & 0xFF] +
               p->quant_table[1][(LT - T) & 0xFF] +
               p->quant_table[2][(T - RT) & 0xFF];
}

static inline void update_vlc_state(VlcState *const state, const int v)
{
    int drift = state->drift;
    int count = state->count;
    state->error_sum += FFABS(v);
    drift            += v;

    if (count == 128) { // FIXME: variable
        count            >>= 1;
        drift            >>= 1;
        state->error_sum >>= 1;
    }
    count++;

    if (drift <= -count) {
        if (state->bias > -128)
            state->bias--;

        drift += count;
        if (drift <= -count)
            drift = -count + 1;
    } else if (drift > 0) {
        if (state->bias < 127)
            state->bias++;

        drift -= count;
        if (drift > 0)
            drift = 0;
    }

    state->drift = drift;
    state->count = count;
}

#endif /* AVCODEC_FFV1_H */<|MERGE_RESOLUTION|>--- conflicted
+++ resolved
@@ -89,14 +89,9 @@
     int transparency;
     int flags;
     int picture_number;
-<<<<<<< HEAD
-    AVFrame picture;
-    AVFrame last_picture;
-=======
     AVFrame picture, last_picture;
 
     AVFrame *cur;
->>>>>>> 759001c5
     int plane_count;
     int ac;                              ///< 1=range coder <-> 0=golomb rice
     int ac_byte_count;                   ///< number of bytes used for AC coding
