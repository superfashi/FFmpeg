--- conflicted
+++ resolved
@@ -109,11 +109,7 @@
     MpegEncContext * const s = avctx->priv_data;
     VASliceParameterBufferMPEG2 *slice_param;
     GetBitContext gb;
-<<<<<<< HEAD
-    uint32_t start_code av_unused, quantiser_scale_code, intra_slice_flag, macroblock_offset;
-=======
     uint32_t quantiser_scale_code, intra_slice_flag, macroblock_offset;
->>>>>>> 8342a826
 
     av_dlog(avctx, "vaapi_mpeg2_decode_slice(): buffer %p, size %d\n", buffer, size);
 
