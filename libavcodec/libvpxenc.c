/*
 * Copyright (c) 2010, Google, Inc.
 *
 * This file is part of FFmpeg.
 *
 * FFmpeg is free software; you can redistribute it and/or
 * modify it under the terms of the GNU Lesser General Public
 * License as published by the Free Software Foundation; either
 * version 2.1 of the License, or (at your option) any later version.
 *
 * FFmpeg is distributed in the hope that it will be useful,
 * but WITHOUT ANY WARRANTY; without even the implied warranty of
 * MERCHANTABILITY or FITNESS FOR A PARTICULAR PURPOSE.  See the GNU
 * Lesser General Public License for more details.
 *
 * You should have received a copy of the GNU Lesser General Public
 * License along with FFmpeg; if not, write to the Free Software
 * Foundation, Inc., 51 Franklin Street, Fifth Floor, Boston, MA 02110-1301 USA
 */

/**
 * @file
 * VP8 encoder support via libvpx
 */

#define VPX_DISABLE_CTRL_TYPECHECKS 1
#define VPX_CODEC_DISABLE_COMPAT    1
#include <vpx/vpx_encoder.h>
#include <vpx/vp8cx.h>

#include "avcodec.h"
#include "internal.h"
#include "libavutil/avassert.h"
#include "libvpx.h"
#include "libavutil/base64.h"
#include "libavutil/common.h"
#include "libavutil/intreadwrite.h"
#include "libavutil/mathematics.h"
#include "libavutil/opt.h"

/**
 * Portion of struct vpx_codec_cx_pkt from vpx_encoder.h.
 * One encoded frame returned from the library.
 */
struct FrameListData {
    void *buf;                       /**< compressed data buffer */
    size_t sz;                       /**< length of compressed data */
    void *buf_alpha;
    size_t sz_alpha;
    int64_t pts;                     /**< time stamp to show frame
                                          (in timebase units) */
    unsigned long duration;          /**< duration to show frame
                                          (in timebase units) */
    uint32_t flags;                  /**< flags for this frame */
    uint64_t sse[4];
    int have_sse;                    /**< true if we have pending sse[] */
    uint64_t frame_number;
    struct FrameListData *next;
};

typedef struct VP8EncoderContext {
    AVClass *class;
    struct vpx_codec_ctx encoder;
    struct vpx_image rawimg;
    struct vpx_codec_ctx encoder_alpha;
    struct vpx_image rawimg_alpha;
    uint8_t is_alpha;
    struct vpx_fixed_buf twopass_stats;
    int deadline; //i.e., RT/GOOD/BEST
    uint64_t sse[4];
    int have_sse; /**< true if we have pending sse[] */
    uint64_t frame_number;
    struct FrameListData *coded_frame_list;

    int cpu_used;
    /**
     * VP8 specific flags, see VP8F_* below.
     */
    int flags;
#define VP8F_ERROR_RESILIENT 0x00000001 ///< Enable measures appropriate for streaming over lossy links
#define VP8F_AUTO_ALT_REF    0x00000002 ///< Enable automatic alternate reference frame generation

    int auto_alt_ref;

    int arnr_max_frames;
    int arnr_strength;
    int arnr_type;

    int lag_in_frames;
    int error_resilient;
    int crf;
    int static_thresh;
    int max_intra_rate;
    int rc_undershoot_pct;
    int rc_overshoot_pct;

    // VP9-only
    int lossless;
    int tile_columns;
    int tile_rows;
    int frame_parallel;
    int aq_mode;
} VP8Context;

/** String mappings for enum vp8e_enc_control_id */
static const char *const ctlidstr[] = {
    [VP8E_UPD_ENTROPY]           = "VP8E_UPD_ENTROPY",
    [VP8E_UPD_REFERENCE]         = "VP8E_UPD_REFERENCE",
    [VP8E_USE_REFERENCE]         = "VP8E_USE_REFERENCE",
    [VP8E_SET_ROI_MAP]           = "VP8E_SET_ROI_MAP",
    [VP8E_SET_ACTIVEMAP]         = "VP8E_SET_ACTIVEMAP",
    [VP8E_SET_SCALEMODE]         = "VP8E_SET_SCALEMODE",
    [VP8E_SET_CPUUSED]           = "VP8E_SET_CPUUSED",
    [VP8E_SET_ENABLEAUTOALTREF]  = "VP8E_SET_ENABLEAUTOALTREF",
    [VP8E_SET_NOISE_SENSITIVITY] = "VP8E_SET_NOISE_SENSITIVITY",
    [VP8E_SET_SHARPNESS]         = "VP8E_SET_SHARPNESS",
    [VP8E_SET_STATIC_THRESHOLD]  = "VP8E_SET_STATIC_THRESHOLD",
    [VP8E_SET_TOKEN_PARTITIONS]  = "VP8E_SET_TOKEN_PARTITIONS",
    [VP8E_GET_LAST_QUANTIZER]    = "VP8E_GET_LAST_QUANTIZER",
    [VP8E_SET_ARNR_MAXFRAMES]    = "VP8E_SET_ARNR_MAXFRAMES",
    [VP8E_SET_ARNR_STRENGTH]     = "VP8E_SET_ARNR_STRENGTH",
    [VP8E_SET_ARNR_TYPE]         = "VP8E_SET_ARNR_TYPE",
    [VP8E_SET_CQ_LEVEL]          = "VP8E_SET_CQ_LEVEL",
    [VP8E_SET_MAX_INTRA_BITRATE_PCT] = "VP8E_SET_MAX_INTRA_BITRATE_PCT",
#if CONFIG_LIBVPX_VP9_ENCODER
    [VP9E_SET_LOSSLESS]                = "VP9E_SET_LOSSLESS",
    [VP9E_SET_TILE_COLUMNS]            = "VP9E_SET_TILE_COLUMNS",
    [VP9E_SET_TILE_ROWS]               = "VP9E_SET_TILE_ROWS",
    [VP9E_SET_FRAME_PARALLEL_DECODING] = "VP9E_SET_FRAME_PARALLEL_DECODING",
    [VP9E_SET_AQ_MODE]                 = "VP9E_SET_AQ_MODE",
#if VPX_ENCODER_ABI_VERSION > 8
    [VP9E_SET_COLOR_SPACE]             = "VP9E_SET_COLOR_SPACE",
#endif
#endif
};

static av_cold void log_encoder_error(AVCodecContext *avctx, const char *desc)
{
    VP8Context *ctx = avctx->priv_data;
    const char *error  = vpx_codec_error(&ctx->encoder);
    const char *detail = vpx_codec_error_detail(&ctx->encoder);

    av_log(avctx, AV_LOG_ERROR, "%s: %s\n", desc, error);
    if (detail)
        av_log(avctx, AV_LOG_ERROR, "  Additional information: %s\n", detail);
}

static av_cold void dump_enc_cfg(AVCodecContext *avctx,
                                 const struct vpx_codec_enc_cfg *cfg)
{
    int width = -30;
    int level = AV_LOG_DEBUG;

    av_log(avctx, level, "vpx_codec_enc_cfg\n");
    av_log(avctx, level, "generic settings\n"
           "  %*s%u\n  %*s%u\n  %*s%u\n  %*s%u\n  %*s%u\n"
#if CONFIG_LIBVPX_VP9_ENCODER && defined(VPX_IMG_FMT_HIGHBITDEPTH)
           "  %*s%u\n  %*s%u\n"
#endif
           "  %*s{%u/%u}\n  %*s%u\n  %*s%d\n  %*s%u\n",
           width, "g_usage:",           cfg->g_usage,
           width, "g_threads:",         cfg->g_threads,
           width, "g_profile:",         cfg->g_profile,
           width, "g_w:",               cfg->g_w,
           width, "g_h:",               cfg->g_h,
#if CONFIG_LIBVPX_VP9_ENCODER && defined(VPX_IMG_FMT_HIGHBITDEPTH)
           width, "g_bit_depth:",       cfg->g_bit_depth,
           width, "g_input_bit_depth:", cfg->g_input_bit_depth,
#endif
           width, "g_timebase:",        cfg->g_timebase.num, cfg->g_timebase.den,
           width, "g_error_resilient:", cfg->g_error_resilient,
           width, "g_pass:",            cfg->g_pass,
           width, "g_lag_in_frames:",   cfg->g_lag_in_frames);
    av_log(avctx, level, "rate control settings\n"
           "  %*s%u\n  %*s%u\n  %*s%u\n  %*s%u\n"
           "  %*s%d\n  %*s%p(%"SIZE_SPECIFIER")\n  %*s%u\n",
           width, "rc_dropframe_thresh:",   cfg->rc_dropframe_thresh,
           width, "rc_resize_allowed:",     cfg->rc_resize_allowed,
           width, "rc_resize_up_thresh:",   cfg->rc_resize_up_thresh,
           width, "rc_resize_down_thresh:", cfg->rc_resize_down_thresh,
           width, "rc_end_usage:",          cfg->rc_end_usage,
           width, "rc_twopass_stats_in:",   cfg->rc_twopass_stats_in.buf, cfg->rc_twopass_stats_in.sz,
           width, "rc_target_bitrate:",     cfg->rc_target_bitrate);
    av_log(avctx, level, "quantizer settings\n"
           "  %*s%u\n  %*s%u\n",
           width, "rc_min_quantizer:", cfg->rc_min_quantizer,
           width, "rc_max_quantizer:", cfg->rc_max_quantizer);
    av_log(avctx, level, "bitrate tolerance\n"
           "  %*s%u\n  %*s%u\n",
           width, "rc_undershoot_pct:", cfg->rc_undershoot_pct,
           width, "rc_overshoot_pct:",  cfg->rc_overshoot_pct);
    av_log(avctx, level, "decoder buffer model\n"
            "  %*s%u\n  %*s%u\n  %*s%u\n",
            width, "rc_buf_sz:",         cfg->rc_buf_sz,
            width, "rc_buf_initial_sz:", cfg->rc_buf_initial_sz,
            width, "rc_buf_optimal_sz:", cfg->rc_buf_optimal_sz);
    av_log(avctx, level, "2 pass rate control settings\n"
           "  %*s%u\n  %*s%u\n  %*s%u\n",
           width, "rc_2pass_vbr_bias_pct:",       cfg->rc_2pass_vbr_bias_pct,
           width, "rc_2pass_vbr_minsection_pct:", cfg->rc_2pass_vbr_minsection_pct,
           width, "rc_2pass_vbr_maxsection_pct:", cfg->rc_2pass_vbr_maxsection_pct);
    av_log(avctx, level, "keyframing settings\n"
           "  %*s%d\n  %*s%u\n  %*s%u\n",
           width, "kf_mode:",     cfg->kf_mode,
           width, "kf_min_dist:", cfg->kf_min_dist,
           width, "kf_max_dist:", cfg->kf_max_dist);
    av_log(avctx, level, "\n");
}

static void coded_frame_add(void *list, struct FrameListData *cx_frame)
{
    struct FrameListData **p = list;

    while (*p)
        p = &(*p)->next;
    *p = cx_frame;
    cx_frame->next = NULL;
}

static av_cold void free_coded_frame(struct FrameListData *cx_frame)
{
    av_freep(&cx_frame->buf);
    if (cx_frame->buf_alpha)
        av_freep(&cx_frame->buf_alpha);
    av_freep(&cx_frame);
}

static av_cold void free_frame_list(struct FrameListData *list)
{
    struct FrameListData *p = list;

    while (p) {
        list = list->next;
        free_coded_frame(p);
        p = list;
    }
}

static av_cold int codecctl_int(AVCodecContext *avctx,
                                enum vp8e_enc_control_id id, int val)
{
    VP8Context *ctx = avctx->priv_data;
    char buf[80];
    int width = -30;
    int res;

    snprintf(buf, sizeof(buf), "%s:", ctlidstr[id]);
    av_log(avctx, AV_LOG_DEBUG, "  %*s%d\n", width, buf, val);

    res = vpx_codec_control(&ctx->encoder, id, val);
    if (res != VPX_CODEC_OK) {
        snprintf(buf, sizeof(buf), "Failed to set %s codec control",
                 ctlidstr[id]);
        log_encoder_error(avctx, buf);
    }

    return res == VPX_CODEC_OK ? 0 : AVERROR(EINVAL);
}

static av_cold int vp8_free(AVCodecContext *avctx)
{
    VP8Context *ctx = avctx->priv_data;

    vpx_codec_destroy(&ctx->encoder);
    if (ctx->is_alpha)
        vpx_codec_destroy(&ctx->encoder_alpha);
    av_freep(&ctx->twopass_stats.buf);
    av_frame_free(&avctx->coded_frame);
    av_freep(&avctx->stats_out);
    free_frame_list(ctx->coded_frame_list);
    return 0;
}

#if CONFIG_LIBVPX_VP9_ENCODER
static int set_pix_fmt(AVCodecContext *avctx, vpx_codec_caps_t codec_caps,
                       struct vpx_codec_enc_cfg *enccfg, vpx_codec_flags_t *flags,
                       vpx_img_fmt_t *img_fmt)
{
#ifdef VPX_IMG_FMT_HIGHBITDEPTH
    enccfg->g_bit_depth = enccfg->g_input_bit_depth = 8;
#endif
    switch (avctx->pix_fmt) {
    case AV_PIX_FMT_YUV420P:
        enccfg->g_profile = 0;
        *img_fmt = VPX_IMG_FMT_I420;
        return 0;
    case AV_PIX_FMT_YUV422P:
        enccfg->g_profile = 1;
        *img_fmt = VPX_IMG_FMT_I422;
        return 0;
#if VPX_IMAGE_ABI_VERSION >= 3
    case AV_PIX_FMT_YUV440P:
        enccfg->g_profile = 1;
        *img_fmt = VPX_IMG_FMT_I440;
        return 0;
#endif
    case AV_PIX_FMT_YUV444P:
        enccfg->g_profile = 1;
        *img_fmt = VPX_IMG_FMT_I444;
        return 0;
#ifdef VPX_IMG_FMT_HIGHBITDEPTH
    case AV_PIX_FMT_YUV420P10LE:
    case AV_PIX_FMT_YUV420P12LE:
        if (codec_caps & VPX_CODEC_CAP_HIGHBITDEPTH) {
            enccfg->g_bit_depth = enccfg->g_input_bit_depth =
                avctx->pix_fmt == AV_PIX_FMT_YUV420P10LE ? 10 : 12;
            enccfg->g_profile = 2;
            *img_fmt = VPX_IMG_FMT_I42016;
            *flags |= VPX_CODEC_USE_HIGHBITDEPTH;
            return 0;
        }
        break;
    case AV_PIX_FMT_YUV422P10LE:
    case AV_PIX_FMT_YUV422P12LE:
        if (codec_caps & VPX_CODEC_CAP_HIGHBITDEPTH) {
            enccfg->g_bit_depth = enccfg->g_input_bit_depth =
                avctx->pix_fmt == AV_PIX_FMT_YUV422P10LE ? 10 : 12;
            enccfg->g_profile = 3;
            *img_fmt = VPX_IMG_FMT_I42216;
            *flags |= VPX_CODEC_USE_HIGHBITDEPTH;
            return 0;
        }
        break;
#if VPX_IMAGE_ABI_VERSION >= 3
    case AV_PIX_FMT_YUV440P10LE:
    case AV_PIX_FMT_YUV440P12LE:
        if (codec_caps & VPX_CODEC_CAP_HIGHBITDEPTH) {
            enccfg->g_bit_depth = enccfg->g_input_bit_depth =
                avctx->pix_fmt == AV_PIX_FMT_YUV440P10LE ? 10 : 12;
            enccfg->g_profile = 3;
            *img_fmt = VPX_IMG_FMT_I44016;
            *flags |= VPX_CODEC_USE_HIGHBITDEPTH;
            return 0;
        }
        break;
#endif
    case AV_PIX_FMT_YUV444P10LE:
    case AV_PIX_FMT_YUV444P12LE:
        if (codec_caps & VPX_CODEC_CAP_HIGHBITDEPTH) {
            enccfg->g_bit_depth = enccfg->g_input_bit_depth =
                avctx->pix_fmt == AV_PIX_FMT_YUV444P10LE ? 10 : 12;
            enccfg->g_profile = 3;
            *img_fmt = VPX_IMG_FMT_I44416;
            *flags |= VPX_CODEC_USE_HIGHBITDEPTH;
            return 0;
        }
        break;
#endif
    default:
        break;
    }
    av_log(avctx, AV_LOG_ERROR, "Unsupported pixel format.\n");
    return AVERROR_INVALIDDATA;
}

#if VPX_ENCODER_ABI_VERSION > 8
static void set_colorspace(AVCodecContext *avctx)
{
    enum vpx_color_space vpx_cs;

    switch (avctx->colorspace) {
    case AVCOL_SPC_RGB:         vpx_cs = VPX_CS_SRGB;      break;
    case AVCOL_SPC_BT709:       vpx_cs = VPX_CS_BT_709;    break;
    case AVCOL_SPC_UNSPECIFIED: vpx_cs = VPX_CS_UNKNOWN;   break;
    case AVCOL_SPC_RESERVED:    vpx_cs = VPX_CS_RESERVED;  break;
    case AVCOL_SPC_BT470BG:     vpx_cs = VPX_CS_BT_601;    break;
    case AVCOL_SPC_SMPTE170M:   vpx_cs = VPX_CS_SMPTE_170; break;
    case AVCOL_SPC_SMPTE240M:   vpx_cs = VPX_CS_SMPTE_240; break;
    case AVCOL_SPC_BT2020_NCL:  vpx_cs = VPX_CS_BT_2020;   break;
    default:
        av_log(avctx, AV_LOG_WARNING, "Unsupported colorspace (%d)\n",
               avctx->colorspace);
        return;
    }
    codecctl_int(avctx, VP9E_SET_COLOR_SPACE, vpx_cs);
}
#endif
#endif

static av_cold int vpx_init(AVCodecContext *avctx,
                            const struct vpx_codec_iface *iface)
{
    VP8Context *ctx = avctx->priv_data;
<<<<<<< HEAD
    struct vpx_codec_enc_cfg enccfg;
    struct vpx_codec_enc_cfg enccfg_alpha;
    vpx_codec_flags_t flags = (avctx->flags & CODEC_FLAG_PSNR) ? VPX_CODEC_USE_PSNR : 0;
=======
    struct vpx_codec_enc_cfg enccfg = { 0 };
>>>>>>> 8655c541
    int res;
    vpx_img_fmt_t img_fmt = VPX_IMG_FMT_I420;
#if CONFIG_LIBVPX_VP9_ENCODER
    vpx_codec_caps_t codec_caps = vpx_codec_get_caps(iface);
#endif

    av_log(avctx, AV_LOG_INFO, "%s\n", vpx_codec_version_str());
    av_log(avctx, AV_LOG_VERBOSE, "%s\n", vpx_codec_build_config());

    if (avctx->pix_fmt == AV_PIX_FMT_YUVA420P)
        ctx->is_alpha = 1;

    if ((res = vpx_codec_enc_config_default(iface, &enccfg, 0)) != VPX_CODEC_OK) {
        av_log(avctx, AV_LOG_ERROR, "Failed to get config: %s\n",
               vpx_codec_err_to_string(res));
        return AVERROR(EINVAL);
    }

#if CONFIG_LIBVPX_VP9_ENCODER
    if (avctx->codec_id == AV_CODEC_ID_VP9) {
        if (set_pix_fmt(avctx, codec_caps, &enccfg, &flags, &img_fmt))
            return AVERROR(EINVAL);
    }
#endif

    if(!avctx->bit_rate)
        if(avctx->rc_max_rate || avctx->rc_buffer_size || avctx->rc_initial_buffer_occupancy) {
            av_log( avctx, AV_LOG_ERROR, "Rate control parameters set without a bitrate\n");
            return AVERROR(EINVAL);
        }

    dump_enc_cfg(avctx, &enccfg);

    enccfg.g_w            = avctx->width;
    enccfg.g_h            = avctx->height;
    enccfg.g_timebase.num = avctx->time_base.num;
    enccfg.g_timebase.den = avctx->time_base.den;
    enccfg.g_threads      = avctx->thread_count;
    enccfg.g_lag_in_frames= ctx->lag_in_frames;

    if (avctx->flags & CODEC_FLAG_PASS1)
        enccfg.g_pass = VPX_RC_FIRST_PASS;
    else if (avctx->flags & CODEC_FLAG_PASS2)
        enccfg.g_pass = VPX_RC_LAST_PASS;
    else
        enccfg.g_pass = VPX_RC_ONE_PASS;

    if (avctx->rc_min_rate == avctx->rc_max_rate &&
        avctx->rc_min_rate == avctx->bit_rate && avctx->bit_rate) {
        enccfg.rc_end_usage = VPX_CBR;
    } else if (ctx->crf >= 0) {
        enccfg.rc_end_usage = VPX_CQ;
#if CONFIG_LIBVPX_VP9_ENCODER
        if (!avctx->bit_rate && avctx->codec_id == AV_CODEC_ID_VP9)
            enccfg.rc_end_usage = VPX_Q;
#endif
    }

    if (avctx->bit_rate) {
        enccfg.rc_target_bitrate = av_rescale_rnd(avctx->bit_rate, 1, 1000,
                                                  AV_ROUND_NEAR_INF);
#if CONFIG_LIBVPX_VP9_ENCODER
    } else if (enccfg.rc_end_usage == VPX_Q) {
#endif
    } else {
        if (enccfg.rc_end_usage == VPX_CQ) {
            enccfg.rc_target_bitrate = 1000000;
        } else {
            avctx->bit_rate = enccfg.rc_target_bitrate * 1000;
            av_log(avctx, AV_LOG_WARNING,
                   "Neither bitrate nor constrained quality specified, using default bitrate of %dkbit/sec\n",
                   enccfg.rc_target_bitrate);
        }
    }

    if (avctx->codec_id == AV_CODEC_ID_VP9 && ctx->lossless == 1) {
        enccfg.rc_min_quantizer =
        enccfg.rc_max_quantizer = 0;
    } else {
        if (avctx->qmin >= 0)
            enccfg.rc_min_quantizer = avctx->qmin;
        if (avctx->qmax >= 0)
            enccfg.rc_max_quantizer = avctx->qmax;
    }

    if (enccfg.rc_end_usage == VPX_CQ
#if CONFIG_LIBVPX_VP9_ENCODER
        || enccfg.rc_end_usage == VPX_Q
#endif
       ) {
        if (ctx->crf < enccfg.rc_min_quantizer || ctx->crf > enccfg.rc_max_quantizer) {
            av_log(avctx, AV_LOG_ERROR,
                   "CQ level %d must be between minimum and maximum quantizer value (%d-%d)\n",
                   ctx->crf, enccfg.rc_min_quantizer, enccfg.rc_max_quantizer);
            return AVERROR(EINVAL);
        }
    }

    enccfg.rc_dropframe_thresh = avctx->frame_skip_threshold;

    //0-100 (0 => CBR, 100 => VBR)
    enccfg.rc_2pass_vbr_bias_pct           = round(avctx->qcompress * 100);
    if (avctx->bit_rate)
        enccfg.rc_2pass_vbr_minsection_pct =
            avctx->rc_min_rate * 100LL / avctx->bit_rate;
    if (avctx->rc_max_rate)
        enccfg.rc_2pass_vbr_maxsection_pct =
            avctx->rc_max_rate * 100LL / avctx->bit_rate;

    if (avctx->rc_buffer_size)
        enccfg.rc_buf_sz         =
            avctx->rc_buffer_size * 1000LL / avctx->bit_rate;
    if (avctx->rc_initial_buffer_occupancy)
        enccfg.rc_buf_initial_sz =
            avctx->rc_initial_buffer_occupancy * 1000LL / avctx->bit_rate;
    enccfg.rc_buf_optimal_sz     = enccfg.rc_buf_sz * 5 / 6;
#if FF_API_MPV_OPT
    FF_DISABLE_DEPRECATION_WARNINGS
    if (avctx->rc_buffer_aggressivity != 1.0) {
        av_log(avctx, AV_LOG_WARNING, "The rc_buffer_aggressivity option is "
               "deprecated, use the undershoot-pct private option instead.\n");
        enccfg.rc_undershoot_pct = round(avctx->rc_buffer_aggressivity * 100);
    }
    FF_ENABLE_DEPRECATION_WARNINGS
#endif
    if (ctx->rc_undershoot_pct >= 0)
        enccfg.rc_undershoot_pct = ctx->rc_undershoot_pct;
    if (ctx->rc_overshoot_pct >= 0)
        enccfg.rc_overshoot_pct = ctx->rc_overshoot_pct;

    //_enc_init() will balk if kf_min_dist differs from max w/VPX_KF_AUTO
    if (avctx->keyint_min >= 0 && avctx->keyint_min == avctx->gop_size)
        enccfg.kf_min_dist = avctx->keyint_min;
    if (avctx->gop_size >= 0)
        enccfg.kf_max_dist = avctx->gop_size;

    if (enccfg.g_pass == VPX_RC_FIRST_PASS)
        enccfg.g_lag_in_frames = 0;
    else if (enccfg.g_pass == VPX_RC_LAST_PASS) {
        int decode_size, ret;

        if (!avctx->stats_in) {
            av_log(avctx, AV_LOG_ERROR, "No stats file for second pass\n");
            return AVERROR_INVALIDDATA;
        }

        ctx->twopass_stats.sz  = strlen(avctx->stats_in) * 3 / 4;
        ret = av_reallocp(&ctx->twopass_stats.buf, ctx->twopass_stats.sz);
        if (ret < 0) {
            av_log(avctx, AV_LOG_ERROR,
                   "Stat buffer alloc (%"SIZE_SPECIFIER" bytes) failed\n",
                   ctx->twopass_stats.sz);
            ctx->twopass_stats.sz = 0;
            return ret;
        }
        decode_size = av_base64_decode(ctx->twopass_stats.buf, avctx->stats_in,
                                       ctx->twopass_stats.sz);
        if (decode_size < 0) {
            av_log(avctx, AV_LOG_ERROR, "Stat buffer decode failed\n");
            return AVERROR_INVALIDDATA;
        }

        ctx->twopass_stats.sz      = decode_size;
        enccfg.rc_twopass_stats_in = ctx->twopass_stats;
    }

    /* 0-3: For non-zero values the encoder increasingly optimizes for reduced
       complexity playback on low powered devices at the expense of encode
       quality. */
    if (avctx->profile != FF_PROFILE_UNKNOWN)
        enccfg.g_profile = avctx->profile;
<<<<<<< HEAD
=======
    else if (avctx->pix_fmt == AV_PIX_FMT_YUV420P)
        avctx->profile = enccfg.g_profile = FF_PROFILE_VP9_0;
    else
        avctx->profile = enccfg.g_profile = FF_PROFILE_VP9_1;
>>>>>>> 8655c541

    enccfg.g_error_resilient = ctx->error_resilient || ctx->flags & VP8F_ERROR_RESILIENT;

    dump_enc_cfg(avctx, &enccfg);
    /* Construct Encoder Context */
    res = vpx_codec_enc_init(&ctx->encoder, iface, &enccfg, flags);
    if (res != VPX_CODEC_OK) {
        log_encoder_error(avctx, "Failed to initialize encoder");
        return AVERROR(EINVAL);
    }

    if (ctx->is_alpha) {
        enccfg_alpha = enccfg;
        res = vpx_codec_enc_init(&ctx->encoder_alpha, iface, &enccfg_alpha, flags);
        if (res != VPX_CODEC_OK) {
            log_encoder_error(avctx, "Failed to initialize alpha encoder");
            return AVERROR(EINVAL);
        }
    }

    //codec control failures are currently treated only as warnings
    av_log(avctx, AV_LOG_DEBUG, "vpx_codec_control\n");
    codecctl_int(avctx, VP8E_SET_CPUUSED,          ctx->cpu_used);
    if (ctx->flags & VP8F_AUTO_ALT_REF)
        ctx->auto_alt_ref = 1;
    if (ctx->auto_alt_ref >= 0)
        codecctl_int(avctx, VP8E_SET_ENABLEAUTOALTREF, ctx->auto_alt_ref);
    if (ctx->arnr_max_frames >= 0)
        codecctl_int(avctx, VP8E_SET_ARNR_MAXFRAMES,   ctx->arnr_max_frames);
    if (ctx->arnr_strength >= 0)
        codecctl_int(avctx, VP8E_SET_ARNR_STRENGTH,    ctx->arnr_strength);
    if (ctx->arnr_type >= 0)
        codecctl_int(avctx, VP8E_SET_ARNR_TYPE,        ctx->arnr_type);

    if (CONFIG_LIBVPX_VP8_ENCODER && avctx->codec_id == AV_CODEC_ID_VP8) {
        codecctl_int(avctx, VP8E_SET_NOISE_SENSITIVITY, avctx->noise_reduction);
        codecctl_int(avctx, VP8E_SET_TOKEN_PARTITIONS,  av_log2(avctx->slices));
    }
#if FF_API_MPV_OPT
    FF_DISABLE_DEPRECATION_WARNINGS
    if (avctx->mb_threshold) {
        av_log(avctx, AV_LOG_WARNING, "The mb_threshold option is deprecated, "
               "use the static-thresh private option instead.\n");
        ctx->static_thresh = avctx->mb_threshold;
    }
    FF_ENABLE_DEPRECATION_WARNINGS
#endif
    codecctl_int(avctx, VP8E_SET_STATIC_THRESHOLD,  ctx->static_thresh);
    if (ctx->crf >= 0)
        codecctl_int(avctx, VP8E_SET_CQ_LEVEL,          ctx->crf);
    if (ctx->max_intra_rate >= 0)
        codecctl_int(avctx, VP8E_SET_MAX_INTRA_BITRATE_PCT, ctx->max_intra_rate);

#if CONFIG_LIBVPX_VP9_ENCODER
    if (avctx->codec_id == AV_CODEC_ID_VP9) {
        if (ctx->lossless >= 0)
            codecctl_int(avctx, VP9E_SET_LOSSLESS, ctx->lossless);
        if (ctx->tile_columns >= 0)
            codecctl_int(avctx, VP9E_SET_TILE_COLUMNS, ctx->tile_columns);
        if (ctx->tile_rows >= 0)
            codecctl_int(avctx, VP9E_SET_TILE_ROWS, ctx->tile_rows);
        if (ctx->frame_parallel >= 0)
            codecctl_int(avctx, VP9E_SET_FRAME_PARALLEL_DECODING, ctx->frame_parallel);
        if (ctx->aq_mode >= 0)
            codecctl_int(avctx, VP9E_SET_AQ_MODE, ctx->aq_mode);
#if VPX_ENCODER_ABI_VERSION > 8
        set_colorspace(avctx);
#endif
    }
#endif

    av_log(avctx, AV_LOG_DEBUG, "Using deadline: %d\n", ctx->deadline);

    //provide dummy value to initialize wrapper, values will be updated each _encode()
<<<<<<< HEAD
    vpx_img_wrap(&ctx->rawimg, img_fmt, avctx->width, avctx->height, 1,
                 (unsigned char*)1);
#if CONFIG_LIBVPX_VP9_ENCODER && defined(VPX_IMG_FMT_HIGHBITDEPTH)
    if (avctx->codec_id == AV_CODEC_ID_VP9 && (codec_caps & VPX_CODEC_CAP_HIGHBITDEPTH))
        ctx->rawimg.bit_depth = enccfg.g_bit_depth;
#endif

    if (ctx->is_alpha)
        vpx_img_wrap(&ctx->rawimg_alpha, VPX_IMG_FMT_I420, avctx->width, avctx->height, 1,
                     (unsigned char*)1);
=======
    vpx_img_wrap(&ctx->rawimg, ff_vpx_pixfmt_to_imgfmt(avctx->pix_fmt),
                 avctx->width, avctx->height, 1, (unsigned char *)1);
>>>>>>> 8655c541

    avctx->coded_frame = av_frame_alloc();
    if (!avctx->coded_frame) {
        av_log(avctx, AV_LOG_ERROR, "Error allocating coded frame\n");
        vp8_free(avctx);
        return AVERROR(ENOMEM);
    }
    return 0;
}

static inline void cx_pktcpy(struct FrameListData *dst,
                             const struct vpx_codec_cx_pkt *src,
                             const struct vpx_codec_cx_pkt *src_alpha,
                             VP8Context *ctx)
{
    dst->pts      = src->data.frame.pts;
    dst->duration = src->data.frame.duration;
    dst->flags    = src->data.frame.flags;
    dst->sz       = src->data.frame.sz;
    dst->buf      = src->data.frame.buf;
    dst->have_sse = 0;
    /* For alt-ref frame, don't store PSNR or increment frame_number */
    if (!(dst->flags & VPX_FRAME_IS_INVISIBLE)) {
        dst->frame_number = ++ctx->frame_number;
        dst->have_sse = ctx->have_sse;
        if (ctx->have_sse) {
            /* associate last-seen SSE to the frame. */
            /* Transfers ownership from ctx to dst. */
            /* WARNING! This makes the assumption that PSNR_PKT comes
               just before the frame it refers to! */
            memcpy(dst->sse, ctx->sse, sizeof(dst->sse));
            ctx->have_sse = 0;
        }
    } else {
        dst->frame_number = -1;   /* sanity marker */
    }
    if (src_alpha) {
        dst->buf_alpha = src_alpha->data.frame.buf;
        dst->sz_alpha = src_alpha->data.frame.sz;
    } else {
        dst->buf_alpha = NULL;
        dst->sz_alpha = 0;
    }
}

/**
 * Store coded frame information in format suitable for return from encode2().
 *
 * Write information from @a cx_frame to @a pkt
 * @return packet data size on success
 * @return a negative AVERROR on error
 */
static int storeframe(AVCodecContext *avctx, struct FrameListData *cx_frame,
                      AVPacket *pkt, AVFrame *coded_frame)
{
    int ret = ff_alloc_packet2(avctx, pkt, cx_frame->sz);
    uint8_t *side_data;
    if (ret >= 0) {
        memcpy(pkt->data, cx_frame->buf, pkt->size);
        pkt->pts = pkt->dts    = cx_frame->pts;
        coded_frame->pts       = cx_frame->pts;
        coded_frame->key_frame = !!(cx_frame->flags & VPX_FRAME_IS_KEY);

        if (coded_frame->key_frame) {
            coded_frame->pict_type = AV_PICTURE_TYPE_I;
            pkt->flags            |= AV_PKT_FLAG_KEY;
        } else
            coded_frame->pict_type = AV_PICTURE_TYPE_P;

        if (cx_frame->have_sse) {
            int i;
            /* Beware of the Y/U/V/all order! */
            coded_frame->error[0] = cx_frame->sse[1];
            coded_frame->error[1] = cx_frame->sse[2];
            coded_frame->error[2] = cx_frame->sse[3];
            coded_frame->error[3] = 0;    // alpha
            for (i = 0; i < 4; ++i) {
                avctx->error[i] += coded_frame->error[i];
            }
            cx_frame->have_sse = 0;
        }
        if (cx_frame->sz_alpha > 0) {
            side_data = av_packet_new_side_data(pkt,
                                                AV_PKT_DATA_MATROSKA_BLOCKADDITIONAL,
                                                cx_frame->sz_alpha + 8);
            if(!side_data) {
                av_free_packet(pkt);
                av_free(pkt);
                return AVERROR(ENOMEM);
            }
            AV_WB64(side_data, 1);
            memcpy(side_data + 8, cx_frame->buf_alpha, cx_frame->sz_alpha);
        }
    } else {
        return ret;
    }
    return pkt->size;
}

/**
 * Queue multiple output frames from the encoder, returning the front-most.
 * In cases where vpx_codec_get_cx_data() returns more than 1 frame append
 * the frame queue. Return the head frame if available.
 * @return Stored frame size
 * @return AVERROR(EINVAL) on output size error
 * @return AVERROR(ENOMEM) on coded frame queue data allocation error
 */
static int queue_frames(AVCodecContext *avctx, AVPacket *pkt_out,
                        AVFrame *coded_frame)
{
    VP8Context *ctx = avctx->priv_data;
    const struct vpx_codec_cx_pkt *pkt;
    const struct vpx_codec_cx_pkt *pkt_alpha = NULL;
    const void *iter = NULL;
    const void *iter_alpha = NULL;
    int size = 0;

    if (ctx->coded_frame_list) {
        struct FrameListData *cx_frame = ctx->coded_frame_list;
        /* return the leading frame if we've already begun queueing */
        size = storeframe(avctx, cx_frame, pkt_out, coded_frame);
        if (size < 0)
            return size;
        ctx->coded_frame_list = cx_frame->next;
        free_coded_frame(cx_frame);
    }

    /* consume all available output from the encoder before returning. buffers
       are only good through the next vpx_codec call */
    while ((pkt = vpx_codec_get_cx_data(&ctx->encoder, &iter)) &&
           (!ctx->is_alpha ||
            (ctx->is_alpha && (pkt_alpha = vpx_codec_get_cx_data(&ctx->encoder_alpha, &iter_alpha))))) {
        switch (pkt->kind) {
        case VPX_CODEC_CX_FRAME_PKT:
            if (!size) {
                struct FrameListData cx_frame;

                /* avoid storing the frame when the list is empty and we haven't yet
                   provided a frame for output */
                av_assert0(!ctx->coded_frame_list);
                cx_pktcpy(&cx_frame, pkt, pkt_alpha, ctx);
                size = storeframe(avctx, &cx_frame, pkt_out, coded_frame);
                if (size < 0)
                    return size;
            } else {
                struct FrameListData *cx_frame =
                    av_malloc(sizeof(struct FrameListData));

                if (!cx_frame) {
                    av_log(avctx, AV_LOG_ERROR,
                           "Frame queue element alloc failed\n");
                    return AVERROR(ENOMEM);
                }
                cx_pktcpy(cx_frame, pkt, pkt_alpha, ctx);
                cx_frame->buf = av_malloc(cx_frame->sz);

                if (!cx_frame->buf) {
                    av_log(avctx, AV_LOG_ERROR,
                           "Data buffer alloc (%"SIZE_SPECIFIER" bytes) failed\n",
                           cx_frame->sz);
                    av_freep(&cx_frame);
                    return AVERROR(ENOMEM);
                }
                memcpy(cx_frame->buf, pkt->data.frame.buf, pkt->data.frame.sz);
                if (ctx->is_alpha) {
                    cx_frame->buf_alpha = av_malloc(cx_frame->sz_alpha);
                    if (!cx_frame->buf_alpha) {
                        av_log(avctx, AV_LOG_ERROR,
                               "Data buffer alloc (%"SIZE_SPECIFIER" bytes) failed\n",
                               cx_frame->sz_alpha);
                        av_free(cx_frame);
                        return AVERROR(ENOMEM);
                    }
                    memcpy(cx_frame->buf_alpha, pkt_alpha->data.frame.buf, pkt_alpha->data.frame.sz);
                }
                coded_frame_add(&ctx->coded_frame_list, cx_frame);
            }
            break;
        case VPX_CODEC_STATS_PKT: {
            struct vpx_fixed_buf *stats = &ctx->twopass_stats;
            int err;
            if ((err = av_reallocp(&stats->buf,
                                   stats->sz +
                                   pkt->data.twopass_stats.sz)) < 0) {
                stats->sz = 0;
                av_log(avctx, AV_LOG_ERROR, "Stat buffer realloc failed\n");
                return err;
            }
            memcpy((uint8_t*)stats->buf + stats->sz,
                   pkt->data.twopass_stats.buf, pkt->data.twopass_stats.sz);
            stats->sz += pkt->data.twopass_stats.sz;
            break;
        }
        case VPX_CODEC_PSNR_PKT:
            av_assert0(!ctx->have_sse);
            ctx->sse[0] = pkt->data.psnr.sse[0];
            ctx->sse[1] = pkt->data.psnr.sse[1];
            ctx->sse[2] = pkt->data.psnr.sse[2];
            ctx->sse[3] = pkt->data.psnr.sse[3];
            ctx->have_sse = 1;
            break;
        case VPX_CODEC_CUSTOM_PKT:
            //ignore unsupported/unrecognized packet types
            break;
        }
    }

    return size;
}

static int vp8_encode(AVCodecContext *avctx, AVPacket *pkt,
                      const AVFrame *frame, int *got_packet)
{
    VP8Context *ctx = avctx->priv_data;
    struct vpx_image *rawimg = NULL;
    struct vpx_image *rawimg_alpha = NULL;
    int64_t timestamp = 0;
    int res, coded_size;
    vpx_enc_frame_flags_t flags = 0;

    if (frame) {
        rawimg                      = &ctx->rawimg;
        rawimg->planes[VPX_PLANE_Y] = frame->data[0];
        rawimg->planes[VPX_PLANE_U] = frame->data[1];
        rawimg->planes[VPX_PLANE_V] = frame->data[2];
        rawimg->stride[VPX_PLANE_Y] = frame->linesize[0];
        rawimg->stride[VPX_PLANE_U] = frame->linesize[1];
        rawimg->stride[VPX_PLANE_V] = frame->linesize[2];
        if (ctx->is_alpha) {
            uint8_t *u_plane, *v_plane;
            rawimg_alpha = &ctx->rawimg_alpha;
            rawimg_alpha->planes[VPX_PLANE_Y] = frame->data[3];
            u_plane = av_malloc(frame->linesize[1] * frame->height);
            v_plane = av_malloc(frame->linesize[2] * frame->height);
            if (!u_plane || !v_plane) {
                av_free(u_plane);
                av_free(v_plane);
                return AVERROR(ENOMEM);
            }
            memset(u_plane, 0x80, frame->linesize[1] * frame->height);
            rawimg_alpha->planes[VPX_PLANE_U] = u_plane;
            memset(v_plane, 0x80, frame->linesize[2] * frame->height);
            rawimg_alpha->planes[VPX_PLANE_V] = v_plane;
            rawimg_alpha->stride[VPX_PLANE_Y] = frame->linesize[0];
            rawimg_alpha->stride[VPX_PLANE_U] = frame->linesize[1];
            rawimg_alpha->stride[VPX_PLANE_V] = frame->linesize[2];
        }
        timestamp                   = frame->pts;
        if (frame->pict_type == AV_PICTURE_TYPE_I)
            flags |= VPX_EFLAG_FORCE_KF;
    }

    res = vpx_codec_encode(&ctx->encoder, rawimg, timestamp,
                           avctx->ticks_per_frame, flags, ctx->deadline);
    if (res != VPX_CODEC_OK) {
        log_encoder_error(avctx, "Error encoding frame");
        return AVERROR_INVALIDDATA;
    }

    if (ctx->is_alpha) {
        res = vpx_codec_encode(&ctx->encoder_alpha, rawimg_alpha, timestamp,
                               avctx->ticks_per_frame, flags, ctx->deadline);
        if (res != VPX_CODEC_OK) {
            log_encoder_error(avctx, "Error encoding alpha frame");
            return AVERROR_INVALIDDATA;
        }
    }

    coded_size = queue_frames(avctx, pkt, avctx->coded_frame);

    if (!frame && avctx->flags & CODEC_FLAG_PASS1) {
        unsigned int b64_size = AV_BASE64_SIZE(ctx->twopass_stats.sz);

        avctx->stats_out = av_malloc(b64_size);
        if (!avctx->stats_out) {
            av_log(avctx, AV_LOG_ERROR, "Stat buffer alloc (%d bytes) failed\n",
                   b64_size);
            return AVERROR(ENOMEM);
        }
        av_base64_encode(avctx->stats_out, b64_size, ctx->twopass_stats.buf,
                         ctx->twopass_stats.sz);
    }

    if (rawimg_alpha) {
        av_freep(&rawimg_alpha->planes[VPX_PLANE_U]);
        av_freep(&rawimg_alpha->planes[VPX_PLANE_V]);
    }

    *got_packet = !!coded_size;
    return 0;
}

#define OFFSET(x) offsetof(VP8Context, x)
#define VE AV_OPT_FLAG_VIDEO_PARAM | AV_OPT_FLAG_ENCODING_PARAM

#ifndef VPX_ERROR_RESILIENT_DEFAULT
#define VPX_ERROR_RESILIENT_DEFAULT 1
#define VPX_ERROR_RESILIENT_PARTITIONS 2
#endif

#define COMMON_OPTIONS \
    { "cpu-used",        "Quality/Speed ratio modifier",           OFFSET(cpu_used),        AV_OPT_TYPE_INT, {.i64 = 1},       -16,     16,      VE}, \
    { "auto-alt-ref",    "Enable use of alternate reference " \
                         "frames (2-pass only)",                   OFFSET(auto_alt_ref),    AV_OPT_TYPE_INT, {.i64 = -1},      -1,      1,       VE}, \
    { "lag-in-frames",   "Number of frames to look ahead for " \
                         "alternate reference frame selection",    OFFSET(lag_in_frames),   AV_OPT_TYPE_INT, {.i64 = -1},      -1,      INT_MAX, VE}, \
    { "arnr-maxframes",  "altref noise reduction max frame count", OFFSET(arnr_max_frames), AV_OPT_TYPE_INT, {.i64 = -1},      -1,      INT_MAX, VE}, \
    { "arnr-strength",   "altref noise reduction filter strength", OFFSET(arnr_strength),   AV_OPT_TYPE_INT, {.i64 = -1},      -1,      INT_MAX, VE}, \
    { "arnr-type",       "altref noise reduction filter type",     OFFSET(arnr_type),       AV_OPT_TYPE_INT, {.i64 = -1},      -1,      INT_MAX, VE, "arnr_type"}, \
    { "backward",        NULL, 0, AV_OPT_TYPE_CONST, {.i64 = 1}, 0, 0, VE, "arnr_type" }, \
    { "forward",         NULL, 0, AV_OPT_TYPE_CONST, {.i64 = 2}, 0, 0, VE, "arnr_type" }, \
    { "centered",        NULL, 0, AV_OPT_TYPE_CONST, {.i64 = 3}, 0, 0, VE, "arnr_type" }, \
    { "deadline",        "Time to spend encoding, in microseconds.", OFFSET(deadline),      AV_OPT_TYPE_INT, {.i64 = VPX_DL_GOOD_QUALITY}, INT_MIN, INT_MAX, VE, "quality"}, \
    { "best",            NULL, 0, AV_OPT_TYPE_CONST, {.i64 = VPX_DL_BEST_QUALITY}, 0, 0, VE, "quality"}, \
    { "good",            NULL, 0, AV_OPT_TYPE_CONST, {.i64 = VPX_DL_GOOD_QUALITY}, 0, 0, VE, "quality"}, \
    { "realtime",        NULL, 0, AV_OPT_TYPE_CONST, {.i64 = VPX_DL_REALTIME},     0, 0, VE, "quality"}, \
    { "error-resilient", "Error resilience configuration", OFFSET(error_resilient), AV_OPT_TYPE_FLAGS, {.i64 = 0}, INT_MIN, INT_MAX, VE, "er"}, \
    { "max-intra-rate",  "Maximum I-frame bitrate (pct) 0=unlimited",  OFFSET(max_intra_rate),  AV_OPT_TYPE_INT,  {.i64 = -1}, -1,      INT_MAX, VE}, \
    { "default",         "Improve resiliency against losses of whole frames", 0, AV_OPT_TYPE_CONST, {.i64 = VPX_ERROR_RESILIENT_DEFAULT}, 0, 0, VE, "er"}, \
    { "partitions",      "The frame partitions are independently decodable " \
                         "by the bool decoder, meaning that partitions can be decoded even " \
                         "though earlier partitions have been lost. Note that intra predicition" \
                         " is still done over the partition boundary.",       0, AV_OPT_TYPE_CONST, {.i64 = VPX_ERROR_RESILIENT_PARTITIONS}, 0, 0, VE, "er"}, \
    { "crf",              "Select the quality for constant quality mode", offsetof(VP8Context, crf), AV_OPT_TYPE_INT, {.i64 = -1}, -1, 63, VE }, \
    { "static-thresh",    "A change threshold on blocks below which they will be skipped by the encoder", OFFSET(static_thresh), AV_OPT_TYPE_INT, { .i64 = 0 }, 0, INT_MAX, VE }, \
    { "undershoot-pct",  "Datarate undershoot (min) target (%)", OFFSET(rc_undershoot_pct), AV_OPT_TYPE_INT, { .i64 = -1 }, -1, 100, VE }, \
    { "overshoot-pct",   "Datarate overshoot (max) target (%)", OFFSET(rc_overshoot_pct), AV_OPT_TYPE_INT, { .i64 = -1 }, -1, 1000, VE }, \

#define LEGACY_OPTIONS \
    {"speed", "", offsetof(VP8Context, cpu_used), AV_OPT_TYPE_INT, {.i64 = 1}, -16, 16, VE}, \
    {"quality", "", offsetof(VP8Context, deadline), AV_OPT_TYPE_INT, {.i64 = VPX_DL_GOOD_QUALITY}, INT_MIN, INT_MAX, VE, "quality"}, \
    {"vp8flags", "", offsetof(VP8Context, flags), FF_OPT_TYPE_FLAGS, {.i64 = 0}, 0, UINT_MAX, VE, "flags"}, \
    {"error_resilient", "enable error resilience", 0, FF_OPT_TYPE_CONST, {.dbl = VP8F_ERROR_RESILIENT}, INT_MIN, INT_MAX, VE, "flags"}, \
    {"altref", "enable use of alternate reference frames (VP8/2-pass only)", 0, FF_OPT_TYPE_CONST, {.dbl = VP8F_AUTO_ALT_REF}, INT_MIN, INT_MAX, VE, "flags"}, \
    {"arnr_max_frames", "altref noise reduction max frame count", offsetof(VP8Context, arnr_max_frames), AV_OPT_TYPE_INT, {.i64 = 0}, 0, 15, VE}, \
    {"arnr_strength", "altref noise reduction filter strength", offsetof(VP8Context, arnr_strength), AV_OPT_TYPE_INT, {.i64 = 3}, 0, 6, VE}, \
    {"arnr_type", "altref noise reduction filter type", offsetof(VP8Context, arnr_type), AV_OPT_TYPE_INT, {.i64 = 3}, 1, 3, VE}, \
    {"rc_lookahead", "Number of frames to look ahead for alternate reference frame selection", offsetof(VP8Context, lag_in_frames), AV_OPT_TYPE_INT, {.i64 = 25}, 0, 25, VE}, \

#if CONFIG_LIBVPX_VP8_ENCODER
static const AVOption vp8_options[] = {
    COMMON_OPTIONS
    LEGACY_OPTIONS
    { NULL }
};
#endif

#if CONFIG_LIBVPX_VP9_ENCODER
static const AVOption vp9_options[] = {
    COMMON_OPTIONS
    { "lossless",        "Lossless mode",                               OFFSET(lossless),        AV_OPT_TYPE_INT, {.i64 = -1}, -1, 1, VE},
    { "tile-columns",    "Number of tile columns to use, log2",         OFFSET(tile_columns),    AV_OPT_TYPE_INT, {.i64 = -1}, -1, 6, VE},
    { "tile-rows",       "Number of tile rows to use, log2",            OFFSET(tile_rows),       AV_OPT_TYPE_INT, {.i64 = -1}, -1, 2, VE},
    { "frame-parallel",  "Enable frame parallel decodability features", OFFSET(frame_parallel),  AV_OPT_TYPE_INT, {.i64 = -1}, -1, 1, VE},
    { "aq-mode",         "adaptive quantization mode",                  OFFSET(aq_mode),         AV_OPT_TYPE_INT, {.i64 = -1}, -1, 3, VE, "aq_mode"},
    { "none",            "Aq not used",         0, AV_OPT_TYPE_CONST, {.i64 = 0}, 0, 0, VE, "aq_mode" },
    { "variance",        "Variance based Aq",   0, AV_OPT_TYPE_CONST, {.i64 = 1}, 0, 0, VE, "aq_mode" },
    { "complexity",      "Complexity based Aq", 0, AV_OPT_TYPE_CONST, {.i64 = 2}, 0, 0, VE, "aq_mode" },
    { "cyclic",          "Cyclic Refresh Aq",   0, AV_OPT_TYPE_CONST, {.i64 = 3}, 0, 0, VE, "aq_mode" },
    LEGACY_OPTIONS
    { NULL }
};
#endif

#undef COMMON_OPTIONS
#undef LEGACY_OPTIONS

static const AVCodecDefault defaults[] = {
    { "qmin",             "-1" },
    { "qmax",             "-1" },
    { "g",                "-1" },
    { "keyint_min",       "-1" },
    { NULL },
};

#if CONFIG_LIBVPX_VP8_ENCODER
static av_cold int vp8_init(AVCodecContext *avctx)
{
    return vpx_init(avctx, vpx_codec_vp8_cx());
}

static const AVClass class_vp8 = {
    .class_name = "libvpx-vp8 encoder",
    .item_name  = av_default_item_name,
    .option     = vp8_options,
    .version    = LIBAVUTIL_VERSION_INT,
};

AVCodec ff_libvpx_vp8_encoder = {
    .name           = "libvpx",
    .long_name      = NULL_IF_CONFIG_SMALL("libvpx VP8"),
    .type           = AVMEDIA_TYPE_VIDEO,
    .id             = AV_CODEC_ID_VP8,
    .priv_data_size = sizeof(VP8Context),
    .init           = vp8_init,
    .encode2        = vp8_encode,
    .close          = vp8_free,
    .capabilities   = CODEC_CAP_DELAY | CODEC_CAP_AUTO_THREADS,
    .pix_fmts       = (const enum AVPixelFormat[]){ AV_PIX_FMT_YUV420P, AV_PIX_FMT_YUVA420P, AV_PIX_FMT_NONE },
    .priv_class     = &class_vp8,
    .defaults       = defaults,
};
#endif /* CONFIG_LIBVPX_VP8_ENCODER */

#if CONFIG_LIBVPX_VP9_ENCODER
static av_cold int vp9_init(AVCodecContext *avctx)
{
<<<<<<< HEAD
    return vpx_init(avctx, vpx_codec_vp9_cx());
=======
    return vpx_init(avctx, &vpx_codec_vp9_cx_algo);
>>>>>>> 8655c541
}

static const AVClass class_vp9 = {
    .class_name = "libvpx-vp9 encoder",
    .item_name  = av_default_item_name,
    .option     = vp9_options,
    .version    = LIBAVUTIL_VERSION_INT,
};

static const AVProfile profiles[] = {
    { FF_PROFILE_VP9_0, "Profile 0" },
    { FF_PROFILE_VP9_1, "Profile 1" },
    { FF_PROFILE_VP9_2, "Profile 2" },
    { FF_PROFILE_VP9_3, "Profile 3" },
    { FF_PROFILE_UNKNOWN },
};

AVCodec ff_libvpx_vp9_encoder = {
    .name           = "libvpx-vp9",
    .long_name      = NULL_IF_CONFIG_SMALL("libvpx VP9"),
    .type           = AVMEDIA_TYPE_VIDEO,
    .id             = AV_CODEC_ID_VP9,
    .priv_data_size = sizeof(VP8Context),
    .init           = vp9_init,
    .encode2        = vp8_encode,
    .close          = vp8_free,
    .capabilities   = CODEC_CAP_DELAY | CODEC_CAP_AUTO_THREADS,
<<<<<<< HEAD
=======
    .pix_fmts       = (const enum AVPixelFormat[]) {
        AV_PIX_FMT_YUV420P,
#if VPX_IMAGE_ABI_VERSION >= 3
        AV_PIX_FMT_YUV422P,
        AV_PIX_FMT_YUV444P,
        AV_PIX_FMT_YUV440P,
#endif
        AV_PIX_FMT_NONE,
    },
    .profiles       = NULL_IF_CONFIG_SMALL(profiles),
>>>>>>> 8655c541
    .priv_class     = &class_vp9,
    .defaults       = defaults,
    .init_static_data = ff_vp9_init_static,
};
#endif /* CONFIG_LIBVPX_VP9_ENCODER */<|MERGE_RESOLUTION|>--- conflicted
+++ resolved
@@ -381,13 +381,9 @@
                             const struct vpx_codec_iface *iface)
 {
     VP8Context *ctx = avctx->priv_data;
-<<<<<<< HEAD
-    struct vpx_codec_enc_cfg enccfg;
+    struct vpx_codec_enc_cfg enccfg = { 0 };
     struct vpx_codec_enc_cfg enccfg_alpha;
     vpx_codec_flags_t flags = (avctx->flags & CODEC_FLAG_PSNR) ? VPX_CODEC_USE_PSNR : 0;
-=======
-    struct vpx_codec_enc_cfg enccfg = { 0 };
->>>>>>> 8655c541
     int res;
     vpx_img_fmt_t img_fmt = VPX_IMG_FMT_I420;
 #if CONFIG_LIBVPX_VP9_ENCODER
@@ -559,13 +555,6 @@
        quality. */
     if (avctx->profile != FF_PROFILE_UNKNOWN)
         enccfg.g_profile = avctx->profile;
-<<<<<<< HEAD
-=======
-    else if (avctx->pix_fmt == AV_PIX_FMT_YUV420P)
-        avctx->profile = enccfg.g_profile = FF_PROFILE_VP9_0;
-    else
-        avctx->profile = enccfg.g_profile = FF_PROFILE_VP9_1;
->>>>>>> 8655c541
 
     enccfg.g_error_resilient = ctx->error_resilient || ctx->flags & VP8F_ERROR_RESILIENT;
 
@@ -640,7 +629,6 @@
     av_log(avctx, AV_LOG_DEBUG, "Using deadline: %d\n", ctx->deadline);
 
     //provide dummy value to initialize wrapper, values will be updated each _encode()
-<<<<<<< HEAD
     vpx_img_wrap(&ctx->rawimg, img_fmt, avctx->width, avctx->height, 1,
                  (unsigned char*)1);
 #if CONFIG_LIBVPX_VP9_ENCODER && defined(VPX_IMG_FMT_HIGHBITDEPTH)
@@ -651,10 +639,6 @@
     if (ctx->is_alpha)
         vpx_img_wrap(&ctx->rawimg_alpha, VPX_IMG_FMT_I420, avctx->width, avctx->height, 1,
                      (unsigned char*)1);
-=======
-    vpx_img_wrap(&ctx->rawimg, ff_vpx_pixfmt_to_imgfmt(avctx->pix_fmt),
-                 avctx->width, avctx->height, 1, (unsigned char *)1);
->>>>>>> 8655c541
 
     avctx->coded_frame = av_frame_alloc();
     if (!avctx->coded_frame) {
@@ -1062,11 +1046,7 @@
 #if CONFIG_LIBVPX_VP9_ENCODER
 static av_cold int vp9_init(AVCodecContext *avctx)
 {
-<<<<<<< HEAD
     return vpx_init(avctx, vpx_codec_vp9_cx());
-=======
-    return vpx_init(avctx, &vpx_codec_vp9_cx_algo);
->>>>>>> 8655c541
 }
 
 static const AVClass class_vp9 = {
@@ -1094,19 +1074,7 @@
     .encode2        = vp8_encode,
     .close          = vp8_free,
     .capabilities   = CODEC_CAP_DELAY | CODEC_CAP_AUTO_THREADS,
-<<<<<<< HEAD
-=======
-    .pix_fmts       = (const enum AVPixelFormat[]) {
-        AV_PIX_FMT_YUV420P,
-#if VPX_IMAGE_ABI_VERSION >= 3
-        AV_PIX_FMT_YUV422P,
-        AV_PIX_FMT_YUV444P,
-        AV_PIX_FMT_YUV440P,
-#endif
-        AV_PIX_FMT_NONE,
-    },
     .profiles       = NULL_IF_CONFIG_SMALL(profiles),
->>>>>>> 8655c541
     .priv_class     = &class_vp9,
     .defaults       = defaults,
     .init_static_data = ff_vp9_init_static,
