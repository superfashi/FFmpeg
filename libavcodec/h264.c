/*
 * H.26L/H.264/AVC/JVT/14496-10/... decoder
 * Copyright (c) 2003 Michael Niedermayer <michaelni@gmx.at>
 *
 * This file is part of FFmpeg.
 *
 * FFmpeg is free software; you can redistribute it and/or
 * modify it under the terms of the GNU Lesser General Public
 * License as published by the Free Software Foundation; either
 * version 2.1 of the License, or (at your option) any later version.
 *
 * FFmpeg is distributed in the hope that it will be useful,
 * but WITHOUT ANY WARRANTY; without even the implied warranty of
 * MERCHANTABILITY or FITNESS FOR A PARTICULAR PURPOSE.  See the GNU
 * Lesser General Public License for more details.
 *
 * You should have received a copy of the GNU Lesser General Public
 * License along with FFmpeg; if not, write to the Free Software
 * Foundation, Inc., 51 Franklin Street, Fifth Floor, Boston, MA 02110-1301 USA
 */

/**
 * @file
 * H.264 / AVC / MPEG4 part10 codec.
 * @author Michael Niedermayer <michaelni@gmx.at>
 */

#define UNCHECKED_BITSTREAM_READER 1

#include "libavutil/imgutils.h"
#include "libavutil/opt.h"
#include "internal.h"
#include "cabac.h"
#include "cabac_functions.h"
#include "dsputil.h"
#include "error_resilience.h"
#include "avcodec.h"
#include "mpegvideo.h"
#include "h264.h"
#include "h264data.h"
#include "h264chroma.h"
#include "h264_mvpred.h"
#include "golomb.h"
#include "mathops.h"
#include "rectangle.h"
#include "svq3.h"
#include "thread.h"
#include "vdpau_internal.h"
#include "libavutil/avassert.h"

// #undef NDEBUG
#include <assert.h>

const uint16_t ff_h264_mb_sizes[4] = { 256, 384, 512, 768 };

static const uint8_t rem6[QP_MAX_NUM + 1] = {
    0, 1, 2, 3, 4, 5, 0, 1, 2, 3, 4, 5, 0, 1, 2, 3, 4, 5, 0, 1, 2,
    3, 4, 5, 0, 1, 2, 3, 4, 5, 0, 1, 2, 3, 4, 5, 0, 1, 2, 3, 4, 5,
    0, 1, 2, 3, 4, 5, 0, 1, 2, 3, 4, 5, 0, 1, 2, 3, 4, 5, 0, 1, 2,
    3, 4, 5, 0, 1, 2, 3, 4, 5, 0, 1, 2, 3, 4, 5, 0, 1, 2, 3, 4, 5,
    0, 1, 2, 3,
};

static const uint8_t div6[QP_MAX_NUM + 1] = {
    0, 0, 0, 0, 0, 0, 1, 1, 1, 1, 1, 1, 2, 2, 2, 2, 2, 2, 3,  3,  3,
    3, 3, 3, 4, 4, 4, 4, 4, 4, 5, 5, 5, 5, 5, 5, 6, 6, 6, 6,  6,  6,
    7, 7, 7, 7, 7, 7, 8, 8, 8, 8, 8, 8, 9, 9, 9, 9, 9, 9, 10, 10, 10,
   10,10,10,11,11,11,11,11,11,12,12,12,12,12,12,13,13,13, 13, 13, 13,
   14,14,14,14,
};

static const enum AVPixelFormat h264_hwaccel_pixfmt_list_420[] = {
#if CONFIG_H264_DXVA2_HWACCEL
    AV_PIX_FMT_DXVA2_VLD,
#endif
#if CONFIG_H264_VAAPI_HWACCEL
    AV_PIX_FMT_VAAPI_VLD,
#endif
#if CONFIG_H264_VDA_HWACCEL
    AV_PIX_FMT_VDA_VLD,
#endif
#if CONFIG_H264_VDPAU_HWACCEL
    AV_PIX_FMT_VDPAU,
#endif
    AV_PIX_FMT_YUV420P,
    AV_PIX_FMT_NONE
};

static const enum AVPixelFormat h264_hwaccel_pixfmt_list_jpeg_420[] = {
#if CONFIG_H264_DXVA2_HWACCEL
    AV_PIX_FMT_DXVA2_VLD,
#endif
#if CONFIG_H264_VAAPI_HWACCEL
    AV_PIX_FMT_VAAPI_VLD,
#endif
#if CONFIG_H264_VDA_HWACCEL
    AV_PIX_FMT_VDA_VLD,
#endif
#if CONFIG_H264_VDPAU_HWACCEL
    AV_PIX_FMT_VDPAU,
#endif
    AV_PIX_FMT_YUVJ420P,
    AV_PIX_FMT_NONE
};

int avpriv_h264_has_num_reorder_frames(AVCodecContext *avctx)
{
    H264Context *h = avctx->priv_data;
    return h ? h->sps.num_reorder_frames : 0;
}

static void h264_er_decode_mb(void *opaque, int ref, int mv_dir, int mv_type,
                              int (*mv)[2][4][2],
                              int mb_x, int mb_y, int mb_intra, int mb_skipped)
{
    H264Context    *h = opaque;

    h->mb_x  = mb_x;
    h->mb_y  = mb_y;
    h->mb_xy = mb_x + mb_y * h->mb_stride;
    memset(h->non_zero_count_cache, 0, sizeof(h->non_zero_count_cache));
    av_assert1(ref >= 0);
    /* FIXME: It is possible albeit uncommon that slice references
     * differ between slices. We take the easy approach and ignore
     * it for now. If this turns out to have any relevance in
     * practice then correct remapping should be added. */
    if (ref >= h->ref_count[0])
        ref = 0;
    if (!h->ref_list[0][ref].f.data[0]) {
        av_log(h->avctx, AV_LOG_DEBUG, "Reference not available for error concealing\n");
        ref = 0;
    }
    if ((h->ref_list[0][ref].reference&3) != 3) {
        av_log(h->avctx, AV_LOG_DEBUG, "Reference invalid\n");
        return;
    }
    fill_rectangle(&h->cur_pic.ref_index[0][4 * h->mb_xy],
                   2, 2, 2, ref, 1);
    fill_rectangle(&h->ref_cache[0][scan8[0]], 4, 4, 8, ref, 1);
    fill_rectangle(h->mv_cache[0][scan8[0]], 4, 4, 8,
                   pack16to32((*mv)[0][0][0], (*mv)[0][0][1]), 4);
    h->mb_mbaff =
    h->mb_field_decoding_flag = 0;
    ff_h264_hl_decode_mb(h);
}

void ff_h264_draw_horiz_band(H264Context *h, int y, int height)
{
    AVCodecContext *avctx = h->avctx;
    Picture *cur  = &h->cur_pic;
    Picture *last = h->ref_list[0][0].f.data[0] ? &h->ref_list[0][0] : NULL;
    const AVPixFmtDescriptor *desc = av_pix_fmt_desc_get(avctx->pix_fmt);
    int vshift = desc->log2_chroma_h;
    const int field_pic = h->picture_structure != PICT_FRAME;
    if (field_pic) {
        height <<= 1;
        y <<= 1;
    }

    height = FFMIN(height, avctx->height - y);

    if (field_pic && h->first_field && !(avctx->slice_flags & SLICE_FLAG_ALLOW_FIELD))
        return;

    if (avctx->draw_horiz_band) {
        AVFrame *src;
        int offset[AV_NUM_DATA_POINTERS];
        int i;

        if (cur->f.pict_type == AV_PICTURE_TYPE_B || h->low_delay ||
           (avctx->slice_flags & SLICE_FLAG_CODED_ORDER))
            src = &cur->f;
        else if (last)
            src = &last->f;
        else
            return;

        offset[0] = y * src->linesize[0];
        offset[1] =
        offset[2] = (y >> vshift) * src->linesize[1];
        for (i = 3; i < AV_NUM_DATA_POINTERS; i++)
            offset[i] = 0;

        emms_c();

        avctx->draw_horiz_band(avctx, src, offset,
                               y, h->picture_structure, height);
    }
}

static void unref_picture(H264Context *h, Picture *pic)
{
    int off = offsetof(Picture, tf) + sizeof(pic->tf);
    int i;

    if (!pic->f.data[0])
        return;

    pic->period_since_free = 0;
    ff_thread_release_buffer(h->avctx, &pic->tf);
    av_buffer_unref(&pic->hwaccel_priv_buf);

    av_buffer_unref(&pic->qscale_table_buf);
    av_buffer_unref(&pic->mb_type_buf);
    for (i = 0; i < 2; i++) {
        av_buffer_unref(&pic->motion_val_buf[i]);
        av_buffer_unref(&pic->ref_index_buf[i]);
    }

    memset((uint8_t*)pic + off, 0, sizeof(*pic) - off);
}

static void release_unused_pictures(H264Context *h, int remove_current)
{
    int i;

    /* release non reference frames */
    for (i = 0; i < MAX_PICTURE_COUNT; i++) {
        if (h->DPB[i].f.data[0] && !h->DPB[i].reference &&
            (remove_current || &h->DPB[i] != h->cur_pic_ptr)) {
            unref_picture(h, &h->DPB[i]);
        }
    }
}

static int ref_picture(H264Context *h, Picture *dst, Picture *src)
{
    int ret, i;

    av_assert0(!dst->f.buf[0]);
    av_assert0(src->f.buf[0]);

    src->tf.f = &src->f;
    dst->tf.f = &dst->f;
    ret = ff_thread_ref_frame(&dst->tf, &src->tf);
    if (ret < 0)
        goto fail;


    dst->qscale_table_buf = av_buffer_ref(src->qscale_table_buf);
    dst->mb_type_buf      = av_buffer_ref(src->mb_type_buf);
    if (!dst->qscale_table_buf || !dst->mb_type_buf)
        goto fail;
    dst->qscale_table = src->qscale_table;
    dst->mb_type      = src->mb_type;

    for (i = 0; i < 2; i ++) {
        dst->motion_val_buf[i] = av_buffer_ref(src->motion_val_buf[i]);
        dst->ref_index_buf[i]  = av_buffer_ref(src->ref_index_buf[i]);
        if (!dst->motion_val_buf[i] || !dst->ref_index_buf[i])
            goto fail;
        dst->motion_val[i] = src->motion_val[i];
        dst->ref_index[i]  = src->ref_index[i];
    }

    if (src->hwaccel_picture_private) {
        dst->hwaccel_priv_buf = av_buffer_ref(src->hwaccel_priv_buf);
        if (!dst->hwaccel_priv_buf)
            goto fail;
        dst->hwaccel_picture_private = dst->hwaccel_priv_buf->data;
    }

    for (i = 0; i < 2; i++)
        dst->field_poc[i] = src->field_poc[i];

    memcpy(dst->ref_poc,   src->ref_poc,   sizeof(src->ref_poc));
    memcpy(dst->ref_count, src->ref_count, sizeof(src->ref_count));

    dst->poc                     = src->poc;
    dst->frame_num               = src->frame_num;
    dst->mmco_reset              = src->mmco_reset;
    dst->pic_id                  = src->pic_id;
    dst->long_ref                = src->long_ref;
    dst->mbaff                   = src->mbaff;
    dst->field_picture           = src->field_picture;
    dst->needs_realloc           = src->needs_realloc;
    dst->reference               = src->reference;
    dst->sync                    = src->sync;
    dst->period_since_free       = src->period_since_free;

    return 0;
fail:
    unref_picture(h, dst);
    return ret;
}


static int alloc_scratch_buffers(H264Context *h, int linesize)
{
    int alloc_size = FFALIGN(FFABS(linesize) + 32, 32);

    if (h->bipred_scratchpad)
        return 0;

    h->bipred_scratchpad = av_malloc(16 * 6 * alloc_size);
    // edge emu needs blocksize + filter length - 1
    // (= 21x21 for  h264)
    h->edge_emu_buffer = av_mallocz(alloc_size * 2 * 21);
    h->me.scratchpad   = av_mallocz(alloc_size * 2 * 16 * 2);

    if (!h->bipred_scratchpad || !h->edge_emu_buffer || !h->me.scratchpad) {
        av_freep(&h->bipred_scratchpad);
        av_freep(&h->edge_emu_buffer);
        av_freep(&h->me.scratchpad);
        return AVERROR(ENOMEM);
    }

    h->me.temp = h->me.scratchpad;

    return 0;
}

static int init_table_pools(H264Context *h)
{
    const int big_mb_num    = h->mb_stride * (h->mb_height + 1) + 1;
    const int mb_array_size = h->mb_stride * h->mb_height;
    const int b4_stride     = h->mb_width * 4 + 1;
    const int b4_array_size = b4_stride * h->mb_height * 4;

    h->qscale_table_pool = av_buffer_pool_init(big_mb_num + h->mb_stride,
                                               av_buffer_allocz);
    h->mb_type_pool      = av_buffer_pool_init((big_mb_num + h->mb_stride) *
                                               sizeof(uint32_t), av_buffer_allocz);
    h->motion_val_pool = av_buffer_pool_init(2 * (b4_array_size + 4) *
                                             sizeof(int16_t), av_buffer_allocz);
    h->ref_index_pool  = av_buffer_pool_init(4 * mb_array_size, av_buffer_allocz);

    if (!h->qscale_table_pool || !h->mb_type_pool || !h->motion_val_pool ||
        !h->ref_index_pool) {
        av_buffer_pool_uninit(&h->qscale_table_pool);
        av_buffer_pool_uninit(&h->mb_type_pool);
        av_buffer_pool_uninit(&h->motion_val_pool);
        av_buffer_pool_uninit(&h->ref_index_pool);
        return AVERROR(ENOMEM);
    }

    return 0;
}

static int alloc_picture(H264Context *h, Picture *pic)
{
    int i, ret = 0;

    av_assert0(!pic->f.data[0]);

    pic->tf.f = &pic->f;
    ret = ff_thread_get_buffer(h->avctx, &pic->tf, pic->reference ?
                                                   AV_GET_BUFFER_FLAG_REF : 0);
    if (ret < 0)
        goto fail;

    h->linesize   = pic->f.linesize[0];
    h->uvlinesize = pic->f.linesize[1];

    if (h->avctx->hwaccel) {
        const AVHWAccel *hwaccel = h->avctx->hwaccel;
        av_assert0(!pic->hwaccel_picture_private);
        if (hwaccel->priv_data_size) {
            pic->hwaccel_priv_buf = av_buffer_allocz(hwaccel->priv_data_size);
            if (!pic->hwaccel_priv_buf)
                return AVERROR(ENOMEM);
            pic->hwaccel_picture_private = pic->hwaccel_priv_buf->data;
        }
    }

    if (!h->qscale_table_pool) {
        ret = init_table_pools(h);
        if (ret < 0)
            goto fail;
    }

    pic->qscale_table_buf = av_buffer_pool_get(h->qscale_table_pool);
    pic->mb_type_buf      = av_buffer_pool_get(h->mb_type_pool);
    if (!pic->qscale_table_buf || !pic->mb_type_buf)
        goto fail;

    pic->mb_type      = (uint32_t*)pic->mb_type_buf->data + 2 * h->mb_stride + 1;
    pic->qscale_table = pic->qscale_table_buf->data + 2 * h->mb_stride + 1;

    for (i = 0; i < 2; i++) {
        pic->motion_val_buf[i] = av_buffer_pool_get(h->motion_val_pool);
        pic->ref_index_buf[i]  = av_buffer_pool_get(h->ref_index_pool);
        if (!pic->motion_val_buf[i] || !pic->ref_index_buf[i])
            goto fail;

        pic->motion_val[i] = (int16_t (*)[2])pic->motion_val_buf[i]->data + 4;
        pic->ref_index[i]  = pic->ref_index_buf[i]->data;
    }

    return 0;
fail:
    unref_picture(h, pic);
    return (ret < 0) ? ret : AVERROR(ENOMEM);
}

static inline int pic_is_unused(H264Context *h, Picture *pic)
{
    if (   (h->avctx->active_thread_type & FF_THREAD_FRAME)
        && pic->f.qscale_table //check if the frame has anything allocated
        && pic->period_since_free < h->avctx->thread_count)
        return 0;
    if (pic->f.data[0] == NULL)
        return 1;
    if (pic->needs_realloc && !(pic->reference & DELAYED_PIC_REF))
        return 1;
    return 0;
}

static int find_unused_picture(H264Context *h)
{
    int i;

    for (i = 0; i < MAX_PICTURE_COUNT; i++) {
        if (pic_is_unused(h, &h->DPB[i]))
            break;
    }
    if (i == MAX_PICTURE_COUNT)
        return AVERROR_INVALIDDATA;

    if (h->DPB[i].needs_realloc) {
        h->DPB[i].needs_realloc = 0;
        unref_picture(h, &h->DPB[i]);
    }

    return i;
}

/**
 * Check if the top & left blocks are available if needed and
 * change the dc mode so it only uses the available blocks.
 */
int ff_h264_check_intra4x4_pred_mode(H264Context *h)
{
    static const int8_t top[12] = {
        -1, 0, LEFT_DC_PRED, -1, -1, -1, -1, -1, 0
    };
    static const int8_t left[12] = {
        0, -1, TOP_DC_PRED, 0, -1, -1, -1, 0, -1, DC_128_PRED
    };
    int i;

    if (!(h->top_samples_available & 0x8000)) {
        for (i = 0; i < 4; i++) {
            int status = top[h->intra4x4_pred_mode_cache[scan8[0] + i]];
            if (status < 0) {
                av_log(h->avctx, AV_LOG_ERROR,
                       "top block unavailable for requested intra4x4 mode %d at %d %d\n",
                       status, h->mb_x, h->mb_y);
                return -1;
            } else if (status) {
                h->intra4x4_pred_mode_cache[scan8[0] + i] = status;
            }
        }
    }

    if ((h->left_samples_available & 0x8888) != 0x8888) {
        static const int mask[4] = { 0x8000, 0x2000, 0x80, 0x20 };
        for (i = 0; i < 4; i++)
            if (!(h->left_samples_available & mask[i])) {
                int status = left[h->intra4x4_pred_mode_cache[scan8[0] + 8 * i]];
                if (status < 0) {
                    av_log(h->avctx, AV_LOG_ERROR,
                           "left block unavailable for requested intra4x4 mode %d at %d %d\n",
                           status, h->mb_x, h->mb_y);
                    return -1;
                } else if (status) {
                    h->intra4x4_pred_mode_cache[scan8[0] + 8 * i] = status;
                }
            }
    }

    return 0;
} // FIXME cleanup like ff_h264_check_intra_pred_mode

/**
 * Check if the top & left blocks are available if needed and
 * change the dc mode so it only uses the available blocks.
 */
int ff_h264_check_intra_pred_mode(H264Context *h, int mode, int is_chroma)
{
    static const int8_t top[7]  = { LEFT_DC_PRED8x8, 1, -1, -1 };
    static const int8_t left[7] = { TOP_DC_PRED8x8, -1, 2, -1, DC_128_PRED8x8 };

    if (mode > 6U) {
        av_log(h->avctx, AV_LOG_ERROR,
               "out of range intra chroma pred mode at %d %d\n",
               h->mb_x, h->mb_y);
        return -1;
    }

    if (!(h->top_samples_available & 0x8000)) {
        mode = top[mode];
        if (mode < 0) {
            av_log(h->avctx, AV_LOG_ERROR,
                   "top block unavailable for requested intra mode at %d %d\n",
                   h->mb_x, h->mb_y);
            return -1;
        }
    }

    if ((h->left_samples_available & 0x8080) != 0x8080) {
        mode = left[mode];
        if (is_chroma && (h->left_samples_available & 0x8080)) {
            // mad cow disease mode, aka MBAFF + constrained_intra_pred
            mode = ALZHEIMER_DC_L0T_PRED8x8 +
                   (!(h->left_samples_available & 0x8000)) +
                   2 * (mode == DC_128_PRED8x8);
        }
        if (mode < 0) {
            av_log(h->avctx, AV_LOG_ERROR,
                   "left block unavailable for requested intra mode at %d %d\n",
                   h->mb_x, h->mb_y);
            return -1;
        }
    }

    return mode;
}

const uint8_t *ff_h264_decode_nal(H264Context *h, const uint8_t *src,
                                  int *dst_length, int *consumed, int length)
{
    int i, si, di;
    uint8_t *dst;
    int bufidx;

    // src[0]&0x80; // forbidden bit
    h->nal_ref_idc   = src[0] >> 5;
    h->nal_unit_type = src[0] & 0x1F;

    src++;
    length--;

#define STARTCODE_TEST                                                  \
        if (i + 2 < length && src[i + 1] == 0 && src[i + 2] <= 3) {     \
            if (src[i + 2] != 3) {                                      \
                /* startcode, so we must be past the end */             \
                length = i;                                             \
            }                                                           \
            break;                                                      \
        }
#if HAVE_FAST_UNALIGNED
#define FIND_FIRST_ZERO                                                 \
        if (i > 0 && !src[i])                                           \
            i--;                                                        \
        while (src[i])                                                  \
            i++
#if HAVE_FAST_64BIT
    for (i = 0; i + 1 < length; i += 9) {
        if (!((~AV_RN64A(src + i) &
               (AV_RN64A(src + i) - 0x0100010001000101ULL)) &
              0x8000800080008080ULL))
            continue;
        FIND_FIRST_ZERO;
        STARTCODE_TEST;
        i -= 7;
    }
#else
    for (i = 0; i + 1 < length; i += 5) {
        if (!((~AV_RN32A(src + i) &
               (AV_RN32A(src + i) - 0x01000101U)) &
              0x80008080U))
            continue;
        FIND_FIRST_ZERO;
        STARTCODE_TEST;
        i -= 3;
    }
#endif
#else
    for (i = 0; i + 1 < length; i += 2) {
        if (src[i])
            continue;
        if (i > 0 && src[i - 1] == 0)
            i--;
        STARTCODE_TEST;
    }
#endif

    // use second escape buffer for inter data
    bufidx = h->nal_unit_type == NAL_DPC ? 1 : 0;

    si = h->rbsp_buffer_size[bufidx];
    av_fast_padded_malloc(&h->rbsp_buffer[bufidx], &h->rbsp_buffer_size[bufidx], length+MAX_MBPAIR_SIZE);
    dst = h->rbsp_buffer[bufidx];

    if (dst == NULL)
        return NULL;

    if(i>=length-1){ //no escaped 0
        *dst_length= length;
        *consumed= length+1; //+1 for the header
        if(h->avctx->flags2 & CODEC_FLAG2_FAST){
            return src;
        }else{
            memcpy(dst, src, length);
            return dst;
        }
    }

    memcpy(dst, src, i);
    si = di = i;
    while (si + 2 < length) {
        // remove escapes (very rare 1:2^22)
        if (src[si + 2] > 3) {
            dst[di++] = src[si++];
            dst[di++] = src[si++];
        } else if (src[si] == 0 && src[si + 1] == 0) {
            if (src[si + 2] == 3) { // escape
                dst[di++]  = 0;
                dst[di++]  = 0;
                si        += 3;
                continue;
            } else // next start code
                goto nsc;
        }

        dst[di++] = src[si++];
    }
    while (si < length)
        dst[di++] = src[si++];
nsc:

    memset(dst + di, 0, FF_INPUT_BUFFER_PADDING_SIZE);

    *dst_length = di;
    *consumed   = si + 1; // +1 for the header
    /* FIXME store exact number of bits in the getbitcontext
     * (it is needed for decoding) */
    return dst;
}

/**
 * Identify the exact end of the bitstream
 * @return the length of the trailing, or 0 if damaged
 */
static int decode_rbsp_trailing(H264Context *h, const uint8_t *src)
{
    int v = *src;
    int r;

    tprintf(h->avctx, "rbsp trailing %X\n", v);

    for (r = 1; r < 9; r++) {
        if (v & 1)
            return r;
        v >>= 1;
    }
    return 0;
}

static inline int get_lowest_part_list_y(H264Context *h, Picture *pic, int n,
                                         int height, int y_offset, int list)
{
    int raw_my        = h->mv_cache[list][scan8[n]][1];
    int filter_height_down = (raw_my & 3) ? 3 : 0;
    int full_my       = (raw_my >> 2) + y_offset;
    int bottom        = full_my + filter_height_down + height;

    av_assert2(height >= 0);

    return FFMAX(0, bottom);
}

static inline void get_lowest_part_y(H264Context *h, int refs[2][48], int n,
                                     int height, int y_offset, int list0,
                                     int list1, int *nrefs)
{
    int my;

    y_offset += 16 * (h->mb_y >> MB_FIELD(h));

    if (list0) {
        int ref_n    = h->ref_cache[0][scan8[n]];
        Picture *ref = &h->ref_list[0][ref_n];

        // Error resilience puts the current picture in the ref list.
        // Don't try to wait on these as it will cause a deadlock.
        // Fields can wait on each other, though.
        if (ref->tf.progress->data   != h->cur_pic.tf.progress->data ||
            (ref->reference & 3) != h->picture_structure) {
            my = get_lowest_part_list_y(h, ref, n, height, y_offset, 0);
            if (refs[0][ref_n] < 0)
                nrefs[0] += 1;
            refs[0][ref_n] = FFMAX(refs[0][ref_n], my);
        }
    }

    if (list1) {
        int ref_n    = h->ref_cache[1][scan8[n]];
        Picture *ref = &h->ref_list[1][ref_n];

        if (ref->tf.progress->data != h->cur_pic.tf.progress->data ||
            (ref->reference & 3) != h->picture_structure) {
            my = get_lowest_part_list_y(h, ref, n, height, y_offset, 1);
            if (refs[1][ref_n] < 0)
                nrefs[1] += 1;
            refs[1][ref_n] = FFMAX(refs[1][ref_n], my);
        }
    }
}

/**
 * Wait until all reference frames are available for MC operations.
 *
 * @param h the H264 context
 */
static void await_references(H264Context *h)
{
    const int mb_xy   = h->mb_xy;
    const int mb_type = h->cur_pic.mb_type[mb_xy];
    int refs[2][48];
    int nrefs[2] = { 0 };
    int ref, list;

    memset(refs, -1, sizeof(refs));

    if (IS_16X16(mb_type)) {
        get_lowest_part_y(h, refs, 0, 16, 0,
                          IS_DIR(mb_type, 0, 0), IS_DIR(mb_type, 0, 1), nrefs);
    } else if (IS_16X8(mb_type)) {
        get_lowest_part_y(h, refs, 0, 8, 0,
                          IS_DIR(mb_type, 0, 0), IS_DIR(mb_type, 0, 1), nrefs);
        get_lowest_part_y(h, refs, 8, 8, 8,
                          IS_DIR(mb_type, 1, 0), IS_DIR(mb_type, 1, 1), nrefs);
    } else if (IS_8X16(mb_type)) {
        get_lowest_part_y(h, refs, 0, 16, 0,
                          IS_DIR(mb_type, 0, 0), IS_DIR(mb_type, 0, 1), nrefs);
        get_lowest_part_y(h, refs, 4, 16, 0,
                          IS_DIR(mb_type, 1, 0), IS_DIR(mb_type, 1, 1), nrefs);
    } else {
        int i;

        av_assert2(IS_8X8(mb_type));

        for (i = 0; i < 4; i++) {
            const int sub_mb_type = h->sub_mb_type[i];
            const int n           = 4 * i;
            int y_offset          = (i & 2) << 2;

            if (IS_SUB_8X8(sub_mb_type)) {
                get_lowest_part_y(h, refs, n, 8, y_offset,
                                  IS_DIR(sub_mb_type, 0, 0),
                                  IS_DIR(sub_mb_type, 0, 1),
                                  nrefs);
            } else if (IS_SUB_8X4(sub_mb_type)) {
                get_lowest_part_y(h, refs, n, 4, y_offset,
                                  IS_DIR(sub_mb_type, 0, 0),
                                  IS_DIR(sub_mb_type, 0, 1),
                                  nrefs);
                get_lowest_part_y(h, refs, n + 2, 4, y_offset + 4,
                                  IS_DIR(sub_mb_type, 0, 0),
                                  IS_DIR(sub_mb_type, 0, 1),
                                  nrefs);
            } else if (IS_SUB_4X8(sub_mb_type)) {
                get_lowest_part_y(h, refs, n, 8, y_offset,
                                  IS_DIR(sub_mb_type, 0, 0),
                                  IS_DIR(sub_mb_type, 0, 1),
                                  nrefs);
                get_lowest_part_y(h, refs, n + 1, 8, y_offset,
                                  IS_DIR(sub_mb_type, 0, 0),
                                  IS_DIR(sub_mb_type, 0, 1),
                                  nrefs);
            } else {
                int j;
                av_assert2(IS_SUB_4X4(sub_mb_type));
                for (j = 0; j < 4; j++) {
                    int sub_y_offset = y_offset + 2 * (j & 2);
                    get_lowest_part_y(h, refs, n + j, 4, sub_y_offset,
                                      IS_DIR(sub_mb_type, 0, 0),
                                      IS_DIR(sub_mb_type, 0, 1),
                                      nrefs);
                }
            }
        }
    }

    for (list = h->list_count - 1; list >= 0; list--)
        for (ref = 0; ref < 48 && nrefs[list]; ref++) {
            int row = refs[list][ref];
            if (row >= 0) {
                Picture *ref_pic      = &h->ref_list[list][ref];
                int ref_field         = ref_pic->reference - 1;
                int ref_field_picture = ref_pic->field_picture;
                int pic_height        = 16 * h->mb_height >> ref_field_picture;

                row <<= MB_MBAFF(h);
                nrefs[list]--;

                if (!FIELD_PICTURE && ref_field_picture) { // frame referencing two fields
                    ff_thread_await_progress(&ref_pic->tf,
                                             FFMIN((row >> 1) - !(row & 1),
                                                   pic_height - 1),
                                             1);
                    ff_thread_await_progress(&ref_pic->tf,
                                             FFMIN((row >> 1), pic_height - 1),
                                             0);
                } else if (FIELD_PICTURE && !ref_field_picture) { // field referencing one field of a frame
                    ff_thread_await_progress(&ref_pic->tf,
                                             FFMIN(row * 2 + ref_field,
                                                   pic_height - 1),
                                             0);
                } else if (FIELD_PICTURE) {
                    ff_thread_await_progress(&ref_pic->tf,
                                             FFMIN(row, pic_height - 1),
                                             ref_field);
                } else {
                    ff_thread_await_progress(&ref_pic->tf,
                                             FFMIN(row, pic_height - 1),
                                             0);
                }
            }
        }
}

static av_always_inline void mc_dir_part(H264Context *h, Picture *pic,
                                         int n, int square, int height,
                                         int delta, int list,
                                         uint8_t *dest_y, uint8_t *dest_cb,
                                         uint8_t *dest_cr,
                                         int src_x_offset, int src_y_offset,
                                         qpel_mc_func *qpix_op,
                                         h264_chroma_mc_func chroma_op,
                                         int pixel_shift, int chroma_idc)
{
    const int mx      = h->mv_cache[list][scan8[n]][0] + src_x_offset * 8;
    int my            = h->mv_cache[list][scan8[n]][1] + src_y_offset * 8;
    const int luma_xy = (mx & 3) + ((my & 3) << 2);
    int offset        = ((mx >> 2) << pixel_shift) + (my >> 2) * h->mb_linesize;
    uint8_t *src_y    = pic->f.data[0] + offset;
    uint8_t *src_cb, *src_cr;
    int extra_width  = 0;
    int extra_height = 0;
    int emu = 0;
    const int full_mx    = mx >> 2;
    const int full_my    = my >> 2;
    const int pic_width  = 16 * h->mb_width;
    const int pic_height = 16 * h->mb_height >> MB_FIELD(h);
    int ysh;

    if (mx & 7)
        extra_width -= 3;
    if (my & 7)
        extra_height -= 3;

    if (full_mx                <          0 - extra_width  ||
        full_my                <          0 - extra_height ||
        full_mx + 16 /*FIXME*/ > pic_width  + extra_width  ||
        full_my + 16 /*FIXME*/ > pic_height + extra_height) {
        h->vdsp.emulated_edge_mc(h->edge_emu_buffer,
                                 src_y - (2 << pixel_shift) - 2 * h->mb_linesize,
                                 h->mb_linesize,
                                 16 + 5, 16 + 5 /*FIXME*/, full_mx - 2,
                                 full_my - 2, pic_width, pic_height);
        src_y = h->edge_emu_buffer + (2 << pixel_shift) + 2 * h->mb_linesize;
        emu   = 1;
    }

    qpix_op[luma_xy](dest_y, src_y, h->mb_linesize); // FIXME try variable height perhaps?
    if (!square)
        qpix_op[luma_xy](dest_y + delta, src_y + delta, h->mb_linesize);

    if (CONFIG_GRAY && h->flags & CODEC_FLAG_GRAY)
        return;

    if (chroma_idc == 3 /* yuv444 */) {
        src_cb = pic->f.data[1] + offset;
        if (emu) {
            h->vdsp.emulated_edge_mc(h->edge_emu_buffer,
                                     src_cb - (2 << pixel_shift) - 2 * h->mb_linesize,
                                     h->mb_linesize,
                                     16 + 5, 16 + 5 /*FIXME*/,
                                     full_mx - 2, full_my - 2,
                                     pic_width, pic_height);
            src_cb = h->edge_emu_buffer + (2 << pixel_shift) + 2 * h->mb_linesize;
        }
        qpix_op[luma_xy](dest_cb, src_cb, h->mb_linesize); // FIXME try variable height perhaps?
        if (!square)
            qpix_op[luma_xy](dest_cb + delta, src_cb + delta, h->mb_linesize);

        src_cr = pic->f.data[2] + offset;
        if (emu) {
            h->vdsp.emulated_edge_mc(h->edge_emu_buffer,
                                     src_cr - (2 << pixel_shift) - 2 * h->mb_linesize,
                                     h->mb_linesize,
                                     16 + 5, 16 + 5 /*FIXME*/,
                                     full_mx - 2, full_my - 2,
                                     pic_width, pic_height);
            src_cr = h->edge_emu_buffer + (2 << pixel_shift) + 2 * h->mb_linesize;
        }
        qpix_op[luma_xy](dest_cr, src_cr, h->mb_linesize); // FIXME try variable height perhaps?
        if (!square)
            qpix_op[luma_xy](dest_cr + delta, src_cr + delta, h->mb_linesize);
        return;
    }

    ysh = 3 - (chroma_idc == 2 /* yuv422 */);
    if (chroma_idc == 1 /* yuv420 */ && MB_FIELD(h)) {
        // chroma offset when predicting from a field of opposite parity
        my  += 2 * ((h->mb_y & 1) - (pic->reference - 1));
        emu |= (my >> 3) < 0 || (my >> 3) + 8 >= (pic_height >> 1);
    }

    src_cb = pic->f.data[1] + ((mx >> 3) << pixel_shift) +
             (my >> ysh) * h->mb_uvlinesize;
    src_cr = pic->f.data[2] + ((mx >> 3) << pixel_shift) +
             (my >> ysh) * h->mb_uvlinesize;

    if (emu) {
        h->vdsp.emulated_edge_mc(h->edge_emu_buffer, src_cb, h->mb_uvlinesize,
                                 9, 8 * chroma_idc + 1, (mx >> 3), (my >> ysh),
                                 pic_width >> 1, pic_height >> (chroma_idc == 1 /* yuv420 */));
        src_cb = h->edge_emu_buffer;
    }
    chroma_op(dest_cb, src_cb, h->mb_uvlinesize,
              height >> (chroma_idc == 1 /* yuv420 */),
              mx & 7, (my << (chroma_idc == 2 /* yuv422 */)) & 7);

    if (emu) {
        h->vdsp.emulated_edge_mc(h->edge_emu_buffer, src_cr, h->mb_uvlinesize,
                                 9, 8 * chroma_idc + 1, (mx >> 3), (my >> ysh),
                                 pic_width >> 1, pic_height >> (chroma_idc == 1 /* yuv420 */));
        src_cr = h->edge_emu_buffer;
    }
    chroma_op(dest_cr, src_cr, h->mb_uvlinesize, height >> (chroma_idc == 1 /* yuv420 */),
              mx & 7, (my << (chroma_idc == 2 /* yuv422 */)) & 7);
}

static av_always_inline void mc_part_std(H264Context *h, int n, int square,
                                         int height, int delta,
                                         uint8_t *dest_y, uint8_t *dest_cb,
                                         uint8_t *dest_cr,
                                         int x_offset, int y_offset,
                                         qpel_mc_func *qpix_put,
                                         h264_chroma_mc_func chroma_put,
                                         qpel_mc_func *qpix_avg,
                                         h264_chroma_mc_func chroma_avg,
                                         int list0, int list1,
                                         int pixel_shift, int chroma_idc)
{
    qpel_mc_func *qpix_op         = qpix_put;
    h264_chroma_mc_func chroma_op = chroma_put;

    dest_y += (2 * x_offset << pixel_shift) + 2 * y_offset * h->mb_linesize;
    if (chroma_idc == 3 /* yuv444 */) {
        dest_cb += (2 * x_offset << pixel_shift) + 2 * y_offset * h->mb_linesize;
        dest_cr += (2 * x_offset << pixel_shift) + 2 * y_offset * h->mb_linesize;
    } else if (chroma_idc == 2 /* yuv422 */) {
        dest_cb += (x_offset << pixel_shift) + 2 * y_offset * h->mb_uvlinesize;
        dest_cr += (x_offset << pixel_shift) + 2 * y_offset * h->mb_uvlinesize;
    } else { /* yuv420 */
        dest_cb += (x_offset << pixel_shift) + y_offset * h->mb_uvlinesize;
        dest_cr += (x_offset << pixel_shift) + y_offset * h->mb_uvlinesize;
    }
    x_offset += 8 * h->mb_x;
    y_offset += 8 * (h->mb_y >> MB_FIELD(h));

    if (list0) {
        Picture *ref = &h->ref_list[0][h->ref_cache[0][scan8[n]]];
        mc_dir_part(h, ref, n, square, height, delta, 0,
                    dest_y, dest_cb, dest_cr, x_offset, y_offset,
                    qpix_op, chroma_op, pixel_shift, chroma_idc);

        qpix_op   = qpix_avg;
        chroma_op = chroma_avg;
    }

    if (list1) {
        Picture *ref = &h->ref_list[1][h->ref_cache[1][scan8[n]]];
        mc_dir_part(h, ref, n, square, height, delta, 1,
                    dest_y, dest_cb, dest_cr, x_offset, y_offset,
                    qpix_op, chroma_op, pixel_shift, chroma_idc);
    }
}

static av_always_inline void mc_part_weighted(H264Context *h, int n, int square,
                                              int height, int delta,
                                              uint8_t *dest_y, uint8_t *dest_cb,
                                              uint8_t *dest_cr,
                                              int x_offset, int y_offset,
                                              qpel_mc_func *qpix_put,
                                              h264_chroma_mc_func chroma_put,
                                              h264_weight_func luma_weight_op,
                                              h264_weight_func chroma_weight_op,
                                              h264_biweight_func luma_weight_avg,
                                              h264_biweight_func chroma_weight_avg,
                                              int list0, int list1,
                                              int pixel_shift, int chroma_idc)
{
    int chroma_height;

    dest_y += (2 * x_offset << pixel_shift) + 2 * y_offset * h->mb_linesize;
    if (chroma_idc == 3 /* yuv444 */) {
        chroma_height     = height;
        chroma_weight_avg = luma_weight_avg;
        chroma_weight_op  = luma_weight_op;
        dest_cb += (2 * x_offset << pixel_shift) + 2 * y_offset * h->mb_linesize;
        dest_cr += (2 * x_offset << pixel_shift) + 2 * y_offset * h->mb_linesize;
    } else if (chroma_idc == 2 /* yuv422 */) {
        chroma_height = height;
        dest_cb      += (x_offset << pixel_shift) + 2 * y_offset * h->mb_uvlinesize;
        dest_cr      += (x_offset << pixel_shift) + 2 * y_offset * h->mb_uvlinesize;
    } else { /* yuv420 */
        chroma_height = height >> 1;
        dest_cb      += (x_offset << pixel_shift) + y_offset * h->mb_uvlinesize;
        dest_cr      += (x_offset << pixel_shift) + y_offset * h->mb_uvlinesize;
    }
    x_offset += 8 * h->mb_x;
    y_offset += 8 * (h->mb_y >> MB_FIELD(h));

    if (list0 && list1) {
        /* don't optimize for luma-only case, since B-frames usually
         * use implicit weights => chroma too. */
        uint8_t *tmp_cb = h->bipred_scratchpad;
        uint8_t *tmp_cr = h->bipred_scratchpad + (16 << pixel_shift);
        uint8_t *tmp_y  = h->bipred_scratchpad + 16 * h->mb_uvlinesize;
        int refn0       = h->ref_cache[0][scan8[n]];
        int refn1       = h->ref_cache[1][scan8[n]];

        mc_dir_part(h, &h->ref_list[0][refn0], n, square, height, delta, 0,
                    dest_y, dest_cb, dest_cr,
                    x_offset, y_offset, qpix_put, chroma_put,
                    pixel_shift, chroma_idc);
        mc_dir_part(h, &h->ref_list[1][refn1], n, square, height, delta, 1,
                    tmp_y, tmp_cb, tmp_cr,
                    x_offset, y_offset, qpix_put, chroma_put,
                    pixel_shift, chroma_idc);

        if (h->use_weight == 2) {
            int weight0 = h->implicit_weight[refn0][refn1][h->mb_y & 1];
            int weight1 = 64 - weight0;
            luma_weight_avg(dest_y, tmp_y, h->mb_linesize,
                            height, 5, weight0, weight1, 0);
            chroma_weight_avg(dest_cb, tmp_cb, h->mb_uvlinesize,
                              chroma_height, 5, weight0, weight1, 0);
            chroma_weight_avg(dest_cr, tmp_cr, h->mb_uvlinesize,
                              chroma_height, 5, weight0, weight1, 0);
        } else {
            luma_weight_avg(dest_y, tmp_y, h->mb_linesize, height,
                            h->luma_log2_weight_denom,
                            h->luma_weight[refn0][0][0],
                            h->luma_weight[refn1][1][0],
                            h->luma_weight[refn0][0][1] +
                            h->luma_weight[refn1][1][1]);
            chroma_weight_avg(dest_cb, tmp_cb, h->mb_uvlinesize, chroma_height,
                              h->chroma_log2_weight_denom,
                              h->chroma_weight[refn0][0][0][0],
                              h->chroma_weight[refn1][1][0][0],
                              h->chroma_weight[refn0][0][0][1] +
                              h->chroma_weight[refn1][1][0][1]);
            chroma_weight_avg(dest_cr, tmp_cr, h->mb_uvlinesize, chroma_height,
                              h->chroma_log2_weight_denom,
                              h->chroma_weight[refn0][0][1][0],
                              h->chroma_weight[refn1][1][1][0],
                              h->chroma_weight[refn0][0][1][1] +
                              h->chroma_weight[refn1][1][1][1]);
        }
    } else {
        int list     = list1 ? 1 : 0;
        int refn     = h->ref_cache[list][scan8[n]];
        Picture *ref = &h->ref_list[list][refn];
        mc_dir_part(h, ref, n, square, height, delta, list,
                    dest_y, dest_cb, dest_cr, x_offset, y_offset,
                    qpix_put, chroma_put, pixel_shift, chroma_idc);

        luma_weight_op(dest_y, h->mb_linesize, height,
                       h->luma_log2_weight_denom,
                       h->luma_weight[refn][list][0],
                       h->luma_weight[refn][list][1]);
        if (h->use_weight_chroma) {
            chroma_weight_op(dest_cb, h->mb_uvlinesize, chroma_height,
                             h->chroma_log2_weight_denom,
                             h->chroma_weight[refn][list][0][0],
                             h->chroma_weight[refn][list][0][1]);
            chroma_weight_op(dest_cr, h->mb_uvlinesize, chroma_height,
                             h->chroma_log2_weight_denom,
                             h->chroma_weight[refn][list][1][0],
                             h->chroma_weight[refn][list][1][1]);
        }
    }
}

static av_always_inline void prefetch_motion(H264Context *h, int list,
                                             int pixel_shift, int chroma_idc)
{
    /* fetch pixels for estimated mv 4 macroblocks ahead
     * optimized for 64byte cache lines */
    const int refn = h->ref_cache[list][scan8[0]];
    if (refn >= 0) {
        const int mx  = (h->mv_cache[list][scan8[0]][0] >> 2) + 16 * h->mb_x + 8;
        const int my  = (h->mv_cache[list][scan8[0]][1] >> 2) + 16 * h->mb_y;
        uint8_t **src = h->ref_list[list][refn].f.data;
        int off       = (mx << pixel_shift) +
                        (my + (h->mb_x & 3) * 4) * h->mb_linesize +
                        (64 << pixel_shift);
        h->vdsp.prefetch(src[0] + off, h->linesize, 4);
        if (chroma_idc == 3 /* yuv444 */) {
            h->vdsp.prefetch(src[1] + off, h->linesize, 4);
            h->vdsp.prefetch(src[2] + off, h->linesize, 4);
        } else {
            off= (((mx>>1)+64)<<pixel_shift) + ((my>>1) + (h->mb_x&7))*h->uvlinesize;
            h->vdsp.prefetch(src[1] + off, src[2] - src[1], 2);
        }
    }
}

static void free_tables(H264Context *h, int free_rbsp)
{
    int i;
    H264Context *hx;

    av_freep(&h->intra4x4_pred_mode);
    av_freep(&h->chroma_pred_mode_table);
    av_freep(&h->cbp_table);
    av_freep(&h->mvd_table[0]);
    av_freep(&h->mvd_table[1]);
    av_freep(&h->direct_table);
    av_freep(&h->non_zero_count);
    av_freep(&h->slice_table_base);
    h->slice_table = NULL;
    av_freep(&h->list_counts);

    av_freep(&h->mb2b_xy);
    av_freep(&h->mb2br_xy);

    for (i = 0; i < 3; i++)
        av_freep(&h->visualization_buffer[i]);

    av_buffer_pool_uninit(&h->qscale_table_pool);
    av_buffer_pool_uninit(&h->mb_type_pool);
    av_buffer_pool_uninit(&h->motion_val_pool);
    av_buffer_pool_uninit(&h->ref_index_pool);

    if (free_rbsp && h->DPB) {
        for (i = 0; i < MAX_PICTURE_COUNT; i++)
            unref_picture(h, &h->DPB[i]);
        av_freep(&h->DPB);
    } else if (h->DPB) {
        for (i = 0; i < MAX_PICTURE_COUNT; i++)
            h->DPB[i].needs_realloc = 1;
    }

    h->cur_pic_ptr = NULL;

    for (i = 0; i < MAX_THREADS; i++) {
        hx = h->thread_context[i];
        if (!hx)
            continue;
        av_freep(&hx->top_borders[1]);
        av_freep(&hx->top_borders[0]);
        av_freep(&hx->bipred_scratchpad);
        av_freep(&hx->edge_emu_buffer);
        av_freep(&hx->dc_val_base);
        av_freep(&hx->me.scratchpad);
        av_freep(&hx->er.mb_index2xy);
        av_freep(&hx->er.error_status_table);
        av_freep(&hx->er.er_temp_buffer);
        av_freep(&hx->er.mbintra_table);
        av_freep(&hx->er.mbskip_table);

        if (free_rbsp) {
            av_freep(&hx->rbsp_buffer[1]);
            av_freep(&hx->rbsp_buffer[0]);
            hx->rbsp_buffer_size[0] = 0;
            hx->rbsp_buffer_size[1] = 0;
        }
        if (i)
            av_freep(&h->thread_context[i]);
    }
}

static void init_dequant8_coeff_table(H264Context *h)
{
    int i, j, q, x;
    const int max_qp = 51 + 6 * (h->sps.bit_depth_luma - 8);

    for (i = 0; i < 6; i++) {
        h->dequant8_coeff[i] = h->dequant8_buffer[i];
        for (j = 0; j < i; j++)
            if (!memcmp(h->pps.scaling_matrix8[j], h->pps.scaling_matrix8[i],
                        64 * sizeof(uint8_t))) {
                h->dequant8_coeff[i] = h->dequant8_buffer[j];
                break;
            }
        if (j < i)
            continue;

        for (q = 0; q < max_qp + 1; q++) {
            int shift = div6[q];
            int idx   = rem6[q];
            for (x = 0; x < 64; x++)
                h->dequant8_coeff[i][q][(x >> 3) | ((x & 7) << 3)] =
                    ((uint32_t)dequant8_coeff_init[idx][dequant8_coeff_init_scan[((x >> 1) & 12) | (x & 3)]] *
                     h->pps.scaling_matrix8[i][x]) << shift;
        }
    }
}

static void init_dequant4_coeff_table(H264Context *h)
{
    int i, j, q, x;
    const int max_qp = 51 + 6 * (h->sps.bit_depth_luma - 8);
    for (i = 0; i < 6; i++) {
        h->dequant4_coeff[i] = h->dequant4_buffer[i];
        for (j = 0; j < i; j++)
            if (!memcmp(h->pps.scaling_matrix4[j], h->pps.scaling_matrix4[i],
                        16 * sizeof(uint8_t))) {
                h->dequant4_coeff[i] = h->dequant4_buffer[j];
                break;
            }
        if (j < i)
            continue;

        for (q = 0; q < max_qp + 1; q++) {
            int shift = div6[q] + 2;
            int idx   = rem6[q];
            for (x = 0; x < 16; x++)
                h->dequant4_coeff[i][q][(x >> 2) | ((x << 2) & 0xF)] =
                    ((uint32_t)dequant4_coeff_init[idx][(x & 1) + ((x >> 2) & 1)] *
                     h->pps.scaling_matrix4[i][x]) << shift;
        }
    }
}

static void init_dequant_tables(H264Context *h)
{
    int i, x;
    init_dequant4_coeff_table(h);
    if (h->pps.transform_8x8_mode)
        init_dequant8_coeff_table(h);
    if (h->sps.transform_bypass) {
        for (i = 0; i < 6; i++)
            for (x = 0; x < 16; x++)
                h->dequant4_coeff[i][0][x] = 1 << 6;
        if (h->pps.transform_8x8_mode)
            for (i = 0; i < 6; i++)
                for (x = 0; x < 64; x++)
                    h->dequant8_coeff[i][0][x] = 1 << 6;
    }
}

int ff_h264_alloc_tables(H264Context *h)
{
    const int big_mb_num    = h->mb_stride * (h->mb_height + 1);
    const int row_mb_num    = 2*h->mb_stride*FFMAX(h->avctx->thread_count, 1);
    int x, y, i;

    FF_ALLOCZ_OR_GOTO(h->avctx, h->intra4x4_pred_mode,
                      row_mb_num * 8 * sizeof(uint8_t), fail)
    FF_ALLOCZ_OR_GOTO(h->avctx, h->non_zero_count,
                      big_mb_num * 48 * sizeof(uint8_t), fail)
    FF_ALLOCZ_OR_GOTO(h->avctx, h->slice_table_base,
                      (big_mb_num + h->mb_stride) * sizeof(*h->slice_table_base), fail)
    FF_ALLOCZ_OR_GOTO(h->avctx, h->cbp_table,
                      big_mb_num * sizeof(uint16_t), fail)
    FF_ALLOCZ_OR_GOTO(h->avctx, h->chroma_pred_mode_table,
                      big_mb_num * sizeof(uint8_t), fail)
    FF_ALLOCZ_OR_GOTO(h->avctx, h->mvd_table[0],
                      16 * row_mb_num * sizeof(uint8_t), fail);
    FF_ALLOCZ_OR_GOTO(h->avctx, h->mvd_table[1],
                      16 * row_mb_num * sizeof(uint8_t), fail);
    FF_ALLOCZ_OR_GOTO(h->avctx, h->direct_table,
                      4 * big_mb_num * sizeof(uint8_t), fail);
    FF_ALLOCZ_OR_GOTO(h->avctx, h->list_counts,
                      big_mb_num * sizeof(uint8_t), fail)

    memset(h->slice_table_base, -1,
           (big_mb_num + h->mb_stride) * sizeof(*h->slice_table_base));
    h->slice_table = h->slice_table_base + h->mb_stride * 2 + 1;

    FF_ALLOCZ_OR_GOTO(h->avctx, h->mb2b_xy,
                      big_mb_num * sizeof(uint32_t), fail);
    FF_ALLOCZ_OR_GOTO(h->avctx, h->mb2br_xy,
                      big_mb_num * sizeof(uint32_t), fail);
    for (y = 0; y < h->mb_height; y++)
        for (x = 0; x < h->mb_width; x++) {
            const int mb_xy = x + y * h->mb_stride;
            const int b_xy  = 4 * x + 4 * y * h->b_stride;

            h->mb2b_xy[mb_xy]  = b_xy;
            h->mb2br_xy[mb_xy] = 8 * (FMO ? mb_xy : (mb_xy % (2 * h->mb_stride)));
        }

    if (!h->dequant4_coeff[0])
        init_dequant_tables(h);

    if (!h->DPB) {
        h->DPB = av_mallocz_array(MAX_PICTURE_COUNT, sizeof(*h->DPB));
        if (!h->DPB)
            return AVERROR(ENOMEM);
        for (i = 0; i < MAX_PICTURE_COUNT; i++)
            avcodec_get_frame_defaults(&h->DPB[i].f);
        avcodec_get_frame_defaults(&h->cur_pic.f);
    }

    return 0;

fail:
    free_tables(h, 1);
    return -1;
}

/**
 * Mimic alloc_tables(), but for every context thread.
 */
static void clone_tables(H264Context *dst, H264Context *src, int i)
{
    dst->intra4x4_pred_mode     = src->intra4x4_pred_mode + i * 8 * 2 * src->mb_stride;
    dst->non_zero_count         = src->non_zero_count;
    dst->slice_table            = src->slice_table;
    dst->cbp_table              = src->cbp_table;
    dst->mb2b_xy                = src->mb2b_xy;
    dst->mb2br_xy               = src->mb2br_xy;
    dst->chroma_pred_mode_table = src->chroma_pred_mode_table;
    dst->mvd_table[0]           = src->mvd_table[0] + i * 8 * 2 * src->mb_stride;
    dst->mvd_table[1]           = src->mvd_table[1] + i * 8 * 2 * src->mb_stride;
    dst->direct_table           = src->direct_table;
    dst->list_counts            = src->list_counts;
    dst->DPB                    = src->DPB;
    dst->cur_pic_ptr            = src->cur_pic_ptr;
    dst->cur_pic                = src->cur_pic;
    dst->bipred_scratchpad      = NULL;
    dst->edge_emu_buffer        = NULL;
    dst->me.scratchpad          = NULL;
    ff_h264_pred_init(&dst->hpc, src->avctx->codec_id, src->sps.bit_depth_luma,
                      src->sps.chroma_format_idc);
}

/**
 * Init context
 * Allocate buffers which are not shared amongst multiple threads.
 */
static int context_init(H264Context *h)
{
    ERContext *er = &h->er;
    int mb_array_size = h->mb_height * h->mb_stride;
    int y_size  = (2 * h->mb_width + 1) * (2 * h->mb_height + 1);
    int c_size  = h->mb_stride * (h->mb_height + 1);
    int yc_size = y_size + 2   * c_size;
    int x, y, i;

    FF_ALLOCZ_OR_GOTO(h->avctx, h->top_borders[0],
                      h->mb_width * 16 * 3 * sizeof(uint8_t) * 2, fail)
    FF_ALLOCZ_OR_GOTO(h->avctx, h->top_borders[1],
                      h->mb_width * 16 * 3 * sizeof(uint8_t) * 2, fail)

    h->ref_cache[0][scan8[5]  + 1] =
    h->ref_cache[0][scan8[7]  + 1] =
    h->ref_cache[0][scan8[13] + 1] =
    h->ref_cache[1][scan8[5]  + 1] =
    h->ref_cache[1][scan8[7]  + 1] =
    h->ref_cache[1][scan8[13] + 1] = PART_NOT_AVAILABLE;

    if (CONFIG_ERROR_RESILIENCE) {
    /* init ER */
    er->avctx          = h->avctx;
    er->dsp            = &h->dsp;
    er->decode_mb      = h264_er_decode_mb;
    er->opaque         = h;
    er->quarter_sample = 1;

    er->mb_num      = h->mb_num;
    er->mb_width    = h->mb_width;
    er->mb_height   = h->mb_height;
    er->mb_stride   = h->mb_stride;
    er->b8_stride   = h->mb_width * 2 + 1;

    FF_ALLOCZ_OR_GOTO(h->avctx, er->mb_index2xy, (h->mb_num + 1) * sizeof(int),
                      fail); // error ressilience code looks cleaner with this
    for (y = 0; y < h->mb_height; y++)
        for (x = 0; x < h->mb_width; x++)
            er->mb_index2xy[x + y * h->mb_width] = x + y * h->mb_stride;

    er->mb_index2xy[h->mb_height * h->mb_width] = (h->mb_height - 1) *
                                                   h->mb_stride + h->mb_width;

    FF_ALLOCZ_OR_GOTO(h->avctx, er->error_status_table,
                      mb_array_size * sizeof(uint8_t), fail);

    FF_ALLOC_OR_GOTO(h->avctx, er->mbintra_table, mb_array_size, fail);
    memset(er->mbintra_table, 1, mb_array_size);

    FF_ALLOCZ_OR_GOTO(h->avctx, er->mbskip_table, mb_array_size + 2, fail);

    FF_ALLOC_OR_GOTO(h->avctx, er->er_temp_buffer, h->mb_height * h->mb_stride,
                     fail);

    FF_ALLOCZ_OR_GOTO(h->avctx, h->dc_val_base, yc_size * sizeof(int16_t), fail);
    er->dc_val[0] = h->dc_val_base + h->mb_width * 2 + 2;
    er->dc_val[1] = h->dc_val_base + y_size + h->mb_stride + 1;
    er->dc_val[2] = er->dc_val[1] + c_size;
    for (i = 0; i < yc_size; i++)
        h->dc_val_base[i] = 1024;
    }

    return 0;

fail:
    return -1; // free_tables will clean up for us
}

static int decode_nal_units(H264Context *h, const uint8_t *buf, int buf_size,
                            int parse_extradata);

int ff_h264_decode_extradata(H264Context *h, const uint8_t *buf, int size)
{
    AVCodecContext *avctx = h->avctx;

    if (!buf || size <= 0)
        return -1;

    if (buf[0] == 1) {
        int i, cnt, nalsize;
        const unsigned char *p = buf;

        h->is_avc = 1;

        if (size < 7) {
            av_log(avctx, AV_LOG_ERROR, "avcC too short\n");
            return -1;
        }
        /* sps and pps in the avcC always have length coded with 2 bytes,
         * so put a fake nal_length_size = 2 while parsing them */
        h->nal_length_size = 2;
        // Decode sps from avcC
        cnt = *(p + 5) & 0x1f; // Number of sps
        p  += 6;
        for (i = 0; i < cnt; i++) {
            nalsize = AV_RB16(p) + 2;
            if(nalsize > size - (p-buf))
                return -1;
            if (decode_nal_units(h, p, nalsize, 1) < 0) {
                av_log(avctx, AV_LOG_ERROR,
                       "Decoding sps %d from avcC failed\n", i);
                return -1;
            }
            p += nalsize;
        }
        // Decode pps from avcC
        cnt = *(p++); // Number of pps
        for (i = 0; i < cnt; i++) {
            nalsize = AV_RB16(p) + 2;
            if(nalsize > size - (p-buf))
                return -1;
            if (decode_nal_units(h, p, nalsize, 1) < 0) {
                av_log(avctx, AV_LOG_ERROR,
                       "Decoding pps %d from avcC failed\n", i);
                return -1;
            }
            p += nalsize;
        }
        // Now store right nal length size, that will be used to parse all other nals
        h->nal_length_size = (buf[4] & 0x03) + 1;
    } else {
        h->is_avc = 0;
        if (decode_nal_units(h, buf, size, 1) < 0)
            return -1;
    }
    return size;
}

av_cold int ff_h264_decode_init(AVCodecContext *avctx)
{
    H264Context *h = avctx->priv_data;
    int i;

    h->avctx = avctx;

    h->width    = h->avctx->width;
    h->height   = h->avctx->height;

    h->bit_depth_luma    = 8;
    h->chroma_format_idc = 1;

    h->avctx->bits_per_raw_sample = 8;
    h->cur_chroma_format_idc = 1;

    ff_h264dsp_init(&h->h264dsp, 8, 1);
    av_assert0(h->sps.bit_depth_chroma == 0);
    ff_h264chroma_init(&h->h264chroma, h->sps.bit_depth_chroma);
    ff_h264qpel_init(&h->h264qpel, 8);
    ff_h264_pred_init(&h->hpc, h->avctx->codec_id, 8, 1);

    h->dequant_coeff_pps = -1;

    if (CONFIG_ERROR_RESILIENCE) {
        /* needed so that IDCT permutation is known early */
        ff_dsputil_init(&h->dsp, h->avctx);
    }
    ff_videodsp_init(&h->vdsp, 8);

    memset(h->pps.scaling_matrix4, 16, 6 * 16 * sizeof(uint8_t));
    memset(h->pps.scaling_matrix8, 16, 2 * 64 * sizeof(uint8_t));

    h->picture_structure   = PICT_FRAME;
    h->slice_context_count = 1;
    h->workaround_bugs     = avctx->workaround_bugs;
    h->flags               = avctx->flags;

    /* set defaults */
    // s->decode_mb = ff_h263_decode_mb;
    if (!avctx->has_b_frames)
        h->low_delay = 1;

    avctx->chroma_sample_location = AVCHROMA_LOC_LEFT;

    ff_h264_decode_init_vlc();

    h->pixel_shift = 0;
    h->sps.bit_depth_luma = avctx->bits_per_raw_sample = 8;

    h->thread_context[0] = h;
    h->outputed_poc      = h->next_outputed_poc = INT_MIN;
    for (i = 0; i < MAX_DELAYED_PIC_COUNT; i++)
        h->last_pocs[i] = INT_MIN;
    h->prev_poc_msb = 1 << 16;
    h->prev_frame_num = -1;
    h->x264_build   = -1;
    ff_h264_reset_sei(h);
    if (avctx->codec_id == AV_CODEC_ID_H264) {
        if (avctx->ticks_per_frame == 1) {
            if(h->avctx->time_base.den < INT_MAX/2) {
                h->avctx->time_base.den *= 2;
            } else
                h->avctx->time_base.num /= 2;
        }
        avctx->ticks_per_frame = 2;
    }

    if (avctx->extradata_size > 0 && avctx->extradata &&
        ff_h264_decode_extradata(h, avctx->extradata, avctx->extradata_size) < 0) {
        ff_h264_free_context(h);
        return -1;
    }

    if (h->sps.bitstream_restriction_flag &&
        h->avctx->has_b_frames < h->sps.num_reorder_frames) {
        h->avctx->has_b_frames = h->sps.num_reorder_frames;
        h->low_delay           = 0;
    }

    ff_init_cabac_states();
    avctx->internal->allocate_progress = 1;

    return 0;
}

#define IN_RANGE(a, b, size) (((a) >= (b)) && ((a) < ((b) + (size))))
#undef REBASE_PICTURE
#define REBASE_PICTURE(pic, new_ctx, old_ctx)             \
    ((pic && pic >= old_ctx->DPB &&                       \
      pic < old_ctx->DPB + MAX_PICTURE_COUNT) ?      \
        &new_ctx->DPB[pic - old_ctx->DPB] : NULL)

static void copy_picture_range(Picture **to, Picture **from, int count,
                               H264Context *new_base,
                               H264Context *old_base)
{
    int i;

    for (i = 0; i < count; i++) {
        assert((IN_RANGE(from[i], old_base, sizeof(*old_base)) ||
                IN_RANGE(from[i], old_base->DPB,
                         sizeof(Picture) * MAX_PICTURE_COUNT) ||
                !from[i]));
        to[i] = REBASE_PICTURE(from[i], new_base, old_base);
    }
}

static void copy_parameter_set(void **to, void **from, int count, int size)
{
    int i;

    for (i = 0; i < count; i++) {
        if (to[i] && !from[i])
            av_freep(&to[i]);
        else if (from[i] && !to[i])
            to[i] = av_malloc(size);

        if (from[i])
            memcpy(to[i], from[i], size);
    }
}

static int decode_init_thread_copy(AVCodecContext *avctx)
{
    H264Context *h = avctx->priv_data;

    if (!avctx->internal->is_copy)
        return 0;
    memset(h->sps_buffers, 0, sizeof(h->sps_buffers));
    memset(h->pps_buffers, 0, sizeof(h->pps_buffers));

    h->context_initialized = 0;

    return 0;
}

#define copy_fields(to, from, start_field, end_field)                   \
    memcpy(&to->start_field, &from->start_field,                        \
           (char *)&to->end_field - (char *)&to->start_field)

static int h264_slice_header_init(H264Context *, int);

static int h264_set_parameter_from_sps(H264Context *h);

static int decode_update_thread_context(AVCodecContext *dst,
                                        const AVCodecContext *src)
{
    H264Context *h = dst->priv_data, *h1 = src->priv_data;
    int inited = h->context_initialized, err = 0;
    int context_reinitialized = 0;
    int i, ret;

    if (dst == src)
        return 0;

    if (inited &&
        (h->width      != h1->width      ||
         h->height     != h1->height     ||
         h->mb_width   != h1->mb_width   ||
         h->mb_height  != h1->mb_height  ||
         h->sps.bit_depth_luma    != h1->sps.bit_depth_luma    ||
         h->sps.chroma_format_idc != h1->sps.chroma_format_idc ||
         h->sps.colorspace        != h1->sps.colorspace)) {

        /* set bits_per_raw_sample to the previous value. the check for changed
         * bit depth in h264_set_parameter_from_sps() uses it and sets it to
         * the current value */
        h->avctx->bits_per_raw_sample = h->sps.bit_depth_luma;

        av_freep(&h->bipred_scratchpad);

        h->width     = h1->width;
        h->height    = h1->height;
        h->mb_height = h1->mb_height;
        h->mb_width  = h1->mb_width;
        h->mb_num    = h1->mb_num;
        h->mb_stride = h1->mb_stride;
        h->b_stride  = h1->b_stride;
        // SPS/PPS
        copy_parameter_set((void **)h->sps_buffers, (void **)h1->sps_buffers,
                        MAX_SPS_COUNT, sizeof(SPS));
        h->sps = h1->sps;
        copy_parameter_set((void **)h->pps_buffers, (void **)h1->pps_buffers,
                        MAX_PPS_COUNT, sizeof(PPS));
        h->pps = h1->pps;

        if ((err = h264_slice_header_init(h, 1)) < 0) {
            av_log(h->avctx, AV_LOG_ERROR, "h264_slice_header_init() failed");
            return err;
        }
        context_reinitialized = 1;

#if 0
        h264_set_parameter_from_sps(h);
        //Note we set context_reinitialized which will cause h264_set_parameter_from_sps to be reexecuted
        h->cur_chroma_format_idc = h1->cur_chroma_format_idc;
#endif
    }
    /* update linesize on resize for h264. The h264 decoder doesn't
     * necessarily call ff_MPV_frame_start in the new thread */
    h->linesize   = h1->linesize;
    h->uvlinesize = h1->uvlinesize;

    /* copy block_offset since frame_start may not be called */
    memcpy(h->block_offset, h1->block_offset, sizeof(h->block_offset));

    if (!inited) {
        for (i = 0; i < MAX_SPS_COUNT; i++)
            av_freep(h->sps_buffers + i);

        for (i = 0; i < MAX_PPS_COUNT; i++)
            av_freep(h->pps_buffers + i);

        memcpy(h, h1, offsetof(H264Context, intra_pcm_ptr));
        memcpy(&h->cabac, &h1->cabac,
               sizeof(H264Context) - offsetof(H264Context, cabac));
        av_assert0((void*)&h->cabac == &h->mb_padding + 1);

        memset(h->sps_buffers, 0, sizeof(h->sps_buffers));
        memset(h->pps_buffers, 0, sizeof(h->pps_buffers));

        memset(&h->er, 0, sizeof(h->er));
        memset(&h->me, 0, sizeof(h->me));
        h->avctx = dst;
        h->DPB   = NULL;
        h->qscale_table_pool = NULL;
        h->mb_type_pool = NULL;
        h->ref_index_pool = NULL;
        h->motion_val_pool = NULL;

        if (h1->context_initialized) {
        h->context_initialized = 0;

        memset(&h->cur_pic, 0, sizeof(h->cur_pic));
        avcodec_get_frame_defaults(&h->cur_pic.f);
        h->cur_pic.tf.f = &h->cur_pic.f;

        if (ff_h264_alloc_tables(h) < 0) {
            av_log(dst, AV_LOG_ERROR, "Could not allocate memory for h264\n");
            return AVERROR(ENOMEM);
        }
        context_init(h);
        }

        for (i = 0; i < 2; i++) {
            h->rbsp_buffer[i]      = NULL;
            h->rbsp_buffer_size[i] = 0;
        }
        h->bipred_scratchpad = NULL;
        h->edge_emu_buffer   = NULL;

        h->thread_context[0] = h;
        h->context_initialized = h1->context_initialized;
    }

    h->avctx->coded_height  = h1->avctx->coded_height;
    h->avctx->coded_width   = h1->avctx->coded_width;
    h->avctx->width         = h1->avctx->width;
    h->avctx->height        = h1->avctx->height;
    h->coded_picture_number = h1->coded_picture_number;
    h->first_field          = h1->first_field;
    h->picture_structure    = h1->picture_structure;
    h->qscale               = h1->qscale;
    h->droppable            = h1->droppable;
    h->data_partitioning    = h1->data_partitioning;
    h->low_delay            = h1->low_delay;

    for (i = 0; h->DPB && i < MAX_PICTURE_COUNT; i++) {
        h->DPB[i].period_since_free ++;
        unref_picture(h, &h->DPB[i]);
        if (h1->DPB[i].f.data[0] &&
            (ret = ref_picture(h, &h->DPB[i], &h1->DPB[i])) < 0)
            return ret;
    }

    h->cur_pic_ptr     = REBASE_PICTURE(h1->cur_pic_ptr, h, h1);
    unref_picture(h, &h->cur_pic);
    if (h1->cur_pic.f.buf[0] && (ret = ref_picture(h, &h->cur_pic, &h1->cur_pic)) < 0)
        return ret;

    h->workaround_bugs = h1->workaround_bugs;
    h->low_delay       = h1->low_delay;
    h->droppable       = h1->droppable;

    // extradata/NAL handling
    h->is_avc = h1->is_avc;

    // SPS/PPS
    copy_parameter_set((void **)h->sps_buffers, (void **)h1->sps_buffers,
                       MAX_SPS_COUNT, sizeof(SPS));
    h->sps = h1->sps;
    copy_parameter_set((void **)h->pps_buffers, (void **)h1->pps_buffers,
                       MAX_PPS_COUNT, sizeof(PPS));
    h->pps = h1->pps;

    // Dequantization matrices
    // FIXME these are big - can they be only copied when PPS changes?
    copy_fields(h, h1, dequant4_buffer, dequant4_coeff);

    for (i = 0; i < 6; i++)
        h->dequant4_coeff[i] = h->dequant4_buffer[0] +
                               (h1->dequant4_coeff[i] - h1->dequant4_buffer[0]);

    for (i = 0; i < 6; i++)
        h->dequant8_coeff[i] = h->dequant8_buffer[0] +
                               (h1->dequant8_coeff[i] - h1->dequant8_buffer[0]);

    h->dequant_coeff_pps = h1->dequant_coeff_pps;

    // POC timing
    copy_fields(h, h1, poc_lsb, redundant_pic_count);

    // reference lists
    copy_fields(h, h1, short_ref, cabac_init_idc);

    copy_picture_range(h->short_ref, h1->short_ref, 32, h, h1);
    copy_picture_range(h->long_ref, h1->long_ref, 32, h, h1);
    copy_picture_range(h->delayed_pic, h1->delayed_pic,
                       MAX_DELAYED_PIC_COUNT + 2, h, h1);

    h->last_slice_type = h1->last_slice_type;
    h->sync            = h1->sync;
    memcpy(h->last_ref_count, h1->last_ref_count, sizeof(h->last_ref_count));

    if (context_reinitialized)
        h264_set_parameter_from_sps(h);

    if (!h->cur_pic_ptr)
        return 0;

    if (!h->droppable) {
        err = ff_h264_execute_ref_pic_marking(h, h->mmco, h->mmco_index);
        h->prev_poc_msb = h->poc_msb;
        h->prev_poc_lsb = h->poc_lsb;
    }
    h->prev_frame_num_offset = h->frame_num_offset;
    h->prev_frame_num        = h->frame_num;
    h->outputed_poc          = h->next_outputed_poc;

    return err;
}

static int h264_frame_start(H264Context *h)
{
    Picture *pic;
    int i, ret;
    const int pixel_shift = h->pixel_shift;
    int c[4] = {
        1<<(h->sps.bit_depth_luma-1),
        1<<(h->sps.bit_depth_chroma-1),
        1<<(h->sps.bit_depth_chroma-1),
        -1
    };

    if (!ff_thread_can_start_frame(h->avctx)) {
        av_log(h->avctx, AV_LOG_ERROR, "Attempt to start a frame outside SETUP state\n");
        return -1;
    }

    release_unused_pictures(h, 1);
    h->cur_pic_ptr = NULL;

    i = find_unused_picture(h);
    if (i < 0) {
        av_log(h->avctx, AV_LOG_ERROR, "no frame buffer available\n");
        return i;
    }
    pic = &h->DPB[i];

    pic->reference            = h->droppable ? 0 : h->picture_structure;
    pic->f.coded_picture_number = h->coded_picture_number++;
    pic->field_picture          = h->picture_structure != PICT_FRAME;

    /*
     * Zero key_frame here; IDR markings per slice in frame or fields are ORed
     * in later.
     * See decode_nal_units().
     */
    pic->f.key_frame = 0;
    pic->sync        = 0;
    pic->mmco_reset  = 0;

    if ((ret = alloc_picture(h, pic)) < 0)
        return ret;
    if(!h->sync && !h->avctx->hwaccel &&
       !(h->avctx->codec->capabilities & CODEC_CAP_HWACCEL_VDPAU))
        avpriv_color_frame(&pic->f, c);

    h->cur_pic_ptr = pic;
    unref_picture(h, &h->cur_pic);
    if ((ret = ref_picture(h, &h->cur_pic, h->cur_pic_ptr)) < 0)
        return ret;

    if (CONFIG_ERROR_RESILIENCE) {
        ff_er_frame_start(&h->er);
        h->er.last_pic =
        h->er.next_pic = NULL;
    }

    assert(h->linesize && h->uvlinesize);

    for (i = 0; i < 16; i++) {
        h->block_offset[i]           = (4 * ((scan8[i] - scan8[0]) & 7) << pixel_shift) + 4 * h->linesize * ((scan8[i] - scan8[0]) >> 3);
        h->block_offset[48 + i]      = (4 * ((scan8[i] - scan8[0]) & 7) << pixel_shift) + 8 * h->linesize * ((scan8[i] - scan8[0]) >> 3);
    }
    for (i = 0; i < 16; i++) {
        h->block_offset[16 + i]      =
        h->block_offset[32 + i]      = (4 * ((scan8[i] - scan8[0]) & 7) << pixel_shift) + 4 * h->uvlinesize * ((scan8[i] - scan8[0]) >> 3);
        h->block_offset[48 + 16 + i] =
        h->block_offset[48 + 32 + i] = (4 * ((scan8[i] - scan8[0]) & 7) << pixel_shift) + 8 * h->uvlinesize * ((scan8[i] - scan8[0]) >> 3);
    }

    /* Some macroblocks can be accessed before they're available in case
     * of lost slices, MBAFF or threading. */
    memset(h->slice_table, -1,
           (h->mb_height * h->mb_stride - 1) * sizeof(*h->slice_table));

    // s->decode = (h->flags & CODEC_FLAG_PSNR) || !s->encoding ||
    //             h->cur_pic.reference /* || h->contains_intra */ || 1;

    /* We mark the current picture as non-reference after allocating it, so
     * that if we break out due to an error it can be released automatically
     * in the next ff_MPV_frame_start().
     */
    h->cur_pic_ptr->reference = 0;

    h->cur_pic_ptr->field_poc[0] = h->cur_pic_ptr->field_poc[1] = INT_MAX;

    h->next_output_pic = NULL;

    assert(h->cur_pic_ptr->long_ref == 0);

    return 0;
}

/**
 * Run setup operations that must be run after slice header decoding.
 * This includes finding the next displayed frame.
 *
 * @param h h264 master context
 * @param setup_finished enough NALs have been read that we can call
 * ff_thread_finish_setup()
 */
static void decode_postinit(H264Context *h, int setup_finished)
{
    Picture *out = h->cur_pic_ptr;
    Picture *cur = h->cur_pic_ptr;
    int i, pics, out_of_order, out_idx;

    h->cur_pic_ptr->f.pict_type   = h->pict_type;

    if (h->next_output_pic)
        return;

    if (cur->field_poc[0] == INT_MAX || cur->field_poc[1] == INT_MAX) {
        /* FIXME: if we have two PAFF fields in one packet, we can't start
         * the next thread here. If we have one field per packet, we can.
         * The check in decode_nal_units() is not good enough to find this
         * yet, so we assume the worst for now. */
        // if (setup_finished)
        //    ff_thread_finish_setup(h->avctx);
        return;
    }

    cur->f.interlaced_frame = 0;
    cur->f.repeat_pict      = 0;

    /* Signal interlacing information externally. */
    /* Prioritize picture timing SEI information over used
     * decoding process if it exists. */

    if (h->sps.pic_struct_present_flag) {
        switch (h->sei_pic_struct) {
        case SEI_PIC_STRUCT_FRAME:
            break;
        case SEI_PIC_STRUCT_TOP_FIELD:
        case SEI_PIC_STRUCT_BOTTOM_FIELD:
            cur->f.interlaced_frame = 1;
            break;
        case SEI_PIC_STRUCT_TOP_BOTTOM:
        case SEI_PIC_STRUCT_BOTTOM_TOP:
            if (FIELD_OR_MBAFF_PICTURE)
                cur->f.interlaced_frame = 1;
            else
                // try to flag soft telecine progressive
                cur->f.interlaced_frame = h->prev_interlaced_frame;
            break;
        case SEI_PIC_STRUCT_TOP_BOTTOM_TOP:
        case SEI_PIC_STRUCT_BOTTOM_TOP_BOTTOM:
            /* Signal the possibility of telecined film externally
             * (pic_struct 5,6). From these hints, let the applications
             * decide if they apply deinterlacing. */
            cur->f.repeat_pict = 1;
            break;
        case SEI_PIC_STRUCT_FRAME_DOUBLING:
            cur->f.repeat_pict = 2;
            break;
        case SEI_PIC_STRUCT_FRAME_TRIPLING:
            cur->f.repeat_pict = 4;
            break;
        }

        if ((h->sei_ct_type & 3) &&
            h->sei_pic_struct <= SEI_PIC_STRUCT_BOTTOM_TOP)
            cur->f.interlaced_frame = (h->sei_ct_type & (1 << 1)) != 0;
    } else {
        /* Derive interlacing flag from used decoding process. */
        cur->f.interlaced_frame = FIELD_OR_MBAFF_PICTURE;
    }
    h->prev_interlaced_frame = cur->f.interlaced_frame;

    if (cur->field_poc[0] != cur->field_poc[1]) {
        /* Derive top_field_first from field pocs. */
        cur->f.top_field_first = cur->field_poc[0] < cur->field_poc[1];
    } else {
        if (cur->f.interlaced_frame || h->sps.pic_struct_present_flag) {
            /* Use picture timing SEI information. Even if it is a
             * information of a past frame, better than nothing. */
            if (h->sei_pic_struct == SEI_PIC_STRUCT_TOP_BOTTOM ||
                h->sei_pic_struct == SEI_PIC_STRUCT_TOP_BOTTOM_TOP)
                cur->f.top_field_first = 1;
            else
                cur->f.top_field_first = 0;
        } else {
            /* Most likely progressive */
            cur->f.top_field_first = 0;
        }
    }

    cur->mmco_reset = h->mmco_reset;
    h->mmco_reset = 0;
    // FIXME do something with unavailable reference frames

    /* Sort B-frames into display order */

    if (h->sps.bitstream_restriction_flag &&
        h->avctx->has_b_frames < h->sps.num_reorder_frames) {
        h->avctx->has_b_frames = h->sps.num_reorder_frames;
        h->low_delay           = 0;
    }

    if (h->avctx->strict_std_compliance >= FF_COMPLIANCE_STRICT &&
        !h->sps.bitstream_restriction_flag) {
        h->avctx->has_b_frames = MAX_DELAYED_PIC_COUNT - 1;
        h->low_delay           = 0;
    }

    for (i = 0; 1; i++) {
        if(i == MAX_DELAYED_PIC_COUNT || cur->poc < h->last_pocs[i]){
            if(i)
                h->last_pocs[i-1] = cur->poc;
            break;
        } else if(i) {
            h->last_pocs[i-1]= h->last_pocs[i];
        }
    }
    out_of_order = MAX_DELAYED_PIC_COUNT - i;
    if(   cur->f.pict_type == AV_PICTURE_TYPE_B
       || (h->last_pocs[MAX_DELAYED_PIC_COUNT-2] > INT_MIN && h->last_pocs[MAX_DELAYED_PIC_COUNT-1] - h->last_pocs[MAX_DELAYED_PIC_COUNT-2] > 2))
        out_of_order = FFMAX(out_of_order, 1);
    if (out_of_order == MAX_DELAYED_PIC_COUNT) {
        av_log(h->avctx, AV_LOG_VERBOSE, "Invalid POC %d<%d\n", cur->poc, h->last_pocs[0]);
        for (i = 1; i < MAX_DELAYED_PIC_COUNT; i++)
            h->last_pocs[i] = INT_MIN;
        h->last_pocs[0] = cur->poc;
        cur->mmco_reset = 1;
    } else if(h->avctx->has_b_frames < out_of_order && !h->sps.bitstream_restriction_flag){
        av_log(h->avctx, AV_LOG_VERBOSE, "Increasing reorder buffer to %d\n", out_of_order);
        h->avctx->has_b_frames = out_of_order;
        h->low_delay = 0;
    }

    pics = 0;
    while (h->delayed_pic[pics])
        pics++;

    av_assert0(pics <= MAX_DELAYED_PIC_COUNT);

    h->delayed_pic[pics++] = cur;
    if (cur->reference == 0)
        cur->reference = DELAYED_PIC_REF;

    out = h->delayed_pic[0];
    out_idx = 0;
    for (i = 1; h->delayed_pic[i] &&
                !h->delayed_pic[i]->f.key_frame &&
                !h->delayed_pic[i]->mmco_reset;
         i++)
        if (h->delayed_pic[i]->poc < out->poc) {
            out     = h->delayed_pic[i];
            out_idx = i;
        }
    if (h->avctx->has_b_frames == 0 &&
        (h->delayed_pic[0]->f.key_frame || h->delayed_pic[0]->mmco_reset))
        h->next_outputed_poc = INT_MIN;
    out_of_order = out->poc < h->next_outputed_poc;

    if (out_of_order || pics > h->avctx->has_b_frames) {
        out->reference &= ~DELAYED_PIC_REF;
        // for frame threading, the owner must be the second field's thread or
        // else the first thread can release the picture and reuse it unsafely
        for (i = out_idx; h->delayed_pic[i]; i++)
            h->delayed_pic[i] = h->delayed_pic[i + 1];
    }
    if (!out_of_order && pics > h->avctx->has_b_frames) {
        h->next_output_pic = out;
        if (out_idx == 0 && h->delayed_pic[0] && (h->delayed_pic[0]->f.key_frame || h->delayed_pic[0]->mmco_reset)) {
            h->next_outputed_poc = INT_MIN;
        } else
            h->next_outputed_poc = out->poc;
    } else {
        av_log(h->avctx, AV_LOG_DEBUG, "no picture %s\n", out_of_order ? "ooo" : "");
    }

    if (h->next_output_pic && h->next_output_pic->sync) {
        h->sync |= 2;
    }

    if (setup_finished)
        ff_thread_finish_setup(h->avctx);
}

static av_always_inline void backup_mb_border(H264Context *h, uint8_t *src_y,
                                              uint8_t *src_cb, uint8_t *src_cr,
                                              int linesize, int uvlinesize,
                                              int simple)
{
    uint8_t *top_border;
    int top_idx = 1;
    const int pixel_shift = h->pixel_shift;
    int chroma444 = CHROMA444;
    int chroma422 = CHROMA422;

    src_y  -= linesize;
    src_cb -= uvlinesize;
    src_cr -= uvlinesize;

    if (!simple && FRAME_MBAFF) {
        if (h->mb_y & 1) {
            if (!MB_MBAFF(h)) {
                top_border = h->top_borders[0][h->mb_x];
                AV_COPY128(top_border, src_y + 15 * linesize);
                if (pixel_shift)
                    AV_COPY128(top_border + 16, src_y + 15 * linesize + 16);
                if (simple || !CONFIG_GRAY || !(h->flags & CODEC_FLAG_GRAY)) {
                    if (chroma444) {
                        if (pixel_shift) {
                            AV_COPY128(top_border + 32, src_cb + 15 * uvlinesize);
                            AV_COPY128(top_border + 48, src_cb + 15 * uvlinesize + 16);
                            AV_COPY128(top_border + 64, src_cr + 15 * uvlinesize);
                            AV_COPY128(top_border + 80, src_cr + 15 * uvlinesize + 16);
                        } else {
                            AV_COPY128(top_border + 16, src_cb + 15 * uvlinesize);
                            AV_COPY128(top_border + 32, src_cr + 15 * uvlinesize);
                        }
                    } else if (chroma422) {
                        if (pixel_shift) {
                            AV_COPY128(top_border + 32, src_cb + 15 * uvlinesize);
                            AV_COPY128(top_border + 48, src_cr + 15 * uvlinesize);
                        } else {
                            AV_COPY64(top_border + 16, src_cb + 15 * uvlinesize);
                            AV_COPY64(top_border + 24, src_cr + 15 * uvlinesize);
                        }
                    } else {
                        if (pixel_shift) {
                            AV_COPY128(top_border + 32, src_cb + 7 * uvlinesize);
                            AV_COPY128(top_border + 48, src_cr + 7 * uvlinesize);
                        } else {
                            AV_COPY64(top_border + 16, src_cb + 7 * uvlinesize);
                            AV_COPY64(top_border + 24, src_cr + 7 * uvlinesize);
                        }
                    }
                }
            }
        } else if (MB_MBAFF(h)) {
            top_idx = 0;
        } else
            return;
    }

    top_border = h->top_borders[top_idx][h->mb_x];
    /* There are two lines saved, the line above the top macroblock
     * of a pair, and the line above the bottom macroblock. */
    AV_COPY128(top_border, src_y + 16 * linesize);
    if (pixel_shift)
        AV_COPY128(top_border + 16, src_y + 16 * linesize + 16);

    if (simple || !CONFIG_GRAY || !(h->flags & CODEC_FLAG_GRAY)) {
        if (chroma444) {
            if (pixel_shift) {
                AV_COPY128(top_border + 32, src_cb + 16 * linesize);
                AV_COPY128(top_border + 48, src_cb + 16 * linesize + 16);
                AV_COPY128(top_border + 64, src_cr + 16 * linesize);
                AV_COPY128(top_border + 80, src_cr + 16 * linesize + 16);
            } else {
                AV_COPY128(top_border + 16, src_cb + 16 * linesize);
                AV_COPY128(top_border + 32, src_cr + 16 * linesize);
            }
        } else if (chroma422) {
            if (pixel_shift) {
                AV_COPY128(top_border + 32, src_cb + 16 * uvlinesize);
                AV_COPY128(top_border + 48, src_cr + 16 * uvlinesize);
            } else {
                AV_COPY64(top_border + 16, src_cb + 16 * uvlinesize);
                AV_COPY64(top_border + 24, src_cr + 16 * uvlinesize);
            }
        } else {
            if (pixel_shift) {
                AV_COPY128(top_border + 32, src_cb + 8 * uvlinesize);
                AV_COPY128(top_border + 48, src_cr + 8 * uvlinesize);
            } else {
                AV_COPY64(top_border + 16, src_cb + 8 * uvlinesize);
                AV_COPY64(top_border + 24, src_cr + 8 * uvlinesize);
            }
        }
    }
}

static av_always_inline void xchg_mb_border(H264Context *h, uint8_t *src_y,
                                            uint8_t *src_cb, uint8_t *src_cr,
                                            int linesize, int uvlinesize,
                                            int xchg, int chroma444,
                                            int simple, int pixel_shift)
{
    int deblock_topleft;
    int deblock_top;
    int top_idx = 1;
    uint8_t *top_border_m1;
    uint8_t *top_border;

    if (!simple && FRAME_MBAFF) {
        if (h->mb_y & 1) {
            if (!MB_MBAFF(h))
                return;
        } else {
            top_idx = MB_MBAFF(h) ? 0 : 1;
        }
    }

    if (h->deblocking_filter == 2) {
        deblock_topleft = h->slice_table[h->mb_xy - 1 - h->mb_stride] == h->slice_num;
        deblock_top     = h->top_type;
    } else {
        deblock_topleft = (h->mb_x > 0);
        deblock_top     = (h->mb_y > !!MB_FIELD(h));
    }

    src_y  -= linesize   + 1 + pixel_shift;
    src_cb -= uvlinesize + 1 + pixel_shift;
    src_cr -= uvlinesize + 1 + pixel_shift;

    top_border_m1 = h->top_borders[top_idx][h->mb_x - 1];
    top_border    = h->top_borders[top_idx][h->mb_x];

#define XCHG(a, b, xchg)                        \
    if (pixel_shift) {                          \
        if (xchg) {                             \
            AV_SWAP64(b + 0, a + 0);            \
            AV_SWAP64(b + 8, a + 8);            \
        } else {                                \
            AV_COPY128(b, a);                   \
        }                                       \
    } else if (xchg)                            \
        AV_SWAP64(b, a);                        \
    else                                        \
        AV_COPY64(b, a);

    if (deblock_top) {
        if (deblock_topleft) {
            XCHG(top_border_m1 + (8 << pixel_shift),
                 src_y - (7 << pixel_shift), 1);
        }
        XCHG(top_border + (0 << pixel_shift), src_y + (1 << pixel_shift), xchg);
        XCHG(top_border + (8 << pixel_shift), src_y + (9 << pixel_shift), 1);
        if (h->mb_x + 1 < h->mb_width) {
            XCHG(h->top_borders[top_idx][h->mb_x + 1],
                 src_y + (17 << pixel_shift), 1);
        }
    }
    if (simple || !CONFIG_GRAY || !(h->flags & CODEC_FLAG_GRAY)) {
        if (chroma444) {
            if (deblock_topleft) {
                XCHG(top_border_m1 + (24 << pixel_shift), src_cb - (7 << pixel_shift), 1);
                XCHG(top_border_m1 + (40 << pixel_shift), src_cr - (7 << pixel_shift), 1);
            }
            XCHG(top_border + (16 << pixel_shift), src_cb + (1 << pixel_shift), xchg);
            XCHG(top_border + (24 << pixel_shift), src_cb + (9 << pixel_shift), 1);
            XCHG(top_border + (32 << pixel_shift), src_cr + (1 << pixel_shift), xchg);
            XCHG(top_border + (40 << pixel_shift), src_cr + (9 << pixel_shift), 1);
            if (h->mb_x + 1 < h->mb_width) {
                XCHG(h->top_borders[top_idx][h->mb_x + 1] + (16 << pixel_shift), src_cb + (17 << pixel_shift), 1);
                XCHG(h->top_borders[top_idx][h->mb_x + 1] + (32 << pixel_shift), src_cr + (17 << pixel_shift), 1);
            }
        } else {
            if (deblock_top) {
                if (deblock_topleft) {
                    XCHG(top_border_m1 + (16 << pixel_shift), src_cb - (7 << pixel_shift), 1);
                    XCHG(top_border_m1 + (24 << pixel_shift), src_cr - (7 << pixel_shift), 1);
                }
                XCHG(top_border + (16 << pixel_shift), src_cb + 1 + pixel_shift, 1);
                XCHG(top_border + (24 << pixel_shift), src_cr + 1 + pixel_shift, 1);
            }
        }
    }
}

static av_always_inline int dctcoef_get(int16_t *mb, int high_bit_depth,
                                        int index)
{
    if (high_bit_depth) {
        return AV_RN32A(((int32_t *)mb) + index);
    } else
        return AV_RN16A(mb + index);
}

static av_always_inline void dctcoef_set(int16_t *mb, int high_bit_depth,
                                         int index, int value)
{
    if (high_bit_depth) {
        AV_WN32A(((int32_t *)mb) + index, value);
    } else
        AV_WN16A(mb + index, value);
}

static av_always_inline void hl_decode_mb_predict_luma(H264Context *h,
                                                       int mb_type, int is_h264,
                                                       int simple,
                                                       int transform_bypass,
                                                       int pixel_shift,
                                                       int *block_offset,
                                                       int linesize,
                                                       uint8_t *dest_y, int p)
{
    void (*idct_add)(uint8_t *dst, int16_t *block, int stride);
    void (*idct_dc_add)(uint8_t *dst, int16_t *block, int stride);
    int i;
    int qscale = p == 0 ? h->qscale : h->chroma_qp[p - 1];
    block_offset += 16 * p;
    if (IS_INTRA4x4(mb_type)) {
        if (IS_8x8DCT(mb_type)) {
            if (transform_bypass) {
                idct_dc_add  =
                idct_add     = h->h264dsp.h264_add_pixels8_clear;
            } else {
                idct_dc_add = h->h264dsp.h264_idct8_dc_add;
                idct_add    = h->h264dsp.h264_idct8_add;
            }
            for (i = 0; i < 16; i += 4) {
                uint8_t *const ptr = dest_y + block_offset[i];
                const int dir      = h->intra4x4_pred_mode_cache[scan8[i]];
                if (transform_bypass && h->sps.profile_idc == 244 && dir <= 1) {
                    h->hpc.pred8x8l_add[dir](ptr, h->mb + (i * 16 + p * 256 << pixel_shift), linesize);
                } else {
                    const int nnz = h->non_zero_count_cache[scan8[i + p * 16]];
                    h->hpc.pred8x8l[dir](ptr, (h->topleft_samples_available << i) & 0x8000,
                                         (h->topright_samples_available << i) & 0x4000, linesize);
                    if (nnz) {
                        if (nnz == 1 && dctcoef_get(h->mb, pixel_shift, i * 16 + p * 256))
                            idct_dc_add(ptr, h->mb + (i * 16 + p * 256 << pixel_shift), linesize);
                        else
                            idct_add(ptr, h->mb + (i * 16 + p * 256 << pixel_shift), linesize);
                    }
                }
            }
        } else {
            if (transform_bypass) {
                idct_dc_add  =
                idct_add     = h->h264dsp.h264_add_pixels4_clear;
            } else {
                idct_dc_add = h->h264dsp.h264_idct_dc_add;
                idct_add    = h->h264dsp.h264_idct_add;
            }
            for (i = 0; i < 16; i++) {
                uint8_t *const ptr = dest_y + block_offset[i];
                const int dir      = h->intra4x4_pred_mode_cache[scan8[i]];

                if (transform_bypass && h->sps.profile_idc == 244 && dir <= 1) {
                    h->hpc.pred4x4_add[dir](ptr, h->mb + (i * 16 + p * 256 << pixel_shift), linesize);
                } else {
                    uint8_t *topright;
                    int nnz, tr;
                    uint64_t tr_high;
                    if (dir == DIAG_DOWN_LEFT_PRED || dir == VERT_LEFT_PRED) {
                        const int topright_avail = (h->topright_samples_available << i) & 0x8000;
                        av_assert2(h->mb_y || linesize <= block_offset[i]);
                        if (!topright_avail) {
                            if (pixel_shift) {
                                tr_high  = ((uint16_t *)ptr)[3 - linesize / 2] * 0x0001000100010001ULL;
                                topright = (uint8_t *)&tr_high;
                            } else {
                                tr       = ptr[3 - linesize] * 0x01010101u;
                                topright = (uint8_t *)&tr;
                            }
                        } else
                            topright = ptr + (4 << pixel_shift) - linesize;
                    } else
                        topright = NULL;

                    h->hpc.pred4x4[dir](ptr, topright, linesize);
                    nnz = h->non_zero_count_cache[scan8[i + p * 16]];
                    if (nnz) {
                        if (is_h264) {
                            if (nnz == 1 && dctcoef_get(h->mb, pixel_shift, i * 16 + p * 256))
                                idct_dc_add(ptr, h->mb + (i * 16 + p * 256 << pixel_shift), linesize);
                            else
                                idct_add(ptr, h->mb + (i * 16 + p * 256 << pixel_shift), linesize);
                        } else if (CONFIG_SVQ3_DECODER)
                            ff_svq3_add_idct_c(ptr, h->mb + i * 16 + p * 256, linesize, qscale, 0);
                    }
                }
            }
        }
    } else {
        h->hpc.pred16x16[h->intra16x16_pred_mode](dest_y, linesize);
        if (is_h264) {
            if (h->non_zero_count_cache[scan8[LUMA_DC_BLOCK_INDEX + p]]) {
                if (!transform_bypass)
                    h->h264dsp.h264_luma_dc_dequant_idct(h->mb + (p * 256 << pixel_shift),
                                                         h->mb_luma_dc[p],
                                                         h->dequant4_coeff[p][qscale][0]);
                else {
                    static const uint8_t dc_mapping[16] = {
                         0 * 16,  1 * 16,  4 * 16,  5 * 16,
                         2 * 16,  3 * 16,  6 * 16,  7 * 16,
                         8 * 16,  9 * 16, 12 * 16, 13 * 16,
                        10 * 16, 11 * 16, 14 * 16, 15 * 16 };
                    for (i = 0; i < 16; i++)
                        dctcoef_set(h->mb + (p * 256 << pixel_shift),
                                    pixel_shift, dc_mapping[i],
                                    dctcoef_get(h->mb_luma_dc[p],
                                                pixel_shift, i));
                }
            }
        } else if (CONFIG_SVQ3_DECODER)
            ff_svq3_luma_dc_dequant_idct_c(h->mb + p * 256,
                                           h->mb_luma_dc[p], qscale);
    }
}

static av_always_inline void hl_decode_mb_idct_luma(H264Context *h, int mb_type,
                                                    int is_h264, int simple,
                                                    int transform_bypass,
                                                    int pixel_shift,
                                                    int *block_offset,
                                                    int linesize,
                                                    uint8_t *dest_y, int p)
{
    void (*idct_add)(uint8_t *dst, int16_t *block, int stride);
    int i;
    block_offset += 16 * p;
    if (!IS_INTRA4x4(mb_type)) {
        if (is_h264) {
            if (IS_INTRA16x16(mb_type)) {
                if (transform_bypass) {
                    if (h->sps.profile_idc == 244 &&
                        (h->intra16x16_pred_mode == VERT_PRED8x8 ||
                         h->intra16x16_pred_mode == HOR_PRED8x8)) {
                        h->hpc.pred16x16_add[h->intra16x16_pred_mode](dest_y, block_offset,
                                                                      h->mb + (p * 256 << pixel_shift),
                                                                      linesize);
                    } else {
                        for (i = 0; i < 16; i++)
                            if (h->non_zero_count_cache[scan8[i + p * 16]] ||
                                dctcoef_get(h->mb, pixel_shift, i * 16 + p * 256))
                                h->h264dsp.h264_add_pixels4_clear(dest_y + block_offset[i],
                                                                  h->mb + (i * 16 + p * 256 << pixel_shift),
                                                                  linesize);
                    }
                } else {
                    h->h264dsp.h264_idct_add16intra(dest_y, block_offset,
                                                    h->mb + (p * 256 << pixel_shift),
                                                    linesize,
                                                    h->non_zero_count_cache + p * 5 * 8);
                }
            } else if (h->cbp & 15) {
                if (transform_bypass) {
                    const int di = IS_8x8DCT(mb_type) ? 4 : 1;
                    idct_add = IS_8x8DCT(mb_type) ? h->h264dsp.h264_add_pixels8_clear
                                                  : h->h264dsp.h264_add_pixels4_clear;
                    for (i = 0; i < 16; i += di)
                        if (h->non_zero_count_cache[scan8[i + p * 16]])
                            idct_add(dest_y + block_offset[i],
                                     h->mb + (i * 16 + p * 256 << pixel_shift),
                                     linesize);
                } else {
                    if (IS_8x8DCT(mb_type))
                        h->h264dsp.h264_idct8_add4(dest_y, block_offset,
                                                   h->mb + (p * 256 << pixel_shift),
                                                   linesize,
                                                   h->non_zero_count_cache + p * 5 * 8);
                    else
                        h->h264dsp.h264_idct_add16(dest_y, block_offset,
                                                   h->mb + (p * 256 << pixel_shift),
                                                   linesize,
                                                   h->non_zero_count_cache + p * 5 * 8);
                }
            }
        } else if (CONFIG_SVQ3_DECODER) {
            for (i = 0; i < 16; i++)
                if (h->non_zero_count_cache[scan8[i + p * 16]] || h->mb[i * 16 + p * 256]) {
                    // FIXME benchmark weird rule, & below
                    uint8_t *const ptr = dest_y + block_offset[i];
                    ff_svq3_add_idct_c(ptr, h->mb + i * 16 + p * 256, linesize,
                                       h->qscale, IS_INTRA(mb_type) ? 1 : 0);
                }
        }
    }
}

#define BITS   8
#define SIMPLE 1
#include "h264_mb_template.c"

#undef  BITS
#define BITS   16
#include "h264_mb_template.c"

#undef  SIMPLE
#define SIMPLE 0
#include "h264_mb_template.c"

void ff_h264_hl_decode_mb(H264Context *h)
{
    const int mb_xy   = h->mb_xy;
    const int mb_type = h->cur_pic.mb_type[mb_xy];
    int is_complex    = CONFIG_SMALL || h->is_complex || IS_INTRA_PCM(mb_type) || h->qscale == 0;

    if (CHROMA444) {
        if (is_complex || h->pixel_shift)
            hl_decode_mb_444_complex(h);
        else
            hl_decode_mb_444_simple_8(h);
    } else if (is_complex) {
        hl_decode_mb_complex(h);
    } else if (h->pixel_shift) {
        hl_decode_mb_simple_16(h);
    } else
        hl_decode_mb_simple_8(h);
}

static int pred_weight_table(H264Context *h)
{
    int list, i;
    int luma_def, chroma_def;

    h->use_weight             = 0;
    h->use_weight_chroma      = 0;
    h->luma_log2_weight_denom = get_ue_golomb(&h->gb);
    if (h->sps.chroma_format_idc)
        h->chroma_log2_weight_denom = get_ue_golomb(&h->gb);
    luma_def   = 1 << h->luma_log2_weight_denom;
    chroma_def = 1 << h->chroma_log2_weight_denom;

    for (list = 0; list < 2; list++) {
        h->luma_weight_flag[list]   = 0;
        h->chroma_weight_flag[list] = 0;
        for (i = 0; i < h->ref_count[list]; i++) {
            int luma_weight_flag, chroma_weight_flag;

            luma_weight_flag = get_bits1(&h->gb);
            if (luma_weight_flag) {
                h->luma_weight[i][list][0] = get_se_golomb(&h->gb);
                h->luma_weight[i][list][1] = get_se_golomb(&h->gb);
                if (h->luma_weight[i][list][0] != luma_def ||
                    h->luma_weight[i][list][1] != 0) {
                    h->use_weight             = 1;
                    h->luma_weight_flag[list] = 1;
                }
            } else {
                h->luma_weight[i][list][0] = luma_def;
                h->luma_weight[i][list][1] = 0;
            }

            if (h->sps.chroma_format_idc) {
                chroma_weight_flag = get_bits1(&h->gb);
                if (chroma_weight_flag) {
                    int j;
                    for (j = 0; j < 2; j++) {
                        h->chroma_weight[i][list][j][0] = get_se_golomb(&h->gb);
                        h->chroma_weight[i][list][j][1] = get_se_golomb(&h->gb);
                        if (h->chroma_weight[i][list][j][0] != chroma_def ||
                            h->chroma_weight[i][list][j][1] != 0) {
                            h->use_weight_chroma = 1;
                            h->chroma_weight_flag[list] = 1;
                        }
                    }
                } else {
                    int j;
                    for (j = 0; j < 2; j++) {
                        h->chroma_weight[i][list][j][0] = chroma_def;
                        h->chroma_weight[i][list][j][1] = 0;
                    }
                }
            }
        }
        if (h->slice_type_nos != AV_PICTURE_TYPE_B)
            break;
    }
    h->use_weight = h->use_weight || h->use_weight_chroma;
    return 0;
}

/**
 * Initialize implicit_weight table.
 * @param field  0/1 initialize the weight for interlaced MBAFF
 *                -1 initializes the rest
 */
static void implicit_weight_table(H264Context *h, int field)
{
    int ref0, ref1, i, cur_poc, ref_start, ref_count0, ref_count1;

    for (i = 0; i < 2; i++) {
        h->luma_weight_flag[i]   = 0;
        h->chroma_weight_flag[i] = 0;
    }

    if (field < 0) {
        if (h->picture_structure == PICT_FRAME) {
            cur_poc = h->cur_pic_ptr->poc;
        } else {
            cur_poc = h->cur_pic_ptr->field_poc[h->picture_structure - 1];
        }
        if (h->ref_count[0] == 1 && h->ref_count[1] == 1 && !FRAME_MBAFF &&
            h->ref_list[0][0].poc + h->ref_list[1][0].poc == 2 * cur_poc) {
            h->use_weight = 0;
            h->use_weight_chroma = 0;
            return;
        }
        ref_start  = 0;
        ref_count0 = h->ref_count[0];
        ref_count1 = h->ref_count[1];
    } else {
        cur_poc    = h->cur_pic_ptr->field_poc[field];
        ref_start  = 16;
        ref_count0 = 16 + 2 * h->ref_count[0];
        ref_count1 = 16 + 2 * h->ref_count[1];
    }

    h->use_weight               = 2;
    h->use_weight_chroma        = 2;
    h->luma_log2_weight_denom   = 5;
    h->chroma_log2_weight_denom = 5;

    for (ref0 = ref_start; ref0 < ref_count0; ref0++) {
        int poc0 = h->ref_list[0][ref0].poc;
        for (ref1 = ref_start; ref1 < ref_count1; ref1++) {
            int w = 32;
            if (!h->ref_list[0][ref0].long_ref && !h->ref_list[1][ref1].long_ref) {
                int poc1 = h->ref_list[1][ref1].poc;
                int td   = av_clip(poc1 - poc0, -128, 127);
                if (td) {
                    int tb = av_clip(cur_poc - poc0, -128, 127);
                    int tx = (16384 + (FFABS(td) >> 1)) / td;
                    int dist_scale_factor = (tb * tx + 32) >> 8;
                    if (dist_scale_factor >= -64 && dist_scale_factor <= 128)
                        w = 64 - dist_scale_factor;
                }
            }
            if (field < 0) {
                h->implicit_weight[ref0][ref1][0] =
                h->implicit_weight[ref0][ref1][1] = w;
            } else {
                h->implicit_weight[ref0][ref1][field] = w;
            }
        }
    }
}

/**
 * instantaneous decoder refresh.
 */
static void idr(H264Context *h)
{
    int i;
    ff_h264_remove_all_refs(h);
    h->prev_frame_num        = 0;
    h->prev_frame_num_offset = 0;
    h->prev_poc_msb          = 1<<16;
    h->prev_poc_lsb          = 0;
    for (i = 0; i < MAX_DELAYED_PIC_COUNT; i++)
        h->last_pocs[i] = INT_MIN;
}

/* forget old pics after a seek */
static void flush_change(H264Context *h)
{
    int i, j;

    h->outputed_poc = h->next_outputed_poc = INT_MIN;
    h->prev_interlaced_frame = 1;
    idr(h);

    h->prev_frame_num = -1;
    if (h->cur_pic_ptr) {
        h->cur_pic_ptr->reference = 0;
        for (j=i=0; h->delayed_pic[i]; i++)
            if (h->delayed_pic[i] != h->cur_pic_ptr)
                h->delayed_pic[j++] = h->delayed_pic[i];
        h->delayed_pic[j] = NULL;
    }
    h->first_field = 0;
    memset(h->ref_list[0], 0, sizeof(h->ref_list[0]));
    memset(h->ref_list[1], 0, sizeof(h->ref_list[1]));
    memset(h->default_ref_list[0], 0, sizeof(h->default_ref_list[0]));
    memset(h->default_ref_list[1], 0, sizeof(h->default_ref_list[1]));
    ff_h264_reset_sei(h);
    h->recovery_frame= -1;
    h->sync= 0;
    h->list_count = 0;
    h->current_slice = 0;
}

/* forget old pics after a seek */
static void flush_dpb(AVCodecContext *avctx)
{
    H264Context *h = avctx->priv_data;
    int i;

    for (i = 0; i <= MAX_DELAYED_PIC_COUNT; i++) {
        if (h->delayed_pic[i])
            h->delayed_pic[i]->reference = 0;
        h->delayed_pic[i] = NULL;
    }

    flush_change(h);

    if (h->DPB)
        for (i = 0; i < MAX_PICTURE_COUNT; i++)
            unref_picture(h, &h->DPB[i]);
    h->cur_pic_ptr = NULL;
    unref_picture(h, &h->cur_pic);

    h->mb_x = h->mb_y = 0;

    h->parse_context.state             = -1;
    h->parse_context.frame_start_found = 0;
    h->parse_context.overread          = 0;
    h->parse_context.overread_index    = 0;
    h->parse_context.index             = 0;
    h->parse_context.last_index        = 0;
}

static int init_poc(H264Context *h)
{
    const int max_frame_num = 1 << h->sps.log2_max_frame_num;
    int field_poc[2];
    Picture *cur = h->cur_pic_ptr;

    h->frame_num_offset = h->prev_frame_num_offset;
    if (h->frame_num < h->prev_frame_num)
        h->frame_num_offset += max_frame_num;

    if (h->sps.poc_type == 0) {
        const int max_poc_lsb = 1 << h->sps.log2_max_poc_lsb;

        if (h->poc_lsb < h->prev_poc_lsb && h->prev_poc_lsb - h->poc_lsb >= max_poc_lsb / 2)
            h->poc_msb = h->prev_poc_msb + max_poc_lsb;
        else if (h->poc_lsb > h->prev_poc_lsb && h->prev_poc_lsb - h->poc_lsb < -max_poc_lsb / 2)
            h->poc_msb = h->prev_poc_msb - max_poc_lsb;
        else
            h->poc_msb = h->prev_poc_msb;
        field_poc[0] =
        field_poc[1] = h->poc_msb + h->poc_lsb;
        if (h->picture_structure == PICT_FRAME)
            field_poc[1] += h->delta_poc_bottom;
    } else if (h->sps.poc_type == 1) {
        int abs_frame_num, expected_delta_per_poc_cycle, expectedpoc;
        int i;

        if (h->sps.poc_cycle_length != 0)
            abs_frame_num = h->frame_num_offset + h->frame_num;
        else
            abs_frame_num = 0;

        if (h->nal_ref_idc == 0 && abs_frame_num > 0)
            abs_frame_num--;

        expected_delta_per_poc_cycle = 0;
        for (i = 0; i < h->sps.poc_cycle_length; i++)
            // FIXME integrate during sps parse
            expected_delta_per_poc_cycle += h->sps.offset_for_ref_frame[i];

        if (abs_frame_num > 0) {
            int poc_cycle_cnt          = (abs_frame_num - 1) / h->sps.poc_cycle_length;
            int frame_num_in_poc_cycle = (abs_frame_num - 1) % h->sps.poc_cycle_length;

            expectedpoc = poc_cycle_cnt * expected_delta_per_poc_cycle;
            for (i = 0; i <= frame_num_in_poc_cycle; i++)
                expectedpoc = expectedpoc + h->sps.offset_for_ref_frame[i];
        } else
            expectedpoc = 0;

        if (h->nal_ref_idc == 0)
            expectedpoc = expectedpoc + h->sps.offset_for_non_ref_pic;

        field_poc[0] = expectedpoc + h->delta_poc[0];
        field_poc[1] = field_poc[0] + h->sps.offset_for_top_to_bottom_field;

        if (h->picture_structure == PICT_FRAME)
            field_poc[1] += h->delta_poc[1];
    } else {
        int poc = 2 * (h->frame_num_offset + h->frame_num);

        if (!h->nal_ref_idc)
            poc--;

        field_poc[0] = poc;
        field_poc[1] = poc;
    }

    if (h->picture_structure != PICT_BOTTOM_FIELD)
        h->cur_pic_ptr->field_poc[0] = field_poc[0];
    if (h->picture_structure != PICT_TOP_FIELD)
        h->cur_pic_ptr->field_poc[1] = field_poc[1];
    cur->poc = FFMIN(cur->field_poc[0], cur->field_poc[1]);

    return 0;
}

/**
 * initialize scan tables
 */
static void init_scan_tables(H264Context *h)
{
    int i;
    for (i = 0; i < 16; i++) {
#define T(x) (x >> 2) | ((x << 2) & 0xF)
        h->zigzag_scan[i] = T(zigzag_scan[i]);
        h->field_scan[i]  = T(field_scan[i]);
#undef T
    }
    for (i = 0; i < 64; i++) {
#define T(x) (x >> 3) | ((x & 7) << 3)
        h->zigzag_scan8x8[i]       = T(ff_zigzag_direct[i]);
        h->zigzag_scan8x8_cavlc[i] = T(zigzag_scan8x8_cavlc[i]);
        h->field_scan8x8[i]        = T(field_scan8x8[i]);
        h->field_scan8x8_cavlc[i]  = T(field_scan8x8_cavlc[i]);
#undef T
    }
    if (h->sps.transform_bypass) { // FIXME same ugly
        memcpy(h->zigzag_scan_q0          , zigzag_scan             , sizeof(h->zigzag_scan_q0         ));
        memcpy(h->zigzag_scan8x8_q0       , ff_zigzag_direct        , sizeof(h->zigzag_scan8x8_q0      ));
        memcpy(h->zigzag_scan8x8_cavlc_q0 , zigzag_scan8x8_cavlc    , sizeof(h->zigzag_scan8x8_cavlc_q0));
        memcpy(h->field_scan_q0           , field_scan              , sizeof(h->field_scan_q0          ));
        memcpy(h->field_scan8x8_q0        , field_scan8x8           , sizeof(h->field_scan8x8_q0       ));
        memcpy(h->field_scan8x8_cavlc_q0  , field_scan8x8_cavlc     , sizeof(h->field_scan8x8_cavlc_q0 ));
    } else {
        memcpy(h->zigzag_scan_q0          , h->zigzag_scan          , sizeof(h->zigzag_scan_q0         ));
        memcpy(h->zigzag_scan8x8_q0       , h->zigzag_scan8x8       , sizeof(h->zigzag_scan8x8_q0      ));
        memcpy(h->zigzag_scan8x8_cavlc_q0 , h->zigzag_scan8x8_cavlc , sizeof(h->zigzag_scan8x8_cavlc_q0));
        memcpy(h->field_scan_q0           , h->field_scan           , sizeof(h->field_scan_q0          ));
        memcpy(h->field_scan8x8_q0        , h->field_scan8x8        , sizeof(h->field_scan8x8_q0       ));
        memcpy(h->field_scan8x8_cavlc_q0  , h->field_scan8x8_cavlc  , sizeof(h->field_scan8x8_cavlc_q0 ));
    }
}

static int field_end(H264Context *h, int in_setup)
{
    AVCodecContext *const avctx = h->avctx;
    int err = 0;
    h->mb_y = 0;

    if (!in_setup && !h->droppable)
        ff_thread_report_progress(&h->cur_pic_ptr->tf, INT_MAX,
                                  h->picture_structure == PICT_BOTTOM_FIELD);

    if (CONFIG_H264_VDPAU_DECODER &&
        h->avctx->codec->capabilities & CODEC_CAP_HWACCEL_VDPAU)
        ff_vdpau_h264_set_reference_frames(h);

    if (in_setup || !(avctx->active_thread_type & FF_THREAD_FRAME)) {
        if (!h->droppable) {
            err = ff_h264_execute_ref_pic_marking(h, h->mmco, h->mmco_index);
            h->prev_poc_msb = h->poc_msb;
            h->prev_poc_lsb = h->poc_lsb;
        }
        h->prev_frame_num_offset = h->frame_num_offset;
        h->prev_frame_num        = h->frame_num;
        h->outputed_poc          = h->next_outputed_poc;
    }

    if (avctx->hwaccel) {
        if (avctx->hwaccel->end_frame(avctx) < 0)
            av_log(avctx, AV_LOG_ERROR,
                   "hardware accelerator failed to decode picture\n");
    }

    if (CONFIG_H264_VDPAU_DECODER &&
        h->avctx->codec->capabilities & CODEC_CAP_HWACCEL_VDPAU)
        ff_vdpau_h264_picture_complete(h);

    /*
     * FIXME: Error handling code does not seem to support interlaced
     * when slices span multiple rows
     * The ff_er_add_slice calls don't work right for bottom
     * fields; they cause massive erroneous error concealing
     * Error marking covers both fields (top and bottom).
     * This causes a mismatched s->error_count
     * and a bad error table. Further, the error count goes to
     * INT_MAX when called for bottom field, because mb_y is
     * past end by one (callers fault) and resync_mb_y != 0
     * causes problems for the first MB line, too.
     */
    if (CONFIG_ERROR_RESILIENCE &&
        !FIELD_PICTURE && h->current_slice && !h->sps.new) {
        h->er.cur_pic  = h->cur_pic_ptr;
        ff_er_frame_end(&h->er);
    }
    emms_c();

    h->current_slice = 0;

    return err;
}

/**
 * Replicate H264 "master" context to thread contexts.
 */
static int clone_slice(H264Context *dst, H264Context *src)
{
    memcpy(dst->block_offset, src->block_offset, sizeof(dst->block_offset));
    dst->cur_pic_ptr = src->cur_pic_ptr;
    dst->cur_pic     = src->cur_pic;
    dst->linesize    = src->linesize;
    dst->uvlinesize  = src->uvlinesize;
    dst->first_field = src->first_field;

    dst->prev_poc_msb          = src->prev_poc_msb;
    dst->prev_poc_lsb          = src->prev_poc_lsb;
    dst->prev_frame_num_offset = src->prev_frame_num_offset;
    dst->prev_frame_num        = src->prev_frame_num;
    dst->short_ref_count       = src->short_ref_count;

    memcpy(dst->short_ref,        src->short_ref,        sizeof(dst->short_ref));
    memcpy(dst->long_ref,         src->long_ref,         sizeof(dst->long_ref));
    memcpy(dst->default_ref_list, src->default_ref_list, sizeof(dst->default_ref_list));

    memcpy(dst->dequant4_coeff,   src->dequant4_coeff,   sizeof(src->dequant4_coeff));
    memcpy(dst->dequant8_coeff,   src->dequant8_coeff,   sizeof(src->dequant8_coeff));

    return 0;
}

/**
 * Compute profile from profile_idc and constraint_set?_flags.
 *
 * @param sps SPS
 *
 * @return profile as defined by FF_PROFILE_H264_*
 */
int ff_h264_get_profile(SPS *sps)
{
    int profile = sps->profile_idc;

    switch (sps->profile_idc) {
    case FF_PROFILE_H264_BASELINE:
        // constraint_set1_flag set to 1
        profile |= (sps->constraint_set_flags & 1 << 1) ? FF_PROFILE_H264_CONSTRAINED : 0;
        break;
    case FF_PROFILE_H264_HIGH_10:
    case FF_PROFILE_H264_HIGH_422:
    case FF_PROFILE_H264_HIGH_444_PREDICTIVE:
        // constraint_set3_flag set to 1
        profile |= (sps->constraint_set_flags & 1 << 3) ? FF_PROFILE_H264_INTRA : 0;
        break;
    }

    return profile;
}

static int h264_set_parameter_from_sps(H264Context *h)
{
    if (h->flags & CODEC_FLAG_LOW_DELAY ||
        (h->sps.bitstream_restriction_flag &&
         !h->sps.num_reorder_frames)) {
        if (h->avctx->has_b_frames > 1 || h->delayed_pic[0])
            av_log(h->avctx, AV_LOG_WARNING, "Delayed frames seen. "
                   "Reenabling low delay requires a codec flush.\n");
        else
            h->low_delay = 1;
    }

    if (h->avctx->has_b_frames < 2)
        h->avctx->has_b_frames = !h->low_delay;

    if (h->sps.bit_depth_luma != h->sps.bit_depth_chroma) {
        avpriv_request_sample(h->avctx,
                              "Different chroma and luma bit depth");
        return AVERROR_PATCHWELCOME;
    }

    if (h->avctx->bits_per_raw_sample != h->sps.bit_depth_luma ||
        h->cur_chroma_format_idc      != h->sps.chroma_format_idc) {
        if (h->avctx->codec &&
            h->avctx->codec->capabilities & CODEC_CAP_HWACCEL_VDPAU &&
            (h->sps.bit_depth_luma != 8 || h->sps.chroma_format_idc > 1)) {
            av_log(h->avctx, AV_LOG_ERROR,
                   "VDPAU decoding does not support video colorspace.\n");
            return AVERROR_INVALIDDATA;
        }
        if (h->sps.bit_depth_luma >= 8 && h->sps.bit_depth_luma <= 14 &&
            h->sps.bit_depth_luma != 11 && h->sps.bit_depth_luma != 13) {
            h->avctx->bits_per_raw_sample = h->sps.bit_depth_luma;
            h->cur_chroma_format_idc      = h->sps.chroma_format_idc;
            h->pixel_shift                = h->sps.bit_depth_luma > 8;

            ff_h264dsp_init(&h->h264dsp, h->sps.bit_depth_luma,
                            h->sps.chroma_format_idc);
            ff_h264chroma_init(&h->h264chroma, h->sps.bit_depth_chroma);
            ff_h264qpel_init(&h->h264qpel, h->sps.bit_depth_luma);
            ff_h264_pred_init(&h->hpc, h->avctx->codec_id, h->sps.bit_depth_luma,
                              h->sps.chroma_format_idc);
            if (CONFIG_ERROR_RESILIENCE) {
                ff_dsputil_init(&h->dsp, h->avctx);
            }
            ff_videodsp_init(&h->vdsp, h->sps.bit_depth_luma);
        } else {
            av_log(h->avctx, AV_LOG_ERROR, "Unsupported bit depth: %d\n",
                   h->sps.bit_depth_luma);
            return AVERROR_INVALIDDATA;
        }
    }
    return 0;
}

static enum AVPixelFormat get_pixel_format(H264Context *h, int force_callback)
{
    switch (h->sps.bit_depth_luma) {
    case 9:
        if (CHROMA444) {
            if (h->avctx->colorspace == AVCOL_SPC_RGB) {
                return AV_PIX_FMT_GBRP9;
            } else
                return AV_PIX_FMT_YUV444P9;
        } else if (CHROMA422)
            return AV_PIX_FMT_YUV422P9;
        else
            return AV_PIX_FMT_YUV420P9;
        break;
    case 10:
        if (CHROMA444) {
            if (h->avctx->colorspace == AVCOL_SPC_RGB) {
                return AV_PIX_FMT_GBRP10;
            } else
                return AV_PIX_FMT_YUV444P10;
        } else if (CHROMA422)
            return AV_PIX_FMT_YUV422P10;
        else
            return AV_PIX_FMT_YUV420P10;
        break;
    case 12:
        if (CHROMA444) {
            if (h->avctx->colorspace == AVCOL_SPC_RGB) {
                return AV_PIX_FMT_GBRP12;
            } else
                return AV_PIX_FMT_YUV444P12;
        } else if (CHROMA422)
            return AV_PIX_FMT_YUV422P12;
        else
            return AV_PIX_FMT_YUV420P12;
        break;
    case 14:
        if (CHROMA444) {
            if (h->avctx->colorspace == AVCOL_SPC_RGB) {
                return AV_PIX_FMT_GBRP14;
            } else
                return AV_PIX_FMT_YUV444P14;
        } else if (CHROMA422)
            return AV_PIX_FMT_YUV422P14;
        else
            return AV_PIX_FMT_YUV420P14;
        break;
    case 8:
        if (CHROMA444) {
            if (h->avctx->colorspace == AVCOL_SPC_RGB) {
                av_log(h->avctx, AV_LOG_DEBUG, "Detected GBR colorspace.\n");
                return AV_PIX_FMT_GBR24P;
            } else if (h->avctx->colorspace == AVCOL_SPC_YCGCO) {
                av_log(h->avctx, AV_LOG_WARNING, "Detected unsupported YCgCo colorspace.\n");
            }
            return h->avctx->color_range == AVCOL_RANGE_JPEG ? AV_PIX_FMT_YUVJ444P
                                                                : AV_PIX_FMT_YUV444P;
        } else if (CHROMA422) {
            return h->avctx->color_range == AVCOL_RANGE_JPEG ? AV_PIX_FMT_YUVJ422P
                                                             : AV_PIX_FMT_YUV422P;
        } else {
            int i;
            const enum AVPixelFormat * fmt = h->avctx->codec->pix_fmts ?
                                        h->avctx->codec->pix_fmts :
                                        h->avctx->color_range == AVCOL_RANGE_JPEG ?
                                        h264_hwaccel_pixfmt_list_jpeg_420 :
                                        h264_hwaccel_pixfmt_list_420;

            for (i=0; fmt[i] != AV_PIX_FMT_NONE; i++)
                if (fmt[i] == h->avctx->pix_fmt && !force_callback)
                    return fmt[i];
            return h->avctx->get_format(h->avctx, fmt);
        }
        break;
    default:
        av_log(h->avctx, AV_LOG_ERROR,
               "Unsupported bit depth: %d\n", h->sps.bit_depth_luma);
        return AVERROR_INVALIDDATA;
    }
}

static int h264_slice_header_init(H264Context *h, int reinit)
{
    int nb_slices = (HAVE_THREADS &&
                     h->avctx->active_thread_type & FF_THREAD_SLICE) ?
                    h->avctx->thread_count : 1;
    int i;

    if(    FFALIGN(h->avctx->width , 16                                 ) == h->width
        && FFALIGN(h->avctx->height, 16*(2 - h->sps.frame_mbs_only_flag)) == h->height
        && !h->sps.crop_right && !h->sps.crop_bottom
        && (h->avctx->width != h->width || h->avctx->height && h->height)
    ) {
        av_log(h->avctx, AV_LOG_DEBUG, "Using externally provided dimensions\n");
        h->avctx->coded_width  = h->width;
        h->avctx->coded_height = h->height;
    } else{
        avcodec_set_dimensions(h->avctx, h->width, h->height);
        h->avctx->width  -= (2>>CHROMA444)*FFMIN(h->sps.crop_right, (8<<CHROMA444)-1);
        h->avctx->height -= (1<<h->chroma_y_shift)*FFMIN(h->sps.crop_bottom, (16>>h->chroma_y_shift)-1) * (2 - h->sps.frame_mbs_only_flag);
    }

    h->avctx->sample_aspect_ratio = h->sps.sar;
    av_assert0(h->avctx->sample_aspect_ratio.den);
    av_pix_fmt_get_chroma_sub_sample(h->avctx->pix_fmt,
                                     &h->chroma_x_shift, &h->chroma_y_shift);

    if (h->sps.timing_info_present_flag) {
        int64_t den = h->sps.time_scale;
        if (h->x264_build < 44U)
            den *= 2;
        av_reduce(&h->avctx->time_base.num, &h->avctx->time_base.den,
                  h->sps.num_units_in_tick, den, 1 << 30);
    }

    h->avctx->hwaccel = ff_find_hwaccel(h->avctx->codec->id, h->avctx->pix_fmt);

    if (reinit)
        free_tables(h, 0);
    h->first_field = 0;
    h->prev_interlaced_frame = 1;

    init_scan_tables(h);
    if (ff_h264_alloc_tables(h) < 0) {
        av_log(h->avctx, AV_LOG_ERROR,
               "Could not allocate memory for h264\n");
        return AVERROR(ENOMEM);
    }

    if (nb_slices > MAX_THREADS || (nb_slices > h->mb_height && h->mb_height)) {
        int max_slices;
        if (h->mb_height)
            max_slices = FFMIN(MAX_THREADS, h->mb_height);
        else
            max_slices = MAX_THREADS;
        av_log(h->avctx, AV_LOG_WARNING, "too many threads/slices (%d),"
               " reducing to %d\n", nb_slices, max_slices);
        nb_slices = max_slices;
    }
    h->slice_context_count = nb_slices;

    if (!HAVE_THREADS || !(h->avctx->active_thread_type & FF_THREAD_SLICE)) {
        if (context_init(h) < 0) {
            av_log(h->avctx, AV_LOG_ERROR, "context_init() failed.\n");
            return -1;
        }
    } else {
        for (i = 1; i < h->slice_context_count; i++) {
            H264Context *c;
            c = h->thread_context[i] = av_mallocz(sizeof(H264Context));
            c->avctx       = h->avctx;
            if (CONFIG_ERROR_RESILIENCE) {
                c->dsp         = h->dsp;
            }
            c->vdsp        = h->vdsp;
            c->h264dsp     = h->h264dsp;
            c->h264qpel    = h->h264qpel;
            c->h264chroma  = h->h264chroma;
            c->sps         = h->sps;
            c->pps         = h->pps;
            c->pixel_shift = h->pixel_shift;
            c->cur_chroma_format_idc = h->cur_chroma_format_idc;
            c->width       = h->width;
            c->height      = h->height;
            c->linesize    = h->linesize;
            c->uvlinesize  = h->uvlinesize;
            c->chroma_x_shift = h->chroma_x_shift;
            c->chroma_y_shift = h->chroma_y_shift;
            c->qscale      = h->qscale;
            c->droppable   = h->droppable;
            c->data_partitioning = h->data_partitioning;
            c->low_delay   = h->low_delay;
            c->mb_width    = h->mb_width;
            c->mb_height   = h->mb_height;
            c->mb_stride   = h->mb_stride;
            c->mb_num      = h->mb_num;
            c->flags       = h->flags;
            c->workaround_bugs = h->workaround_bugs;
            c->pict_type   = h->pict_type;

            init_scan_tables(c);
            clone_tables(c, h, i);
            c->context_initialized = 1;
        }

        for (i = 0; i < h->slice_context_count; i++)
            if (context_init(h->thread_context[i]) < 0) {
                av_log(h->avctx, AV_LOG_ERROR, "context_init() failed.\n");
                return -1;
            }
    }

    h->context_initialized = 1;

    return 0;
}

/**
 * Decode a slice header.
 * This will also call ff_MPV_common_init() and frame_start() as needed.
 *
 * @param h h264context
 * @param h0 h264 master context (differs from 'h' when doing sliced based
 *           parallel decoding)
 *
 * @return 0 if okay, <0 if an error occurred, 1 if decoding must not be multithreaded
 */
static int decode_slice_header(H264Context *h, H264Context *h0)
{
    unsigned int first_mb_in_slice;
    unsigned int pps_id;
    int num_ref_idx_active_override_flag, ret;
    unsigned int slice_type, tmp, i, j;
    int default_ref_list_done = 0;
    int last_pic_structure, last_pic_droppable;
    int must_reinit;
    int needs_reinit = 0;

    h->me.qpel_put = h->h264qpel.put_h264_qpel_pixels_tab;
    h->me.qpel_avg = h->h264qpel.avg_h264_qpel_pixels_tab;

    first_mb_in_slice = get_ue_golomb_long(&h->gb);

    if (first_mb_in_slice == 0) { // FIXME better field boundary detection
        if (h0->current_slice && FIELD_PICTURE) {
            field_end(h, 1);
        }

        h0->current_slice = 0;
        if (!h0->first_field) {
            if (h->cur_pic_ptr && !h->droppable) {
                ff_thread_report_progress(&h->cur_pic_ptr->tf, INT_MAX,
                                          h->picture_structure == PICT_BOTTOM_FIELD);
            }
            h->cur_pic_ptr = NULL;
        }
    }

    slice_type = get_ue_golomb_31(&h->gb);
    if (slice_type > 9) {
        av_log(h->avctx, AV_LOG_ERROR,
               "slice type too large (%d) at %d %d\n",
               slice_type, h->mb_x, h->mb_y);
        return -1;
    }
    if (slice_type > 4) {
        slice_type -= 5;
        h->slice_type_fixed = 1;
    } else
        h->slice_type_fixed = 0;

    slice_type = golomb_to_pict_type[slice_type];
    if (slice_type == AV_PICTURE_TYPE_I ||
        (h0->current_slice != 0 &&
         slice_type == h0->last_slice_type &&
         !memcmp(h0->last_ref_count, h0->ref_count, sizeof(h0->ref_count)))) {
        default_ref_list_done = 1;
    }
    h->slice_type     = slice_type;
    h->slice_type_nos = slice_type & 3;

    // to make a few old functions happy, it's wrong though
    h->pict_type = h->slice_type;

    pps_id = get_ue_golomb(&h->gb);
    if (pps_id >= MAX_PPS_COUNT) {
        av_log(h->avctx, AV_LOG_ERROR, "pps_id %d out of range\n", pps_id);
        return -1;
    }
    if (!h0->pps_buffers[pps_id]) {
        av_log(h->avctx, AV_LOG_ERROR,
               "non-existing PPS %u referenced\n",
               pps_id);
        return -1;
    }
    h->pps = *h0->pps_buffers[pps_id];

    if (!h0->sps_buffers[h->pps.sps_id]) {
        av_log(h->avctx, AV_LOG_ERROR,
               "non-existing SPS %u referenced\n",
               h->pps.sps_id);
        return -1;
    }

    if (h->pps.sps_id != h->current_sps_id ||
        h0->sps_buffers[h->pps.sps_id]->new) {
        h0->sps_buffers[h->pps.sps_id]->new = 0;

        h->current_sps_id = h->pps.sps_id;
        h->sps            = *h0->sps_buffers[h->pps.sps_id];

        if (h->mb_width  != h->sps.mb_width ||
            h->mb_height != h->sps.mb_height * (2 - h->sps.frame_mbs_only_flag) ||
            h->avctx->bits_per_raw_sample != h->sps.bit_depth_luma ||
            h->cur_chroma_format_idc != h->sps.chroma_format_idc
        )
            needs_reinit = 1;

        if (h->bit_depth_luma    != h->sps.bit_depth_luma ||
            h->chroma_format_idc != h->sps.chroma_format_idc) {
            h->bit_depth_luma    = h->sps.bit_depth_luma;
            h->chroma_format_idc = h->sps.chroma_format_idc;
            needs_reinit         = 1;
        }
        if ((ret = h264_set_parameter_from_sps(h)) < 0)
            return ret;
    }

    h->avctx->profile = ff_h264_get_profile(&h->sps);
    h->avctx->level   = h->sps.level_idc;
    h->avctx->refs    = h->sps.ref_frame_count;

    must_reinit = (h->context_initialized &&
                    (   16*h->sps.mb_width != h->avctx->coded_width
                     || 16*h->sps.mb_height * (2 - h->sps.frame_mbs_only_flag) != h->avctx->coded_height
                     || h->avctx->bits_per_raw_sample != h->sps.bit_depth_luma
                     || h->cur_chroma_format_idc != h->sps.chroma_format_idc
                     || av_cmp_q(h->sps.sar, h->avctx->sample_aspect_ratio)));
    if (h0->avctx->pix_fmt != get_pixel_format(h0, 0))
        must_reinit = 1;

    h->mb_width  = h->sps.mb_width;
    h->mb_height = h->sps.mb_height * (2 - h->sps.frame_mbs_only_flag);
    h->mb_num    = h->mb_width * h->mb_height;
    h->mb_stride = h->mb_width + 1;

    h->b_stride = h->mb_width * 4;

    h->chroma_y_shift = h->sps.chroma_format_idc <= 1; // 400 uses yuv420p

    h->width  = 16 * h->mb_width;
    h->height = 16 * h->mb_height;

    if (h->sps.video_signal_type_present_flag) {
        h->avctx->color_range = h->sps.full_range>0 ? AVCOL_RANGE_JPEG
                                                    : AVCOL_RANGE_MPEG;
        if (h->sps.colour_description_present_flag) {
            if (h->avctx->colorspace != h->sps.colorspace)
                needs_reinit = 1;
            h->avctx->color_primaries = h->sps.color_primaries;
            h->avctx->color_trc       = h->sps.color_trc;
            h->avctx->colorspace      = h->sps.colorspace;
        }
    }

    if (h->context_initialized &&
        (
         needs_reinit                   ||
         must_reinit)) {

        if (h != h0) {
            av_log(h->avctx, AV_LOG_ERROR, "changing width/height on "
                   "slice %d\n", h0->current_slice + 1);
            return AVERROR_INVALIDDATA;
        }

        flush_change(h);

        if ((ret = get_pixel_format(h, 1)) < 0)
            return ret;
        h->avctx->pix_fmt = ret;

        av_log(h->avctx, AV_LOG_INFO, "Reinit context to %dx%d, "
               "pix_fmt: %d\n", h->width, h->height, h->avctx->pix_fmt);

        if ((ret = h264_slice_header_init(h, 1)) < 0) {
            av_log(h->avctx, AV_LOG_ERROR,
                   "h264_slice_header_init() failed\n");
            return ret;
        }
    }
    if (!h->context_initialized) {
        if (h != h0) {
            av_log(h->avctx, AV_LOG_ERROR,
                   "Cannot (re-)initialize context during parallel decoding.\n");
            return -1;
        }

        if ((ret = get_pixel_format(h, 1)) < 0)
            return ret;
        h->avctx->pix_fmt = ret;

        if ((ret = h264_slice_header_init(h, 0)) < 0) {
            av_log(h->avctx, AV_LOG_ERROR,
                   "h264_slice_header_init() failed\n");
            return ret;
        }
    }

    if (h == h0 && h->dequant_coeff_pps != pps_id) {
        h->dequant_coeff_pps = pps_id;
        init_dequant_tables(h);
    }

    h->frame_num = get_bits(&h->gb, h->sps.log2_max_frame_num);

    h->mb_mbaff        = 0;
    h->mb_aff_frame    = 0;
    last_pic_structure = h0->picture_structure;
    last_pic_droppable = h0->droppable;
    h->droppable       = h->nal_ref_idc == 0;
    if (h->sps.frame_mbs_only_flag) {
        h->picture_structure = PICT_FRAME;
    } else {
        if (!h->sps.direct_8x8_inference_flag && slice_type == AV_PICTURE_TYPE_B) {
            av_log(h->avctx, AV_LOG_ERROR, "This stream was generated by a broken encoder, invalid 8x8 inference\n");
            return -1;
        }
        if (get_bits1(&h->gb)) { // field_pic_flag
            h->picture_structure = PICT_TOP_FIELD + get_bits1(&h->gb); // bottom_field_flag
        } else {
            h->picture_structure = PICT_FRAME;
            h->mb_aff_frame      = h->sps.mb_aff;
        }
    }
    h->mb_field_decoding_flag = h->picture_structure != PICT_FRAME;

    if (h0->current_slice != 0) {
        if (last_pic_structure != h->picture_structure ||
            last_pic_droppable != h->droppable) {
            av_log(h->avctx, AV_LOG_ERROR,
                   "Changing field mode (%d -> %d) between slices is not allowed\n",
                   last_pic_structure, h->picture_structure);
            h->picture_structure = last_pic_structure;
            h->droppable         = last_pic_droppable;
            return AVERROR_INVALIDDATA;
        } else if (!h0->cur_pic_ptr) {
            av_log(h->avctx, AV_LOG_ERROR,
                   "unset cur_pic_ptr on %d. slice\n",
                   h0->current_slice + 1);
            return AVERROR_INVALIDDATA;
        }
    } else {
        /* Shorten frame num gaps so we don't have to allocate reference
         * frames just to throw them away */
        if (h->frame_num != h->prev_frame_num && h->prev_frame_num >= 0) {
            int unwrap_prev_frame_num = h->prev_frame_num;
            int max_frame_num         = 1 << h->sps.log2_max_frame_num;

            if (unwrap_prev_frame_num > h->frame_num)
                unwrap_prev_frame_num -= max_frame_num;

            if ((h->frame_num - unwrap_prev_frame_num) > h->sps.ref_frame_count) {
                unwrap_prev_frame_num = (h->frame_num - h->sps.ref_frame_count) - 1;
                if (unwrap_prev_frame_num < 0)
                    unwrap_prev_frame_num += max_frame_num;

                h->prev_frame_num = unwrap_prev_frame_num;
            }
        }

        /* See if we have a decoded first field looking for a pair...
         * Here, we're using that to see if we should mark previously
         * decode frames as "finished".
         * We have to do that before the "dummy" in-between frame allocation,
         * since that can modify h->cur_pic_ptr. */
        if (h0->first_field) {
            assert(h0->cur_pic_ptr);
            assert(h0->cur_pic_ptr->f.data[0]);
            assert(h0->cur_pic_ptr->reference != DELAYED_PIC_REF);

            /* Mark old field/frame as completed */
            if (!last_pic_droppable && h0->cur_pic_ptr->tf.owner == h0->avctx) {
                ff_thread_report_progress(&h0->cur_pic_ptr->tf, INT_MAX,
                                          last_pic_structure == PICT_BOTTOM_FIELD);
            }

            /* figure out if we have a complementary field pair */
            if (!FIELD_PICTURE || h->picture_structure == last_pic_structure) {
                /* Previous field is unmatched. Don't display it, but let it
                 * remain for reference if marked as such. */
                if (!last_pic_droppable && last_pic_structure != PICT_FRAME) {
                    ff_thread_report_progress(&h0->cur_pic_ptr->tf, INT_MAX,
                                              last_pic_structure == PICT_TOP_FIELD);
                }
            } else {
                if (h0->cur_pic_ptr->frame_num != h->frame_num) {
                    /* This and previous field were reference, but had
                     * different frame_nums. Consider this field first in
                     * pair. Throw away previous field except for reference
                     * purposes. */
                    if (!last_pic_droppable && last_pic_structure != PICT_FRAME) {
                        ff_thread_report_progress(&h0->cur_pic_ptr->tf, INT_MAX,
                                                  last_pic_structure == PICT_TOP_FIELD);
                    }
                } else {
                    /* Second field in complementary pair */
                    if (!((last_pic_structure   == PICT_TOP_FIELD &&
                           h->picture_structure == PICT_BOTTOM_FIELD) ||
                          (last_pic_structure   == PICT_BOTTOM_FIELD &&
                           h->picture_structure == PICT_TOP_FIELD))) {
                        av_log(h->avctx, AV_LOG_ERROR,
                               "Invalid field mode combination %d/%d\n",
                               last_pic_structure, h->picture_structure);
                        h->picture_structure = last_pic_structure;
                        h->droppable         = last_pic_droppable;
                        return AVERROR_INVALIDDATA;
                    } else if (last_pic_droppable != h->droppable) {
                        avpriv_request_sample(h->avctx,
                                              "Found reference and non-reference fields in the same frame, which");
                        h->picture_structure = last_pic_structure;
                        h->droppable         = last_pic_droppable;
                        return AVERROR_PATCHWELCOME;
                    }
                }
            }
        }

        while (h->frame_num != h->prev_frame_num && h->prev_frame_num >= 0 && !h0->first_field &&
               h->frame_num != (h->prev_frame_num + 1) % (1 << h->sps.log2_max_frame_num)) {
            Picture *prev = h->short_ref_count ? h->short_ref[0] : NULL;
            av_log(h->avctx, AV_LOG_DEBUG, "Frame num gap %d %d\n",
                   h->frame_num, h->prev_frame_num);
            if (!h->sps.gaps_in_frame_num_allowed_flag)
                for(i=0; i<FF_ARRAY_ELEMS(h->last_pocs); i++)
                    h->last_pocs[i] = INT_MIN;
            if (h264_frame_start(h) < 0)
                return -1;
            h->prev_frame_num++;
            h->prev_frame_num %= 1 << h->sps.log2_max_frame_num;
            h->cur_pic_ptr->frame_num = h->prev_frame_num;
            ff_thread_report_progress(&h->cur_pic_ptr->tf, INT_MAX, 0);
            ff_thread_report_progress(&h->cur_pic_ptr->tf, INT_MAX, 1);
            if ((ret = ff_generate_sliding_window_mmcos(h, 1)) < 0 &&
                h->avctx->err_recognition & AV_EF_EXPLODE)
                return ret;
            if (ff_h264_execute_ref_pic_marking(h, h->mmco, h->mmco_index) < 0 &&
                (h->avctx->err_recognition & AV_EF_EXPLODE))
                return AVERROR_INVALIDDATA;
            /* Error concealment: if a ref is missing, copy the previous ref in its place.
             * FIXME: avoiding a memcpy would be nice, but ref handling makes many assumptions
             * about there being no actual duplicates.
             * FIXME: this doesn't copy padding for out-of-frame motion vectors.  Given we're
             * concealing a lost frame, this probably isn't noticeable by comparison, but it should
             * be fixed. */
            if (h->short_ref_count) {
                if (prev) {
                    av_image_copy(h->short_ref[0]->f.data, h->short_ref[0]->f.linesize,
                                  (const uint8_t **)prev->f.data, prev->f.linesize,
                                  h->avctx->pix_fmt, h->mb_width * 16, h->mb_height * 16);
                    h->short_ref[0]->poc = prev->poc + 2;
                }
                h->short_ref[0]->frame_num = h->prev_frame_num;
            }
        }

        /* See if we have a decoded first field looking for a pair...
         * We're using that to see whether to continue decoding in that
         * frame, or to allocate a new one. */
        if (h0->first_field) {
            assert(h0->cur_pic_ptr);
            assert(h0->cur_pic_ptr->f.data[0]);
            assert(h0->cur_pic_ptr->reference != DELAYED_PIC_REF);

            /* figure out if we have a complementary field pair */
            if (!FIELD_PICTURE || h->picture_structure == last_pic_structure) {
                /* Previous field is unmatched. Don't display it, but let it
                 * remain for reference if marked as such. */
                h0->cur_pic_ptr = NULL;
                h0->first_field = FIELD_PICTURE;
            } else {
                if (h0->cur_pic_ptr->frame_num != h->frame_num) {
                    ff_thread_report_progress(&h0->cur_pic_ptr->tf, INT_MAX,
                                              h0->picture_structure==PICT_BOTTOM_FIELD);
                    /* This and the previous field had different frame_nums.
                     * Consider this field first in pair. Throw away previous
                     * one except for reference purposes. */
                    h0->first_field = 1;
                    h0->cur_pic_ptr = NULL;
                } else {
                    /* Second field in complementary pair */
                    h0->first_field = 0;
                }
            }
        } else {
            /* Frame or first field in a potentially complementary pair */
            h0->first_field = FIELD_PICTURE;
        }

        if (!FIELD_PICTURE || h0->first_field) {
            if (h264_frame_start(h) < 0) {
                h0->first_field = 0;
                return -1;
            }
        } else {
            release_unused_pictures(h, 0);
        }
    }
    if (h != h0 && (ret = clone_slice(h, h0)) < 0)
        return ret;

    /* can't be in alloc_tables because linesize isn't known there.
     * FIXME: redo bipred weight to not require extra buffer? */
    for (i = 0; i < h->slice_context_count; i++)
        if (h->thread_context[i]) {
            ret = alloc_scratch_buffers(h->thread_context[i], h->linesize);
            if (ret < 0)
                return ret;
        }

    h->cur_pic_ptr->frame_num = h->frame_num; // FIXME frame_num cleanup

    av_assert1(h->mb_num == h->mb_width * h->mb_height);
    if (first_mb_in_slice << FIELD_OR_MBAFF_PICTURE >= h->mb_num ||
        first_mb_in_slice >= h->mb_num) {
        av_log(h->avctx, AV_LOG_ERROR, "first_mb_in_slice overflow\n");
        return -1;
    }
    h->resync_mb_x = h->mb_x =  first_mb_in_slice % h->mb_width;
    h->resync_mb_y = h->mb_y = (first_mb_in_slice / h->mb_width) << FIELD_OR_MBAFF_PICTURE;
    if (h->picture_structure == PICT_BOTTOM_FIELD)
        h->resync_mb_y = h->mb_y = h->mb_y + 1;
    av_assert1(h->mb_y < h->mb_height);

    if (h->picture_structure == PICT_FRAME) {
        h->curr_pic_num = h->frame_num;
        h->max_pic_num  = 1 << h->sps.log2_max_frame_num;
    } else {
        h->curr_pic_num = 2 * h->frame_num + 1;
        h->max_pic_num  = 1 << (h->sps.log2_max_frame_num + 1);
    }

    if (h->nal_unit_type == NAL_IDR_SLICE)
        get_ue_golomb(&h->gb); /* idr_pic_id */

    if (h->sps.poc_type == 0) {
        h->poc_lsb = get_bits(&h->gb, h->sps.log2_max_poc_lsb);

        if (h->pps.pic_order_present == 1 && h->picture_structure == PICT_FRAME)
            h->delta_poc_bottom = get_se_golomb(&h->gb);
    }

    if (h->sps.poc_type == 1 && !h->sps.delta_pic_order_always_zero_flag) {
        h->delta_poc[0] = get_se_golomb(&h->gb);

        if (h->pps.pic_order_present == 1 && h->picture_structure == PICT_FRAME)
            h->delta_poc[1] = get_se_golomb(&h->gb);
    }

    init_poc(h);

    if (h->pps.redundant_pic_cnt_present)
        h->redundant_pic_count = get_ue_golomb(&h->gb);

    // set defaults, might be overridden a few lines later
    h->ref_count[0] = h->pps.ref_count[0];
    h->ref_count[1] = h->pps.ref_count[1];

    if (h->slice_type_nos != AV_PICTURE_TYPE_I) {
        unsigned max[2];
        max[0] = max[1] = h->picture_structure == PICT_FRAME ? 15 : 31;

        if (h->slice_type_nos == AV_PICTURE_TYPE_B)
            h->direct_spatial_mv_pred = get_bits1(&h->gb);
        num_ref_idx_active_override_flag = get_bits1(&h->gb);

        if (num_ref_idx_active_override_flag) {
            h->ref_count[0] = get_ue_golomb(&h->gb) + 1;
            if (h->slice_type_nos == AV_PICTURE_TYPE_B) {
                h->ref_count[1] = get_ue_golomb(&h->gb) + 1;
            } else
                // full range is spec-ok in this case, even for frames
                h->ref_count[1] = 1;
        }

        if (h->ref_count[0]-1 > max[0] || h->ref_count[1]-1 > max[1]){
            av_log(h->avctx, AV_LOG_ERROR, "reference overflow %u > %u or %u > %u\n", h->ref_count[0]-1, max[0], h->ref_count[1]-1, max[1]);
            h->ref_count[0] = h->ref_count[1] = 0;
            return AVERROR_INVALIDDATA;
        }

        if (h->slice_type_nos == AV_PICTURE_TYPE_B)
            h->list_count = 2;
        else
            h->list_count = 1;
    } else {
        h->list_count = 0;
        h->ref_count[0] = h->ref_count[1] = 0;
    }

    if (!default_ref_list_done)
        ff_h264_fill_default_ref_list(h);

    if (h->slice_type_nos != AV_PICTURE_TYPE_I &&
        ff_h264_decode_ref_pic_list_reordering(h) < 0) {
        h->ref_count[1] = h->ref_count[0] = 0;
        return -1;
    }

    if ((h->pps.weighted_pred && h->slice_type_nos == AV_PICTURE_TYPE_P) ||
        (h->pps.weighted_bipred_idc == 1 &&
         h->slice_type_nos == AV_PICTURE_TYPE_B))
        pred_weight_table(h);
    else if (h->pps.weighted_bipred_idc == 2 &&
             h->slice_type_nos == AV_PICTURE_TYPE_B) {
        implicit_weight_table(h, -1);
    } else {
        h->use_weight = 0;
        for (i = 0; i < 2; i++) {
            h->luma_weight_flag[i]   = 0;
            h->chroma_weight_flag[i] = 0;
        }
    }

    // If frame-mt is enabled, only update mmco tables for the first slice
    // in a field. Subsequent slices can temporarily clobber h->mmco_index
    // or h->mmco, which will cause ref list mix-ups and decoding errors
    // further down the line. This may break decoding if the first slice is
    // corrupt, thus we only do this if frame-mt is enabled.
    if (h->nal_ref_idc &&
        ff_h264_decode_ref_pic_marking(h0, &h->gb,
                            !(h->avctx->active_thread_type & FF_THREAD_FRAME) ||
                            h0->current_slice == 0) < 0 &&
        (h->avctx->err_recognition & AV_EF_EXPLODE))
        return AVERROR_INVALIDDATA;

    if (FRAME_MBAFF) {
        ff_h264_fill_mbaff_ref_list(h);

        if (h->pps.weighted_bipred_idc == 2 && h->slice_type_nos == AV_PICTURE_TYPE_B) {
            implicit_weight_table(h, 0);
            implicit_weight_table(h, 1);
        }
    }

    if (h->slice_type_nos == AV_PICTURE_TYPE_B && !h->direct_spatial_mv_pred)
        ff_h264_direct_dist_scale_factor(h);
    ff_h264_direct_ref_list_init(h);

    if (h->slice_type_nos != AV_PICTURE_TYPE_I && h->pps.cabac) {
        tmp = get_ue_golomb_31(&h->gb);
        if (tmp > 2) {
            av_log(h->avctx, AV_LOG_ERROR, "cabac_init_idc overflow\n");
            return -1;
        }
        h->cabac_init_idc = tmp;
    }

    h->last_qscale_diff = 0;
    tmp = h->pps.init_qp + get_se_golomb(&h->gb);
    if (tmp > 51 + 6 * (h->sps.bit_depth_luma - 8)) {
        av_log(h->avctx, AV_LOG_ERROR, "QP %u out of range\n", tmp);
        return -1;
    }
    h->qscale       = tmp;
    h->chroma_qp[0] = get_chroma_qp(h, 0, h->qscale);
    h->chroma_qp[1] = get_chroma_qp(h, 1, h->qscale);
    // FIXME qscale / qp ... stuff
    if (h->slice_type == AV_PICTURE_TYPE_SP)
        get_bits1(&h->gb); /* sp_for_switch_flag */
    if (h->slice_type == AV_PICTURE_TYPE_SP ||
        h->slice_type == AV_PICTURE_TYPE_SI)
        get_se_golomb(&h->gb); /* slice_qs_delta */

    h->deblocking_filter     = 1;
    h->slice_alpha_c0_offset = 52;
    h->slice_beta_offset     = 52;
    if (h->pps.deblocking_filter_parameters_present) {
        tmp = get_ue_golomb_31(&h->gb);
        if (tmp > 2) {
            av_log(h->avctx, AV_LOG_ERROR,
                   "deblocking_filter_idc %u out of range\n", tmp);
            return -1;
        }
        h->deblocking_filter = tmp;
        if (h->deblocking_filter < 2)
            h->deblocking_filter ^= 1;  // 1<->0

        if (h->deblocking_filter) {
            h->slice_alpha_c0_offset += get_se_golomb(&h->gb) << 1;
            h->slice_beta_offset     += get_se_golomb(&h->gb) << 1;
            if (h->slice_alpha_c0_offset > 104U ||
                h->slice_beta_offset     > 104U) {
                av_log(h->avctx, AV_LOG_ERROR,
                       "deblocking filter parameters %d %d out of range\n",
                       h->slice_alpha_c0_offset, h->slice_beta_offset);
                return -1;
            }
        }
    }

    if (h->avctx->skip_loop_filter >= AVDISCARD_ALL ||
        (h->avctx->skip_loop_filter >= AVDISCARD_NONKEY &&
         h->slice_type_nos != AV_PICTURE_TYPE_I) ||
        (h->avctx->skip_loop_filter >= AVDISCARD_BIDIR  &&
         h->slice_type_nos == AV_PICTURE_TYPE_B) ||
        (h->avctx->skip_loop_filter >= AVDISCARD_NONREF &&
         h->nal_ref_idc == 0))
        h->deblocking_filter = 0;

    if (h->deblocking_filter == 1 && h0->max_contexts > 1) {
        if (h->avctx->flags2 & CODEC_FLAG2_FAST) {
            /* Cheat slightly for speed:
             * Do not bother to deblock across slices. */
            h->deblocking_filter = 2;
        } else {
            h0->max_contexts = 1;
            if (!h0->single_decode_warning) {
                av_log(h->avctx, AV_LOG_INFO,
                       "Cannot parallelize deblocking type 1, decoding such frames in sequential order\n");
                h0->single_decode_warning = 1;
            }
            if (h != h0) {
                av_log(h->avctx, AV_LOG_ERROR,
                       "Deblocking switched inside frame.\n");
                return 1;
            }
        }
    }
    h->qp_thresh = 15 + 52 -
                   FFMIN(h->slice_alpha_c0_offset, h->slice_beta_offset) -
                   FFMAX3(0,
                          h->pps.chroma_qp_index_offset[0],
                          h->pps.chroma_qp_index_offset[1]) +
                   6 * (h->sps.bit_depth_luma - 8);

    h0->last_slice_type = slice_type;
    memcpy(h0->last_ref_count, h0->ref_count, sizeof(h0->last_ref_count));
    h->slice_num = ++h0->current_slice;

    if (h->slice_num)
        h0->slice_row[(h->slice_num-1)&(MAX_SLICES-1)]= h->resync_mb_y;
    if (   h0->slice_row[h->slice_num&(MAX_SLICES-1)] + 3 >= h->resync_mb_y
        && h0->slice_row[h->slice_num&(MAX_SLICES-1)] <= h->resync_mb_y
        && h->slice_num >= MAX_SLICES) {
        //in case of ASO this check needs to be updated depending on how we decide to assign slice numbers in this case
        av_log(h->avctx, AV_LOG_WARNING, "Possibly too many slices (%d >= %d), increase MAX_SLICES and recompile if there are artifacts\n", h->slice_num, MAX_SLICES);
    }

    for (j = 0; j < 2; j++) {
        int id_list[16];
        int *ref2frm = h->ref2frm[h->slice_num & (MAX_SLICES - 1)][j];
        for (i = 0; i < 16; i++) {
            id_list[i] = 60;
            if (j < h->list_count && i < h->ref_count[j] && h->ref_list[j][i].f.buf[0]) {
                int k;
                AVBuffer *buf = h->ref_list[j][i].f.buf[0]->buffer;
                for (k = 0; k < h->short_ref_count; k++)
                    if (h->short_ref[k]->f.buf[0]->buffer == buf) {
                        id_list[i] = k;
                        break;
                    }
                for (k = 0; k < h->long_ref_count; k++)
                    if (h->long_ref[k] && h->long_ref[k]->f.buf[0]->buffer == buf) {
                        id_list[i] = h->short_ref_count + k;
                        break;
                    }
            }
        }

        ref2frm[0]     =
            ref2frm[1] = -1;
        for (i = 0; i < 16; i++)
            ref2frm[i + 2] = 4 * id_list[i] +
                             (h->ref_list[j][i].reference & 3);
        ref2frm[18 + 0]     =
            ref2frm[18 + 1] = -1;
        for (i = 16; i < 48; i++)
            ref2frm[i + 4] = 4 * id_list[(i - 16) >> 1] +
                             (h->ref_list[j][i].reference & 3);
    }

    if (h->ref_count[0]) h->er.last_pic = &h->ref_list[0][0];
    if (h->ref_count[1]) h->er.next_pic = &h->ref_list[1][0];

    if (h->avctx->debug & FF_DEBUG_PICT_INFO) {
        av_log(h->avctx, AV_LOG_DEBUG,
               "slice:%d %s mb:%d %c%s%s pps:%u frame:%d poc:%d/%d ref:%d/%d qp:%d loop:%d:%d:%d weight:%d%s %s\n",
               h->slice_num,
               (h->picture_structure == PICT_FRAME ? "F" : h->picture_structure == PICT_TOP_FIELD ? "T" : "B"),
               first_mb_in_slice,
               av_get_picture_type_char(h->slice_type),
               h->slice_type_fixed ? " fix" : "",
               h->nal_unit_type == NAL_IDR_SLICE ? " IDR" : "",
               pps_id, h->frame_num,
               h->cur_pic_ptr->field_poc[0],
               h->cur_pic_ptr->field_poc[1],
               h->ref_count[0], h->ref_count[1],
               h->qscale,
               h->deblocking_filter,
               h->slice_alpha_c0_offset / 2 - 26, h->slice_beta_offset / 2 - 26,
               h->use_weight,
               h->use_weight == 1 && h->use_weight_chroma ? "c" : "",
               h->slice_type == AV_PICTURE_TYPE_B ? (h->direct_spatial_mv_pred ? "SPAT" : "TEMP") : "");
    }

    return 0;
}

int ff_h264_get_slice_type(const H264Context *h)
{
    switch (h->slice_type) {
    case AV_PICTURE_TYPE_P:
        return 0;
    case AV_PICTURE_TYPE_B:
        return 1;
    case AV_PICTURE_TYPE_I:
        return 2;
    case AV_PICTURE_TYPE_SP:
        return 3;
    case AV_PICTURE_TYPE_SI:
        return 4;
    default:
        return -1;
    }
}

static av_always_inline void fill_filter_caches_inter(H264Context *h,
                                                      int mb_type, int top_xy,
                                                      int left_xy[LEFT_MBS],
                                                      int top_type,
                                                      int left_type[LEFT_MBS],
                                                      int mb_xy, int list)
{
    int b_stride = h->b_stride;
    int16_t(*mv_dst)[2] = &h->mv_cache[list][scan8[0]];
    int8_t *ref_cache = &h->ref_cache[list][scan8[0]];
    if (IS_INTER(mb_type) || IS_DIRECT(mb_type)) {
        if (USES_LIST(top_type, list)) {
            const int b_xy  = h->mb2b_xy[top_xy] + 3 * b_stride;
            const int b8_xy = 4 * top_xy + 2;
<<<<<<< HEAD
            int (*ref2frm)[64] = (void*)(h->ref2frm[h->slice_table[top_xy] & (MAX_SLICES - 1)][0] + (MB_MBAFF ? 20 : 2));
=======
            int (*ref2frm)[64] = h->ref2frm[h->slice_table[top_xy] & (MAX_SLICES - 1)][0] + (MB_MBAFF(h) ? 20 : 2);
>>>>>>> da6be8fc
            AV_COPY128(mv_dst - 1 * 8, h->cur_pic.motion_val[list][b_xy + 0]);
            ref_cache[0 - 1 * 8] =
            ref_cache[1 - 1 * 8] = ref2frm[list][h->cur_pic.ref_index[list][b8_xy + 0]];
            ref_cache[2 - 1 * 8] =
            ref_cache[3 - 1 * 8] = ref2frm[list][h->cur_pic.ref_index[list][b8_xy + 1]];
        } else {
            AV_ZERO128(mv_dst - 1 * 8);
            AV_WN32A(&ref_cache[0 - 1 * 8], ((LIST_NOT_USED) & 0xFF) * 0x01010101u);
        }

        if (!IS_INTERLACED(mb_type ^ left_type[LTOP])) {
            if (USES_LIST(left_type[LTOP], list)) {
                const int b_xy  = h->mb2b_xy[left_xy[LTOP]] + 3;
                const int b8_xy = 4 * left_xy[LTOP] + 1;
<<<<<<< HEAD
                int (*ref2frm)[64] =(void*)( h->ref2frm[h->slice_table[left_xy[LTOP]] & (MAX_SLICES - 1)][0] + (MB_MBAFF ? 20 : 2));
=======
                int (*ref2frm)[64] = h->ref2frm[h->slice_table[left_xy[LTOP]] & (MAX_SLICES - 1)][0] + (MB_MBAFF(h) ? 20 : 2);
>>>>>>> da6be8fc
                AV_COPY32(mv_dst - 1 +  0, h->cur_pic.motion_val[list][b_xy + b_stride * 0]);
                AV_COPY32(mv_dst - 1 +  8, h->cur_pic.motion_val[list][b_xy + b_stride * 1]);
                AV_COPY32(mv_dst - 1 + 16, h->cur_pic.motion_val[list][b_xy + b_stride * 2]);
                AV_COPY32(mv_dst - 1 + 24, h->cur_pic.motion_val[list][b_xy + b_stride * 3]);
                ref_cache[-1 +  0] =
                ref_cache[-1 +  8] = ref2frm[list][h->cur_pic.ref_index[list][b8_xy + 2 * 0]];
                ref_cache[-1 + 16] =
                ref_cache[-1 + 24] = ref2frm[list][h->cur_pic.ref_index[list][b8_xy + 2 * 1]];
            } else {
                AV_ZERO32(mv_dst - 1 +  0);
                AV_ZERO32(mv_dst - 1 +  8);
                AV_ZERO32(mv_dst - 1 + 16);
                AV_ZERO32(mv_dst - 1 + 24);
                ref_cache[-1 +  0] =
                ref_cache[-1 +  8] =
                ref_cache[-1 + 16] =
                ref_cache[-1 + 24] = LIST_NOT_USED;
            }
        }
    }

    if (!USES_LIST(mb_type, list)) {
        fill_rectangle(mv_dst, 4, 4, 8, pack16to32(0, 0), 4);
        AV_WN32A(&ref_cache[0 * 8], ((LIST_NOT_USED) & 0xFF) * 0x01010101u);
        AV_WN32A(&ref_cache[1 * 8], ((LIST_NOT_USED) & 0xFF) * 0x01010101u);
        AV_WN32A(&ref_cache[2 * 8], ((LIST_NOT_USED) & 0xFF) * 0x01010101u);
        AV_WN32A(&ref_cache[3 * 8], ((LIST_NOT_USED) & 0xFF) * 0x01010101u);
        return;
    }

    {
        int8_t *ref = &h->cur_pic.ref_index[list][4 * mb_xy];
<<<<<<< HEAD
        int (*ref2frm)[64] = (void*)(h->ref2frm[h->slice_num & (MAX_SLICES - 1)][0] + (MB_MBAFF ? 20 : 2));
=======
        int (*ref2frm)[64] = h->ref2frm[h->slice_num & (MAX_SLICES - 1)][0] + (MB_MBAFF(h) ? 20 : 2);
>>>>>>> da6be8fc
        uint32_t ref01 = (pack16to32(ref2frm[list][ref[0]], ref2frm[list][ref[1]]) & 0x00FF00FF) * 0x0101;
        uint32_t ref23 = (pack16to32(ref2frm[list][ref[2]], ref2frm[list][ref[3]]) & 0x00FF00FF) * 0x0101;
        AV_WN32A(&ref_cache[0 * 8], ref01);
        AV_WN32A(&ref_cache[1 * 8], ref01);
        AV_WN32A(&ref_cache[2 * 8], ref23);
        AV_WN32A(&ref_cache[3 * 8], ref23);
    }

    {
        int16_t(*mv_src)[2] = &h->cur_pic.motion_val[list][4 * h->mb_x + 4 * h->mb_y * b_stride];
        AV_COPY128(mv_dst + 8 * 0, mv_src + 0 * b_stride);
        AV_COPY128(mv_dst + 8 * 1, mv_src + 1 * b_stride);
        AV_COPY128(mv_dst + 8 * 2, mv_src + 2 * b_stride);
        AV_COPY128(mv_dst + 8 * 3, mv_src + 3 * b_stride);
    }
}

/**
 *
 * @return non zero if the loop filter can be skipped
 */
static int fill_filter_caches(H264Context *h, int mb_type)
{
    const int mb_xy = h->mb_xy;
    int top_xy, left_xy[LEFT_MBS];
    int top_type, left_type[LEFT_MBS];
    uint8_t *nnz;
    uint8_t *nnz_cache;

    top_xy = mb_xy - (h->mb_stride << MB_FIELD(h));

    /* Wow, what a mess, why didn't they simplify the interlacing & intra
     * stuff, I can't imagine that these complex rules are worth it. */

    left_xy[LBOT] = left_xy[LTOP] = mb_xy - 1;
    if (FRAME_MBAFF) {
        const int left_mb_field_flag = IS_INTERLACED(h->cur_pic.mb_type[mb_xy - 1]);
        const int curr_mb_field_flag = IS_INTERLACED(mb_type);
        if (h->mb_y & 1) {
            if (left_mb_field_flag != curr_mb_field_flag)
                left_xy[LTOP] -= h->mb_stride;
        } else {
            if (curr_mb_field_flag)
                top_xy += h->mb_stride &
                    (((h->cur_pic.mb_type[top_xy] >> 7) & 1) - 1);
            if (left_mb_field_flag != curr_mb_field_flag)
                left_xy[LBOT] += h->mb_stride;
        }
    }

    h->top_mb_xy        = top_xy;
    h->left_mb_xy[LTOP] = left_xy[LTOP];
    h->left_mb_xy[LBOT] = left_xy[LBOT];
    {
        /* For sufficiently low qp, filtering wouldn't do anything.
         * This is a conservative estimate: could also check beta_offset
         * and more accurate chroma_qp. */
        int qp_thresh = h->qp_thresh; // FIXME strictly we should store qp_thresh for each mb of a slice
        int qp        = h->cur_pic.qscale_table[mb_xy];
        if (qp <= qp_thresh &&
            (left_xy[LTOP] < 0 ||
             ((qp + h->cur_pic.qscale_table[left_xy[LTOP]] + 1) >> 1) <= qp_thresh) &&
            (top_xy < 0 ||
             ((qp + h->cur_pic.qscale_table[top_xy] + 1) >> 1) <= qp_thresh)) {
            if (!FRAME_MBAFF)
                return 1;
            if ((left_xy[LTOP] < 0 ||
                 ((qp + h->cur_pic.qscale_table[left_xy[LBOT]] + 1) >> 1) <= qp_thresh) &&
                (top_xy < h->mb_stride ||
                 ((qp + h->cur_pic.qscale_table[top_xy - h->mb_stride] + 1) >> 1) <= qp_thresh))
                return 1;
        }
    }

    top_type        = h->cur_pic.mb_type[top_xy];
    left_type[LTOP] = h->cur_pic.mb_type[left_xy[LTOP]];
    left_type[LBOT] = h->cur_pic.mb_type[left_xy[LBOT]];
    if (h->deblocking_filter == 2) {
        if (h->slice_table[top_xy] != h->slice_num)
            top_type = 0;
        if (h->slice_table[left_xy[LBOT]] != h->slice_num)
            left_type[LTOP] = left_type[LBOT] = 0;
    } else {
        if (h->slice_table[top_xy] == 0xFFFF)
            top_type = 0;
        if (h->slice_table[left_xy[LBOT]] == 0xFFFF)
            left_type[LTOP] = left_type[LBOT] = 0;
    }
    h->top_type        = top_type;
    h->left_type[LTOP] = left_type[LTOP];
    h->left_type[LBOT] = left_type[LBOT];

    if (IS_INTRA(mb_type))
        return 0;

    fill_filter_caches_inter(h, mb_type, top_xy, left_xy,
                             top_type, left_type, mb_xy, 0);
    if (h->list_count == 2)
        fill_filter_caches_inter(h, mb_type, top_xy, left_xy,
                                 top_type, left_type, mb_xy, 1);

    nnz       = h->non_zero_count[mb_xy];
    nnz_cache = h->non_zero_count_cache;
    AV_COPY32(&nnz_cache[4 + 8 * 1], &nnz[0]);
    AV_COPY32(&nnz_cache[4 + 8 * 2], &nnz[4]);
    AV_COPY32(&nnz_cache[4 + 8 * 3], &nnz[8]);
    AV_COPY32(&nnz_cache[4 + 8 * 4], &nnz[12]);
    h->cbp = h->cbp_table[mb_xy];

    if (top_type) {
        nnz = h->non_zero_count[top_xy];
        AV_COPY32(&nnz_cache[4 + 8 * 0], &nnz[3 * 4]);
    }

    if (left_type[LTOP]) {
        nnz = h->non_zero_count[left_xy[LTOP]];
        nnz_cache[3 + 8 * 1] = nnz[3 + 0 * 4];
        nnz_cache[3 + 8 * 2] = nnz[3 + 1 * 4];
        nnz_cache[3 + 8 * 3] = nnz[3 + 2 * 4];
        nnz_cache[3 + 8 * 4] = nnz[3 + 3 * 4];
    }

    /* CAVLC 8x8dct requires NNZ values for residual decoding that differ
     * from what the loop filter needs */
    if (!CABAC && h->pps.transform_8x8_mode) {
        if (IS_8x8DCT(top_type)) {
            nnz_cache[4 + 8 * 0]     =
                nnz_cache[5 + 8 * 0] = (h->cbp_table[top_xy] & 0x4000) >> 12;
            nnz_cache[6 + 8 * 0]     =
                nnz_cache[7 + 8 * 0] = (h->cbp_table[top_xy] & 0x8000) >> 12;
        }
        if (IS_8x8DCT(left_type[LTOP])) {
            nnz_cache[3 + 8 * 1]     =
                nnz_cache[3 + 8 * 2] = (h->cbp_table[left_xy[LTOP]] & 0x2000) >> 12; // FIXME check MBAFF
        }
        if (IS_8x8DCT(left_type[LBOT])) {
            nnz_cache[3 + 8 * 3]     =
                nnz_cache[3 + 8 * 4] = (h->cbp_table[left_xy[LBOT]] & 0x8000) >> 12; // FIXME check MBAFF
        }

        if (IS_8x8DCT(mb_type)) {
            nnz_cache[scan8[0]] =
            nnz_cache[scan8[1]] =
            nnz_cache[scan8[2]] =
            nnz_cache[scan8[3]] = (h->cbp & 0x1000) >> 12;

            nnz_cache[scan8[0 + 4]] =
            nnz_cache[scan8[1 + 4]] =
            nnz_cache[scan8[2 + 4]] =
            nnz_cache[scan8[3 + 4]] = (h->cbp & 0x2000) >> 12;

            nnz_cache[scan8[0 + 8]] =
            nnz_cache[scan8[1 + 8]] =
            nnz_cache[scan8[2 + 8]] =
            nnz_cache[scan8[3 + 8]] = (h->cbp & 0x4000) >> 12;

            nnz_cache[scan8[0 + 12]] =
            nnz_cache[scan8[1 + 12]] =
            nnz_cache[scan8[2 + 12]] =
            nnz_cache[scan8[3 + 12]] = (h->cbp & 0x8000) >> 12;
        }
    }

    return 0;
}

static void loop_filter(H264Context *h, int start_x, int end_x)
{
    uint8_t *dest_y, *dest_cb, *dest_cr;
    int linesize, uvlinesize, mb_x, mb_y;
    const int end_mb_y       = h->mb_y + FRAME_MBAFF;
    const int old_slice_type = h->slice_type;
    const int pixel_shift    = h->pixel_shift;
    const int block_h        = 16 >> h->chroma_y_shift;

    if (h->deblocking_filter) {
        for (mb_x = start_x; mb_x < end_x; mb_x++)
            for (mb_y = end_mb_y - FRAME_MBAFF; mb_y <= end_mb_y; mb_y++) {
                int mb_xy, mb_type;
                mb_xy         = h->mb_xy = mb_x + mb_y * h->mb_stride;
                h->slice_num  = h->slice_table[mb_xy];
                mb_type       = h->cur_pic.mb_type[mb_xy];
                h->list_count = h->list_counts[mb_xy];

                if (FRAME_MBAFF)
                    h->mb_mbaff               =
                    h->mb_field_decoding_flag = !!IS_INTERLACED(mb_type);

                h->mb_x = mb_x;
                h->mb_y = mb_y;
                dest_y  = h->cur_pic.f.data[0] +
                          ((mb_x << pixel_shift) + mb_y * h->linesize) * 16;
                dest_cb = h->cur_pic.f.data[1] +
                          (mb_x << pixel_shift) * (8 << CHROMA444) +
                          mb_y * h->uvlinesize * block_h;
                dest_cr = h->cur_pic.f.data[2] +
                          (mb_x << pixel_shift) * (8 << CHROMA444) +
                          mb_y * h->uvlinesize * block_h;
                // FIXME simplify above

                if (MB_FIELD(h)) {
                    linesize   = h->mb_linesize   = h->linesize   * 2;
                    uvlinesize = h->mb_uvlinesize = h->uvlinesize * 2;
                    if (mb_y & 1) { // FIXME move out of this function?
                        dest_y  -= h->linesize   * 15;
                        dest_cb -= h->uvlinesize * (block_h - 1);
                        dest_cr -= h->uvlinesize * (block_h - 1);
                    }
                } else {
                    linesize   = h->mb_linesize   = h->linesize;
                    uvlinesize = h->mb_uvlinesize = h->uvlinesize;
                }
                backup_mb_border(h, dest_y, dest_cb, dest_cr, linesize,
                                 uvlinesize, 0);
                if (fill_filter_caches(h, mb_type))
                    continue;
                h->chroma_qp[0] = get_chroma_qp(h, 0, h->cur_pic.qscale_table[mb_xy]);
                h->chroma_qp[1] = get_chroma_qp(h, 1, h->cur_pic.qscale_table[mb_xy]);

                if (FRAME_MBAFF) {
                    ff_h264_filter_mb(h, mb_x, mb_y, dest_y, dest_cb, dest_cr,
                                      linesize, uvlinesize);
                } else {
                    ff_h264_filter_mb_fast(h, mb_x, mb_y, dest_y, dest_cb,
                                           dest_cr, linesize, uvlinesize);
                }
            }
    }
    h->slice_type   = old_slice_type;
    h->mb_x         = end_x;
    h->mb_y         = end_mb_y - FRAME_MBAFF;
    h->chroma_qp[0] = get_chroma_qp(h, 0, h->qscale);
    h->chroma_qp[1] = get_chroma_qp(h, 1, h->qscale);
}

static void predict_field_decoding_flag(H264Context *h)
{
    const int mb_xy = h->mb_x + h->mb_y * h->mb_stride;
    int mb_type     = (h->slice_table[mb_xy - 1] == h->slice_num) ?
                      h->cur_pic.mb_type[mb_xy - 1] :
                      (h->slice_table[mb_xy - h->mb_stride] == h->slice_num) ?
                      h->cur_pic.mb_type[mb_xy - h->mb_stride] : 0;
    h->mb_mbaff     = h->mb_field_decoding_flag = IS_INTERLACED(mb_type) ? 1 : 0;
}

/**
 * Draw edges and report progress for the last MB row.
 */
static void decode_finish_row(H264Context *h)
{
    int top            = 16 * (h->mb_y      >> FIELD_PICTURE);
    int pic_height     = 16 *  h->mb_height >> FIELD_PICTURE;
    int height         =  16      << FRAME_MBAFF;
    int deblock_border = (16 + 4) << FRAME_MBAFF;

    if (h->deblocking_filter) {
        if ((top + height) >= pic_height)
            height += deblock_border;
        top -= deblock_border;
    }

    if (top >= pic_height || (top + height) < 0)
        return;

    height = FFMIN(height, pic_height - top);
    if (top < 0) {
        height = top + height;
        top    = 0;
    }

    ff_h264_draw_horiz_band(h, top, height);

    if (h->droppable)
        return;

    ff_thread_report_progress(&h->cur_pic_ptr->tf, top + height - 1,
                              h->picture_structure == PICT_BOTTOM_FIELD);
}

static void er_add_slice(H264Context *h, int startx, int starty,
                         int endx, int endy, int status)
{
    if (CONFIG_ERROR_RESILIENCE) {
        ERContext *er = &h->er;

        er->ref_count = h->ref_count[0];
        ff_er_add_slice(er, startx, starty, endx, endy, status);
    }
}

static int decode_slice(struct AVCodecContext *avctx, void *arg)
{
    H264Context *h = *(void **)arg;
    int lf_x_start = h->mb_x;

    h->mb_skip_run = -1;

    av_assert0(h->block_offset[15] == (4 * ((scan8[15] - scan8[0]) & 7) << h->pixel_shift) + 4 * h->linesize * ((scan8[15] - scan8[0]) >> 3));

    h->is_complex = FRAME_MBAFF || h->picture_structure != PICT_FRAME ||
                    avctx->codec_id != AV_CODEC_ID_H264 ||
                    (CONFIG_GRAY && (h->flags & CODEC_FLAG_GRAY));

    if (h->pps.cabac) {
        /* realign */
        align_get_bits(&h->gb);

        /* init cabac */
        ff_init_cabac_decoder(&h->cabac,
                              h->gb.buffer + get_bits_count(&h->gb) / 8,
                              (get_bits_left(&h->gb) + 7) / 8);

        ff_h264_init_cabac_states(h);

        for (;;) {
            // START_TIMER
            int ret = ff_h264_decode_mb_cabac(h);
            int eos;
            // STOP_TIMER("decode_mb_cabac")

            if (ret >= 0)
                ff_h264_hl_decode_mb(h);

            // FIXME optimal? or let mb_decode decode 16x32 ?
            if (ret >= 0 && FRAME_MBAFF) {
                h->mb_y++;

                ret = ff_h264_decode_mb_cabac(h);

                if (ret >= 0)
                    ff_h264_hl_decode_mb(h);
                h->mb_y--;
            }
            eos = get_cabac_terminate(&h->cabac);

            if ((h->workaround_bugs & FF_BUG_TRUNCATED) &&
                h->cabac.bytestream > h->cabac.bytestream_end + 2) {
                er_add_slice(h, h->resync_mb_x, h->resync_mb_y, h->mb_x - 1,
                                h->mb_y, ER_MB_END);
                if (h->mb_x >= lf_x_start)
                    loop_filter(h, lf_x_start, h->mb_x + 1);
                return 0;
            }
            if (h->cabac.bytestream > h->cabac.bytestream_end + 2 )
                av_log(h->avctx, AV_LOG_DEBUG, "bytestream overread %td\n", h->cabac.bytestream_end - h->cabac.bytestream);
            if (ret < 0 || h->cabac.bytestream > h->cabac.bytestream_end + 4) {
                av_log(h->avctx, AV_LOG_ERROR,
                       "error while decoding MB %d %d, bytestream (%td)\n",
                       h->mb_x, h->mb_y,
                       h->cabac.bytestream_end - h->cabac.bytestream);
                er_add_slice(h, h->resync_mb_x, h->resync_mb_y, h->mb_x,
                                h->mb_y, ER_MB_ERROR);
                return -1;
            }

            if (++h->mb_x >= h->mb_width) {
                loop_filter(h, lf_x_start, h->mb_x);
                h->mb_x = lf_x_start = 0;
                decode_finish_row(h);
                ++h->mb_y;
                if (FIELD_OR_MBAFF_PICTURE) {
                    ++h->mb_y;
                    if (FRAME_MBAFF && h->mb_y < h->mb_height)
                        predict_field_decoding_flag(h);
                }
            }

            if (eos || h->mb_y >= h->mb_height) {
                tprintf(h->avctx, "slice end %d %d\n",
                        get_bits_count(&h->gb), h->gb.size_in_bits);
                er_add_slice(h, h->resync_mb_x, h->resync_mb_y, h->mb_x - 1,
                                h->mb_y, ER_MB_END);
                if (h->mb_x > lf_x_start)
                    loop_filter(h, lf_x_start, h->mb_x);
                return 0;
            }
        }
    } else {
        for (;;) {
            int ret = ff_h264_decode_mb_cavlc(h);

            if (ret >= 0)
                ff_h264_hl_decode_mb(h);

            // FIXME optimal? or let mb_decode decode 16x32 ?
            if (ret >= 0 && FRAME_MBAFF) {
                h->mb_y++;
                ret = ff_h264_decode_mb_cavlc(h);

                if (ret >= 0)
                    ff_h264_hl_decode_mb(h);
                h->mb_y--;
            }

            if (ret < 0) {
                av_log(h->avctx, AV_LOG_ERROR,
                       "error while decoding MB %d %d\n", h->mb_x, h->mb_y);
                er_add_slice(h, h->resync_mb_x, h->resync_mb_y, h->mb_x,
                                h->mb_y, ER_MB_ERROR);
                return -1;
            }

            if (++h->mb_x >= h->mb_width) {
                loop_filter(h, lf_x_start, h->mb_x);
                h->mb_x = lf_x_start = 0;
                decode_finish_row(h);
                ++h->mb_y;
                if (FIELD_OR_MBAFF_PICTURE) {
                    ++h->mb_y;
                    if (FRAME_MBAFF && h->mb_y < h->mb_height)
                        predict_field_decoding_flag(h);
                }
                if (h->mb_y >= h->mb_height) {
                    tprintf(h->avctx, "slice end %d %d\n",
                            get_bits_count(&h->gb), h->gb.size_in_bits);

                    if (   get_bits_left(&h->gb) == 0
                        || get_bits_left(&h->gb) > 0 && !(h->avctx->err_recognition & AV_EF_AGGRESSIVE)) {
                        er_add_slice(h, h->resync_mb_x, h->resync_mb_y,
                                        h->mb_x - 1, h->mb_y,
                                        ER_MB_END);

                        return 0;
                    } else {
                        er_add_slice(h, h->resync_mb_x, h->resync_mb_y,
                                        h->mb_x, h->mb_y,
                                        ER_MB_END);

                        return -1;
                    }
                }
            }

            if (get_bits_left(&h->gb) <= 0 && h->mb_skip_run <= 0) {
                tprintf(h->avctx, "slice end %d %d\n",
                        get_bits_count(&h->gb), h->gb.size_in_bits);
                if (get_bits_left(&h->gb) == 0) {
                    er_add_slice(h, h->resync_mb_x, h->resync_mb_y,
                                    h->mb_x - 1, h->mb_y,
                                    ER_MB_END);
                    if (h->mb_x > lf_x_start)
                        loop_filter(h, lf_x_start, h->mb_x);

                    return 0;
                } else {
                    er_add_slice(h, h->resync_mb_x, h->resync_mb_y, h->mb_x,
                                    h->mb_y, ER_MB_ERROR);

                    return -1;
                }
            }
        }
    }
}

/**
 * Call decode_slice() for each context.
 *
 * @param h h264 master context
 * @param context_count number of contexts to execute
 */
static int execute_decode_slices(H264Context *h, int context_count)
{
    AVCodecContext *const avctx = h->avctx;
    H264Context *hx;
    int i;

    if (h->avctx->hwaccel ||
        h->avctx->codec->capabilities & CODEC_CAP_HWACCEL_VDPAU)
        return 0;
    if (context_count == 1) {
        return decode_slice(avctx, &h);
    } else {
        av_assert0(context_count > 0);
        for (i = 1; i < context_count; i++) {
            hx                    = h->thread_context[i];
            if (CONFIG_ERROR_RESILIENCE) {
                hx->er.error_count = 0;
            }
            hx->x264_build        = h->x264_build;
        }

        avctx->execute(avctx, decode_slice, h->thread_context,
                       NULL, context_count, sizeof(void *));

        /* pull back stuff from slices to master context */
        hx                   = h->thread_context[context_count - 1];
        h->mb_x              = hx->mb_x;
        h->mb_y              = hx->mb_y;
        h->droppable         = hx->droppable;
        h->picture_structure = hx->picture_structure;
        if (CONFIG_ERROR_RESILIENCE) {
            for (i = 1; i < context_count; i++)
                h->er.error_count += h->thread_context[i]->er.error_count;
        }
    }

    return 0;
}

static int decode_nal_units(H264Context *h, const uint8_t *buf, int buf_size,
                            int parse_extradata)
{
    AVCodecContext *const avctx = h->avctx;
    H264Context *hx; ///< thread context
    int buf_index;
    int context_count;
    int next_avc;
    int pass = !(avctx->active_thread_type & FF_THREAD_FRAME);
    int nals_needed = 0; ///< number of NALs that need decoding before the next frame thread starts
    int nal_index;
    int idr_cleared=0;
    int first_slice = 0;

    h->nal_unit_type= 0;

    if(!h->slice_context_count)
         h->slice_context_count= 1;
    h->max_contexts = h->slice_context_count;
    if (!(avctx->flags2 & CODEC_FLAG2_CHUNKS)) {
        h->current_slice = 0;
        if (!h->first_field)
            h->cur_pic_ptr = NULL;
        ff_h264_reset_sei(h);
    }

    if (h->nal_length_size == 4) {
        if (buf_size > 8 && AV_RB32(buf) == 1 && AV_RB32(buf+5) > (unsigned)buf_size) {
            h->is_avc = 0;
        }else if(buf_size > 3 && AV_RB32(buf) > 1 && AV_RB32(buf) <= (unsigned)buf_size)
            h->is_avc = 1;
    }

    for (; pass <= 1; pass++) {
        buf_index     = 0;
        context_count = 0;
        next_avc      = h->is_avc ? 0 : buf_size;
        nal_index     = 0;
        for (;;) {
            int consumed;
            int dst_length;
            int bit_length;
            const uint8_t *ptr;
            int i, nalsize = 0;
            int err;

            if (buf_index >= next_avc) {
                if (buf_index >= buf_size - h->nal_length_size)
                    break;
                nalsize = 0;
                for (i = 0; i < h->nal_length_size; i++)
                    nalsize = (nalsize << 8) | buf[buf_index++];
                if (nalsize <= 0 || nalsize > buf_size - buf_index) {
                    av_log(h->avctx, AV_LOG_ERROR,
                           "AVC: nal size %d\n", nalsize);
                    break;
                }
                next_avc = buf_index + nalsize;
            } else {
                // start code prefix search
                for (; buf_index + 3 < next_avc; buf_index++)
                    // This should always succeed in the first iteration.
                    if (buf[buf_index]     == 0 &&
                        buf[buf_index + 1] == 0 &&
                        buf[buf_index + 2] == 1)
                        break;

                if (buf_index + 3 >= buf_size) {
                    buf_index = buf_size;
                    break;
                }

                buf_index += 3;
                if (buf_index >= next_avc)
                    continue;
            }

            hx = h->thread_context[context_count];

            ptr = ff_h264_decode_nal(hx, buf + buf_index, &dst_length,
                                     &consumed, next_avc - buf_index);
            if (ptr == NULL || dst_length < 0) {
                buf_index = -1;
                goto end;
            }
            i = buf_index + consumed;
            if ((h->workaround_bugs & FF_BUG_AUTODETECT) && i + 3 < next_avc &&
                buf[i]     == 0x00 && buf[i + 1] == 0x00 &&
                buf[i + 2] == 0x01 && buf[i + 3] == 0xE0)
                h->workaround_bugs |= FF_BUG_TRUNCATED;

            if (!(h->workaround_bugs & FF_BUG_TRUNCATED))
                while(dst_length > 0 && ptr[dst_length - 1] == 0)
                    dst_length--;
            bit_length = !dst_length ? 0
                                     : (8 * dst_length -
                                        decode_rbsp_trailing(h, ptr + dst_length - 1));

            if (h->avctx->debug & FF_DEBUG_STARTCODE)
                av_log(h->avctx, AV_LOG_DEBUG, "NAL %d/%d at %d/%d length %d pass %d\n", hx->nal_unit_type, hx->nal_ref_idc, buf_index, buf_size, dst_length, pass);

            if (h->is_avc && (nalsize != consumed) && nalsize)
                av_log(h->avctx, AV_LOG_DEBUG,
                       "AVC: Consumed only %d bytes instead of %d\n",
                       consumed, nalsize);

            buf_index += consumed;
            nal_index++;

            if (pass == 0) {
                /* packets can sometimes contain multiple PPS/SPS,
                 * e.g. two PAFF field pictures in one packet, or a demuxer
                 * which splits NALs strangely if so, when frame threading we
                 * can't start the next thread until we've read all of them */
                switch (hx->nal_unit_type) {
                case NAL_SPS:
                case NAL_PPS:
                    nals_needed = nal_index;
                    break;
                case NAL_DPA:
                case NAL_IDR_SLICE:
                case NAL_SLICE:
                    init_get_bits(&hx->gb, ptr, bit_length);
                    if (!get_ue_golomb(&hx->gb) || !first_slice)
                        nals_needed = nal_index;
                    if (!first_slice)
                        first_slice = hx->nal_unit_type;
                }
                continue;
            }

            if (!first_slice)
                switch (hx->nal_unit_type) {
                case NAL_DPA:
                case NAL_IDR_SLICE:
                case NAL_SLICE:
                    first_slice = hx->nal_unit_type;
                }

            // FIXME do not discard SEI id
            if (avctx->skip_frame >= AVDISCARD_NONREF && h->nal_ref_idc == 0)
                continue;

again:
            /* Ignore per frame NAL unit type during extradata
             * parsing. Decoding slices is not possible in codec init
             * with frame-mt */
            if (parse_extradata) {
                switch (hx->nal_unit_type) {
                case NAL_IDR_SLICE:
                case NAL_SLICE:
                case NAL_DPA:
                case NAL_DPB:
                case NAL_DPC:
                case NAL_AUXILIARY_SLICE:
                    av_log(h->avctx, AV_LOG_WARNING, "Ignoring NAL %d in global header/extradata\n", hx->nal_unit_type);
                    hx->nal_unit_type = NAL_FF_IGNORE;
                }
            }

            err = 0;

            switch (hx->nal_unit_type) {
            case NAL_IDR_SLICE:
                if (first_slice != NAL_IDR_SLICE) {
                    av_log(h->avctx, AV_LOG_ERROR,
                           "Invalid mix of idr and non-idr slices\n");
                    buf_index = -1;
                    goto end;
                }
                if(!idr_cleared)
                    idr(h); // FIXME ensure we don't lose some frames if there is reordering
                idr_cleared = 1;
            case NAL_SLICE:
                init_get_bits(&hx->gb, ptr, bit_length);
                hx->intra_gb_ptr        =
                    hx->inter_gb_ptr    = &hx->gb;
                hx->data_partitioning = 0;

                if ((err = decode_slice_header(hx, h)))
                    break;

                if (h->sei_recovery_frame_cnt >= 0 && (h->frame_num != h->sei_recovery_frame_cnt || hx->slice_type_nos != AV_PICTURE_TYPE_I))
                    h->valid_recovery_point = 1;

                if (   h->sei_recovery_frame_cnt >= 0
                    && (   h->recovery_frame<0
                        || ((h->recovery_frame - h->frame_num) & ((1 << h->sps.log2_max_frame_num)-1)) > h->sei_recovery_frame_cnt)) {
                    h->recovery_frame = (h->frame_num + h->sei_recovery_frame_cnt) %
                                        (1 << h->sps.log2_max_frame_num);

                    if (!h->valid_recovery_point)
                        h->recovery_frame = h->frame_num;
                }

                h->cur_pic_ptr->f.key_frame |=
                        (hx->nal_unit_type == NAL_IDR_SLICE);

                if (h->recovery_frame == h->frame_num) {
                    h->cur_pic_ptr->sync |= 1;
                    h->recovery_frame = -1;
                }

                h->sync |= !!h->cur_pic_ptr->f.key_frame;
                h->sync |= 3*!!(avctx->flags2 & CODEC_FLAG2_SHOW_ALL);
                h->cur_pic_ptr->sync |= h->sync;

                if (h->current_slice == 1) {
                    if (!(avctx->flags2 & CODEC_FLAG2_CHUNKS))
                        decode_postinit(h, nal_index >= nals_needed);

                    if (h->avctx->hwaccel &&
                        h->avctx->hwaccel->start_frame(h->avctx, NULL, 0) < 0)
                        return -1;
                    if (CONFIG_H264_VDPAU_DECODER &&
                        h->avctx->codec->capabilities & CODEC_CAP_HWACCEL_VDPAU)
                        ff_vdpau_h264_picture_start(h);
                }

                if (hx->redundant_pic_count == 0 &&
                    (avctx->skip_frame < AVDISCARD_NONREF ||
                     hx->nal_ref_idc) &&
                    (avctx->skip_frame < AVDISCARD_BIDIR  ||
                     hx->slice_type_nos != AV_PICTURE_TYPE_B) &&
                    (avctx->skip_frame < AVDISCARD_NONKEY ||
                     hx->slice_type_nos == AV_PICTURE_TYPE_I) &&
                    avctx->skip_frame < AVDISCARD_ALL) {
                    if (avctx->hwaccel) {
                        if (avctx->hwaccel->decode_slice(avctx,
                                                         &buf[buf_index - consumed],
                                                         consumed) < 0)
                            return -1;
                    } else if (CONFIG_H264_VDPAU_DECODER &&
                               h->avctx->codec->capabilities & CODEC_CAP_HWACCEL_VDPAU) {
                        static const uint8_t start_code[] = {
                            0x00, 0x00, 0x01 };
                        ff_vdpau_add_data_chunk(h->cur_pic_ptr->f.data[0], start_code,
                                                sizeof(start_code));
                        ff_vdpau_add_data_chunk(h->cur_pic_ptr->f.data[0], &buf[buf_index - consumed],
                                                consumed);
                    } else
                        context_count++;
                }
                break;
            case NAL_DPA:
                init_get_bits(&hx->gb, ptr, bit_length);
                hx->intra_gb_ptr =
                hx->inter_gb_ptr = NULL;

                if ((err = decode_slice_header(hx, h)) < 0)
                    break;

                hx->data_partitioning = 1;
                break;
            case NAL_DPB:
                init_get_bits(&hx->intra_gb, ptr, bit_length);
                hx->intra_gb_ptr = &hx->intra_gb;
                break;
            case NAL_DPC:
                init_get_bits(&hx->inter_gb, ptr, bit_length);
                hx->inter_gb_ptr = &hx->inter_gb;

                av_log(h->avctx, AV_LOG_ERROR, "Partitioned H.264 support is incomplete\n");
                break;

                if (hx->redundant_pic_count == 0 &&
                    hx->intra_gb_ptr &&
                    hx->data_partitioning &&
                    h->cur_pic_ptr && h->context_initialized &&
                    (avctx->skip_frame < AVDISCARD_NONREF || hx->nal_ref_idc) &&
                    (avctx->skip_frame < AVDISCARD_BIDIR  ||
                     hx->slice_type_nos != AV_PICTURE_TYPE_B) &&
                    (avctx->skip_frame < AVDISCARD_NONKEY ||
                     hx->slice_type_nos == AV_PICTURE_TYPE_I) &&
                    avctx->skip_frame < AVDISCARD_ALL)
                    context_count++;
                break;
            case NAL_SEI:
                init_get_bits(&h->gb, ptr, bit_length);
                ff_h264_decode_sei(h);
                break;
            case NAL_SPS:
                init_get_bits(&h->gb, ptr, bit_length);
                if (ff_h264_decode_seq_parameter_set(h) < 0 && (h->is_avc ? (nalsize != consumed) && nalsize : 1)) {
                    av_log(h->avctx, AV_LOG_DEBUG,
                           "SPS decoding failure, trying again with the complete NAL\n");
                    if (h->is_avc)
                        av_assert0(next_avc - buf_index + consumed == nalsize);
                    if ((next_avc - buf_index + consumed - 1) >= INT_MAX/8)
                        break;
                    init_get_bits(&h->gb, &buf[buf_index + 1 - consumed],
                                  8*(next_avc - buf_index + consumed - 1));
                    ff_h264_decode_seq_parameter_set(h);
                }

                break;
            case NAL_PPS:
                init_get_bits(&h->gb, ptr, bit_length);
                ff_h264_decode_picture_parameter_set(h, bit_length);
                break;
            case NAL_AUD:
            case NAL_END_SEQUENCE:
            case NAL_END_STREAM:
            case NAL_FILLER_DATA:
            case NAL_SPS_EXT:
            case NAL_AUXILIARY_SLICE:
                break;
            case NAL_FF_IGNORE:
                break;
            default:
                av_log(avctx, AV_LOG_DEBUG, "Unknown NAL code: %d (%d bits)\n",
                       hx->nal_unit_type, bit_length);
            }

            if (context_count == h->max_contexts) {
                execute_decode_slices(h, context_count);
                context_count = 0;
            }

            if (err < 0)
                av_log(h->avctx, AV_LOG_ERROR, "decode_slice_header error\n");
            else if (err == 1) {
                /* Slice could not be decoded in parallel mode, copy down
                 * NAL unit stuff to context 0 and restart. Note that
                 * rbsp_buffer is not transferred, but since we no longer
                 * run in parallel mode this should not be an issue. */
                h->nal_unit_type = hx->nal_unit_type;
                h->nal_ref_idc   = hx->nal_ref_idc;
                hx               = h;
                goto again;
            }
        }
    }
    if (context_count)
        execute_decode_slices(h, context_count);

end:
    /* clean up */
    if (h->cur_pic_ptr && !h->droppable) {
        ff_thread_report_progress(&h->cur_pic_ptr->tf, INT_MAX,
                                  h->picture_structure == PICT_BOTTOM_FIELD);
    }

    return buf_index;
}

/**
 * Return the number of bytes consumed for building the current frame.
 */
static int get_consumed_bytes(int pos, int buf_size)
{
    if (pos == 0)
        pos = 1;          // avoid infinite loops (i doubt that is needed but ...)
    if (pos + 10 > buf_size)
        pos = buf_size;                   // oops ;)

    return pos;
}

static int decode_frame(AVCodecContext *avctx, void *data,
                        int *got_frame, AVPacket *avpkt)
{
    const uint8_t *buf = avpkt->data;
    int buf_size       = avpkt->size;
    H264Context *h     = avctx->priv_data;
    AVFrame *pict      = data;
    int buf_index      = 0;
    Picture *out;
    int i, out_idx;
    int ret;

    h->flags  = avctx->flags;

    /* end of stream, output what is still in the buffers */
    if (buf_size == 0) {
 out:

        h->cur_pic_ptr = NULL;
        h->first_field = 0;

        // FIXME factorize this with the output code below
        out     = h->delayed_pic[0];
        out_idx = 0;
        for (i = 1;
             h->delayed_pic[i] &&
             !h->delayed_pic[i]->f.key_frame &&
             !h->delayed_pic[i]->mmco_reset;
             i++)
            if (h->delayed_pic[i]->poc < out->poc) {
                out     = h->delayed_pic[i];
                out_idx = i;
            }

        for (i = out_idx; h->delayed_pic[i]; i++)
            h->delayed_pic[i] = h->delayed_pic[i + 1];

        if (out) {
            out->reference &= ~DELAYED_PIC_REF;
            if ((ret = av_frame_ref(pict, &out->f)) < 0)
                return ret;
            *got_frame = 1;
        }

        return buf_index;
    }
    if(h->is_avc && buf_size >= 9 && buf[0]==1 && buf[2]==0 && (buf[4]&0xFC)==0xFC && (buf[5]&0x1F) && buf[8]==0x67){
        int cnt= buf[5]&0x1f;
        const uint8_t *p= buf+6;
        while(cnt--){
            int nalsize= AV_RB16(p) + 2;
            if(nalsize > buf_size - (p-buf) || p[2]!=0x67)
                goto not_extra;
            p += nalsize;
        }
        cnt = *(p++);
        if(!cnt)
            goto not_extra;
        while(cnt--){
            int nalsize= AV_RB16(p) + 2;
            if(nalsize > buf_size - (p-buf) || p[2]!=0x68)
                goto not_extra;
            p += nalsize;
        }

        return ff_h264_decode_extradata(h, buf, buf_size);
    }
not_extra:

    buf_index = decode_nal_units(h, buf, buf_size, 0);
    if (buf_index < 0)
        return -1;

    if (!h->cur_pic_ptr && h->nal_unit_type == NAL_END_SEQUENCE) {
        av_assert0(buf_index <= buf_size);
        goto out;
    }

    if (!(avctx->flags2 & CODEC_FLAG2_CHUNKS) && !h->cur_pic_ptr) {
        if (avctx->skip_frame >= AVDISCARD_NONREF ||
            buf_size >= 4 && !memcmp("Q264", buf, 4))
            return buf_size;
        av_log(avctx, AV_LOG_ERROR, "no frame!\n");
        return -1;
    }

    if (!(avctx->flags2 & CODEC_FLAG2_CHUNKS) ||
        (h->mb_y >= h->mb_height && h->mb_height)) {
        if (avctx->flags2 & CODEC_FLAG2_CHUNKS)
            decode_postinit(h, 1);

        field_end(h, 0);

        /* Wait for second field. */
        *got_frame = 0;
        if (h->next_output_pic && (h->next_output_pic->sync || h->sync>1)) {
            if ((ret = av_frame_ref(pict, &h->next_output_pic->f)) < 0)
                return ret;
            *got_frame = 1;
            if (CONFIG_MPEGVIDEO) {
                ff_print_debug_info2(h->avctx, h->next_output_pic, pict, h->er.mbskip_table,
                                    &h->low_delay,
                                    h->mb_width, h->mb_height, h->mb_stride, 1);
            }
        }
    }

    assert(pict->data[0] || !*got_frame);

    return get_consumed_bytes(buf_index, buf_size);
}

av_cold void ff_h264_free_context(H264Context *h)
{
    int i;

    free_tables(h, 1); // FIXME cleanup init stuff perhaps

    for (i = 0; i < MAX_SPS_COUNT; i++)
        av_freep(h->sps_buffers + i);

    for (i = 0; i < MAX_PPS_COUNT; i++)
        av_freep(h->pps_buffers + i);
}

static av_cold int h264_decode_end(AVCodecContext *avctx)
{
    H264Context *h    = avctx->priv_data;
    int i;

    ff_h264_remove_all_refs(h);
    ff_h264_free_context(h);

    if (h->DPB) {
        for (i = 0; i < MAX_PICTURE_COUNT; i++) {
            unref_picture(h, &h->DPB[i]);
        }
    }
    av_freep(&h->DPB);

    unref_picture(h, &h->cur_pic);

    return 0;
}

static const AVProfile profiles[] = {
    { FF_PROFILE_H264_BASELINE,             "Baseline"              },
    { FF_PROFILE_H264_CONSTRAINED_BASELINE, "Constrained Baseline"  },
    { FF_PROFILE_H264_MAIN,                 "Main"                  },
    { FF_PROFILE_H264_EXTENDED,             "Extended"              },
    { FF_PROFILE_H264_HIGH,                 "High"                  },
    { FF_PROFILE_H264_HIGH_10,              "High 10"               },
    { FF_PROFILE_H264_HIGH_10_INTRA,        "High 10 Intra"         },
    { FF_PROFILE_H264_HIGH_422,             "High 4:2:2"            },
    { FF_PROFILE_H264_HIGH_422_INTRA,       "High 4:2:2 Intra"      },
    { FF_PROFILE_H264_HIGH_444,             "High 4:4:4"            },
    { FF_PROFILE_H264_HIGH_444_PREDICTIVE,  "High 4:4:4 Predictive" },
    { FF_PROFILE_H264_HIGH_444_INTRA,       "High 4:4:4 Intra"      },
    { FF_PROFILE_H264_CAVLC_444,            "CAVLC 4:4:4"           },
    { FF_PROFILE_UNKNOWN },
};

static const AVOption h264_options[] = {
    {"is_avc", "is avc", offsetof(H264Context, is_avc), FF_OPT_TYPE_INT, {.i64 = 0}, 0, 1, 0},
    {"nal_length_size", "nal_length_size", offsetof(H264Context, nal_length_size), FF_OPT_TYPE_INT, {.i64 = 0}, 0, 4, 0},
    {NULL}
};

static const AVClass h264_class = {
    .class_name = "H264 Decoder",
    .item_name  = av_default_item_name,
    .option     = h264_options,
    .version    = LIBAVUTIL_VERSION_INT,
};

static const AVClass h264_vdpau_class = {
    .class_name = "H264 VDPAU Decoder",
    .item_name  = av_default_item_name,
    .option     = h264_options,
    .version    = LIBAVUTIL_VERSION_INT,
};

AVCodec ff_h264_decoder = {
    .name                  = "h264",
    .type                  = AVMEDIA_TYPE_VIDEO,
    .id                    = AV_CODEC_ID_H264,
    .priv_data_size        = sizeof(H264Context),
    .init                  = ff_h264_decode_init,
    .close                 = h264_decode_end,
    .decode                = decode_frame,
    .capabilities          = /*CODEC_CAP_DRAW_HORIZ_BAND |*/ CODEC_CAP_DR1 |
                             CODEC_CAP_DELAY | CODEC_CAP_SLICE_THREADS |
                             CODEC_CAP_FRAME_THREADS,
    .flush                 = flush_dpb,
    .long_name             = NULL_IF_CONFIG_SMALL("H.264 / AVC / MPEG-4 AVC / MPEG-4 part 10"),
    .init_thread_copy      = ONLY_IF_THREADS_ENABLED(decode_init_thread_copy),
    .update_thread_context = ONLY_IF_THREADS_ENABLED(decode_update_thread_context),
    .profiles              = NULL_IF_CONFIG_SMALL(profiles),
    .priv_class            = &h264_class,
};

#if CONFIG_H264_VDPAU_DECODER
AVCodec ff_h264_vdpau_decoder = {
    .name           = "h264_vdpau",
    .type           = AVMEDIA_TYPE_VIDEO,
    .id             = AV_CODEC_ID_H264,
    .priv_data_size = sizeof(H264Context),
    .init           = ff_h264_decode_init,
    .close          = h264_decode_end,
    .decode         = decode_frame,
    .capabilities   = CODEC_CAP_DR1 | CODEC_CAP_DELAY | CODEC_CAP_HWACCEL_VDPAU,
    .flush          = flush_dpb,
    .long_name      = NULL_IF_CONFIG_SMALL("H.264 / AVC / MPEG-4 AVC / MPEG-4 part 10 (VDPAU acceleration)"),
    .pix_fmts       = (const enum AVPixelFormat[]) { AV_PIX_FMT_VDPAU_H264,
                                                   AV_PIX_FMT_NONE},
    .profiles       = NULL_IF_CONFIG_SMALL(profiles),
    .priv_class     = &h264_vdpau_class,
};
#endif<|MERGE_RESOLUTION|>--- conflicted
+++ resolved
@@ -3905,11 +3905,7 @@
         if (USES_LIST(top_type, list)) {
             const int b_xy  = h->mb2b_xy[top_xy] + 3 * b_stride;
             const int b8_xy = 4 * top_xy + 2;
-<<<<<<< HEAD
-            int (*ref2frm)[64] = (void*)(h->ref2frm[h->slice_table[top_xy] & (MAX_SLICES - 1)][0] + (MB_MBAFF ? 20 : 2));
-=======
-            int (*ref2frm)[64] = h->ref2frm[h->slice_table[top_xy] & (MAX_SLICES - 1)][0] + (MB_MBAFF(h) ? 20 : 2);
->>>>>>> da6be8fc
+            int (*ref2frm)[64] = (void*)(h->ref2frm[h->slice_table[top_xy] & (MAX_SLICES - 1)][0] + (MB_MBAFF(h) ? 20 : 2));
             AV_COPY128(mv_dst - 1 * 8, h->cur_pic.motion_val[list][b_xy + 0]);
             ref_cache[0 - 1 * 8] =
             ref_cache[1 - 1 * 8] = ref2frm[list][h->cur_pic.ref_index[list][b8_xy + 0]];
@@ -3924,11 +3920,7 @@
             if (USES_LIST(left_type[LTOP], list)) {
                 const int b_xy  = h->mb2b_xy[left_xy[LTOP]] + 3;
                 const int b8_xy = 4 * left_xy[LTOP] + 1;
-<<<<<<< HEAD
-                int (*ref2frm)[64] =(void*)( h->ref2frm[h->slice_table[left_xy[LTOP]] & (MAX_SLICES - 1)][0] + (MB_MBAFF ? 20 : 2));
-=======
-                int (*ref2frm)[64] = h->ref2frm[h->slice_table[left_xy[LTOP]] & (MAX_SLICES - 1)][0] + (MB_MBAFF(h) ? 20 : 2);
->>>>>>> da6be8fc
+                int (*ref2frm)[64] =(void*)( h->ref2frm[h->slice_table[left_xy[LTOP]] & (MAX_SLICES - 1)][0] + (MB_MBAFF(h) ? 20 : 2));
                 AV_COPY32(mv_dst - 1 +  0, h->cur_pic.motion_val[list][b_xy + b_stride * 0]);
                 AV_COPY32(mv_dst - 1 +  8, h->cur_pic.motion_val[list][b_xy + b_stride * 1]);
                 AV_COPY32(mv_dst - 1 + 16, h->cur_pic.motion_val[list][b_xy + b_stride * 2]);
@@ -3961,11 +3953,7 @@
 
     {
         int8_t *ref = &h->cur_pic.ref_index[list][4 * mb_xy];
-<<<<<<< HEAD
-        int (*ref2frm)[64] = (void*)(h->ref2frm[h->slice_num & (MAX_SLICES - 1)][0] + (MB_MBAFF ? 20 : 2));
-=======
-        int (*ref2frm)[64] = h->ref2frm[h->slice_num & (MAX_SLICES - 1)][0] + (MB_MBAFF(h) ? 20 : 2);
->>>>>>> da6be8fc
+        int (*ref2frm)[64] = (void*)(h->ref2frm[h->slice_num & (MAX_SLICES - 1)][0] + (MB_MBAFF(h) ? 20 : 2));
         uint32_t ref01 = (pack16to32(ref2frm[list][ref[0]], ref2frm[list][ref[1]]) & 0x00FF00FF) * 0x0101;
         uint32_t ref23 = (pack16to32(ref2frm[list][ref[2]], ref2frm[list][ref[3]]) & 0x00FF00FF) * 0x0101;
         AV_WN32A(&ref_cache[0 * 8], ref01);
