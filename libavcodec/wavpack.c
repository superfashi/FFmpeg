--- conflicted
+++ resolved
@@ -807,15 +807,9 @@
     bytestream2_init(&gb, buf, buf_size);
 
     if (!wc->mkv_mode) {
-<<<<<<< HEAD
-        s->samples = AV_RL32(buf);
-        buf       += 4;
+        s->samples = bytestream2_get_le32(&gb);
         if (s->samples != wc->samples) {
             av_log(avctx, AV_LOG_ERROR, "mismatching sample count in block");
-=======
-        s->samples = bytestream2_get_le32(&gb);
-        if (s->samples != wc->samples)
->>>>>>> 3f0b6d7a
             return AVERROR_INVALIDDATA;
         }
 
@@ -921,7 +915,7 @@
                 continue;
             }
             t = 0;
-            for (i = s->terms - 1; (i >= 0) && (t < size) && buf <= buf_end; i--) {
+            for (i = s->terms - 1; (i >= 0) && (t < size); i--) {
                 if (s->decorr[i].value > 8) {
                     s->decorr[i].samplesA[0] =
                         wp_exp2(bytestream2_get_le16(&gb));
@@ -943,15 +937,9 @@
                         wp_exp2(bytestream2_get_le16(&gb));
                     t                       += 4;
                 } else {
-<<<<<<< HEAD
-                    for (j = 0; j < s->decorr[i].value && buf+1<buf_end; j++) {
-                        s->decorr[i].samplesA[j] = wp_exp2(AV_RL16(buf));
-                        buf                     += 2;
-=======
                     for (j = 0; j < s->decorr[i].value; j++) {
                         s->decorr[i].samplesA[j] =
                             wp_exp2(bytestream2_get_le16(&gb));
->>>>>>> 3f0b6d7a
                         if (s->stereo_in) {
                             s->decorr[i].samplesB[j] =
                                 wp_exp2(bytestream2_get_le16(&gb));
