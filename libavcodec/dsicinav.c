/*
 * Delphine Software International CIN Audio/Video Decoders
 * Copyright (c) 2006 Gregory Montoir (cyx@users.sourceforge.net)
 *
 * This file is part of FFmpeg.
 *
 * FFmpeg is free software; you can redistribute it and/or
 * modify it under the terms of the GNU Lesser General Public
 * License as published by the Free Software Foundation; either
 * version 2.1 of the License, or (at your option) any later version.
 *
 * FFmpeg is distributed in the hope that it will be useful,
 * but WITHOUT ANY WARRANTY; without even the implied warranty of
 * MERCHANTABILITY or FITNESS FOR A PARTICULAR PURPOSE.  See the GNU
 * Lesser General Public License for more details.
 *
 * You should have received a copy of the GNU Lesser General Public
 * License along with FFmpeg; if not, write to the Free Software
 * Foundation, Inc., 51 Franklin Street, Fifth Floor, Boston, MA 02110-1301 USA
 */

/**
 * @file
 * Delphine Software International CIN audio/video decoders
 */

#include "avcodec.h"
#include "bytestream.h"
#include "mathops.h"


typedef enum CinVideoBitmapIndex {
    CIN_CUR_BMP = 0, /* current */
    CIN_PRE_BMP = 1, /* previous */
    CIN_INT_BMP = 2  /* intermediate */
} CinVideoBitmapIndex;

typedef struct CinVideoContext {
    AVCodecContext *avctx;
    AVFrame frame;
    unsigned int bitmap_size;
    uint32_t palette[256];
    uint8_t *bitmap_table[3];
} CinVideoContext;

typedef struct CinAudioContext {
    AVFrame frame;
    int initial_decode_frame;
    int delta;
} CinAudioContext;


/* table defining a geometric sequence with multiplier = 32767 ^ (1 / 128) */
static const int16_t cinaudio_delta16_table[256] = {
         0,      0,      0,      0,      0,      0,      0,      0,
         0,      0,      0,      0,      0,      0,      0,      0,
         0,      0,      0, -30210, -27853, -25680, -23677, -21829,
    -20126, -18556, -17108, -15774, -14543, -13408, -12362, -11398,
    -10508,  -9689,  -8933,  -8236,  -7593,  -7001,  -6455,  -5951,
     -5487,  -5059,  -4664,  -4300,  -3964,  -3655,  -3370,  -3107,
     -2865,  -2641,  -2435,  -2245,  -2070,  -1908,  -1759,  -1622,
     -1495,  -1379,  -1271,  -1172,  -1080,   -996,   -918,   -847,
      -781,   -720,   -663,   -612,   -564,   -520,   -479,   -442,
      -407,   -376,   -346,   -319,   -294,   -271,   -250,   -230,
      -212,   -196,   -181,   -166,   -153,   -141,   -130,   -120,
      -111,   -102,    -94,    -87,    -80,    -74,    -68,    -62,
       -58,    -53,    -49,    -45,    -41,    -38,    -35,    -32,
       -30,    -27,    -25,    -23,    -21,    -20,    -18,    -17,
       -15,    -14,    -13,    -12,    -11,    -10,     -9,     -8,
        -7,     -6,     -5,     -4,     -3,     -2,     -1,      0,
         0,      1,      2,      3,      4,      5,      6,      7,
         8,      9,     10,     11,     12,     13,     14,     15,
        17,     18,     20,     21,     23,     25,     27,     30,
        32,     35,     38,     41,     45,     49,     53,     58,
        62,     68,     74,     80,     87,     94,    102,    111,
       120,    130,    141,    153,    166,    181,    196,    212,
       230,    250,    271,    294,    319,    346,    376,    407,
       442,    479,    520,    564,    612,    663,    720,    781,
       847,    918,    996,   1080,   1172,   1271,   1379,   1495,
      1622,   1759,   1908,   2070,   2245,   2435,   2641,   2865,
      3107,   3370,   3655,   3964,   4300,   4664,   5059,   5487,
      5951,   6455,   7001,   7593,   8236,   8933,   9689,  10508,
     11398,  12362,  13408,  14543,  15774,  17108,  18556,  20126,
     21829,  23677,  25680,  27853,  30210,      0,      0,      0,
         0,      0,      0,      0,      0,      0,      0,      0,
         0,      0,      0,      0,      0,      0,      0,      0
};


static av_cold int cinvideo_decode_init(AVCodecContext *avctx)
{
    CinVideoContext *cin = avctx->priv_data;
    unsigned int i;

    cin->avctx = avctx;
    avctx->pix_fmt = PIX_FMT_PAL8;

    avcodec_get_frame_defaults(&cin->frame);
    cin->frame.data[0] = NULL;

    cin->bitmap_size = avctx->width * avctx->height;
    for (i = 0; i < 3; ++i) {
        cin->bitmap_table[i] = av_mallocz(cin->bitmap_size);
        if (!cin->bitmap_table[i])
            av_log(avctx, AV_LOG_ERROR, "Can't allocate bitmap buffers.\n");
    }

    return 0;
}

static void cin_apply_delta_data(const unsigned char *src, unsigned char *dst, int size)
{
    while (size--)
        *dst++ += *src++;
}

static int cin_decode_huffman(const unsigned char *src, int src_size, unsigned char *dst, int dst_size)
{
    int b, huff_code = 0;
    unsigned char huff_code_table[15];
    unsigned char *dst_cur = dst;
    unsigned char *dst_end = dst + dst_size;
    const unsigned char *src_end = src + src_size;

    memcpy(huff_code_table, src, 15); src += 15; src_size -= 15;

    while (src < src_end) {
        huff_code = *src++;
        if ((huff_code >> 4) == 15) {
            b = huff_code << 4;
            huff_code = *src++;
            *dst_cur++ = b | (huff_code >> 4);
        } else
            *dst_cur++ = huff_code_table[huff_code >> 4];
        if (dst_cur >= dst_end)
            break;

        huff_code &= 15;
        if (huff_code == 15) {
            *dst_cur++ = *src++;
        } else
            *dst_cur++ = huff_code_table[huff_code];
        if (dst_cur >= dst_end)
            break;
    }

    return dst_cur - dst;
}

static int cin_decode_lzss(const unsigned char *src, int src_size, unsigned char *dst, int dst_size)
{
    uint16_t cmd;
    int i, sz, offset, code;
    unsigned char *dst_end = dst + dst_size, *dst_start = dst;
    const unsigned char *src_end = src + src_size;

    while (src < src_end && dst < dst_end) {
        code = *src++;
        for (i = 0; i < 8 && src < src_end && dst < dst_end; ++i) {
            if (code & (1 << i)) {
                *dst++ = *src++;
            } else {
                cmd = AV_RL16(src); src += 2;
                offset = cmd >> 4;
                if ((int) (dst - dst_start) < offset + 1)
                    return AVERROR_INVALIDDATA;
                sz = (cmd & 0xF) + 2;
                /* don't use memcpy/memmove here as the decoding routine (ab)uses */
                /* buffer overlappings to repeat bytes in the destination */
                sz = FFMIN(sz, dst_end - dst);
                while (sz--) {
                    *dst = *(dst - offset - 1);
                    ++dst;
                }
            }
        }
    }
<<<<<<< HEAD
=======

>>>>>>> c95fefa0
    return 0;
}

static void cin_decode_rle(const unsigned char *src, int src_size, unsigned char *dst, int dst_size)
{
    int len, code;
    unsigned char *dst_end = dst + dst_size;
    const unsigned char *src_end = src + src_size;

    while (src < src_end && dst < dst_end) {
        code = *src++;
        if (code & 0x80) {
            len = code - 0x7F;
            memset(dst, *src++, FFMIN(len, dst_end - dst));
        } else {
            len = code + 1;
            memcpy(dst, src, FFMIN(len, dst_end - dst));
            src += len;
        }
        dst += len;
    }
}

static int cinvideo_decode_frame(AVCodecContext *avctx,
                                 void *data, int *data_size,
                                 AVPacket *avpkt)
{
    const uint8_t *buf = avpkt->data;
    int buf_size = avpkt->size;
    CinVideoContext *cin = avctx->priv_data;
    int i, y, palette_type, palette_colors_count, bitmap_frame_type, bitmap_frame_size, res = 0;

    palette_type = buf[0];
    palette_colors_count = AV_RL16(buf+1);
    bitmap_frame_type = buf[3];
    buf += 4;

    bitmap_frame_size = buf_size - 4;

    /* handle palette */
    if (bitmap_frame_size < palette_colors_count * (3 + (palette_type != 0)))
        return AVERROR_INVALIDDATA;
    if (palette_type == 0) {
        if (palette_colors_count > 256)
            return AVERROR_INVALIDDATA;
        for (i = 0; i < palette_colors_count; ++i) {
            cin->palette[i] = 0xFF << 24 | bytestream_get_le24(&buf);
            bitmap_frame_size -= 3;
        }
    } else {
        for (i = 0; i < palette_colors_count; ++i) {
            cin->palette[buf[0]] = 0xFF << 24 | AV_RL24(buf+1);
            buf += 4;
            bitmap_frame_size -= 4;
        }
    }

    /* note: the decoding routines below assumes that surface.width = surface.pitch */
    switch (bitmap_frame_type) {
    case 9:
        cin_decode_rle(buf, bitmap_frame_size,
          cin->bitmap_table[CIN_CUR_BMP], cin->bitmap_size);
        break;
    case 34:
        cin_decode_rle(buf, bitmap_frame_size,
          cin->bitmap_table[CIN_CUR_BMP], cin->bitmap_size);
        cin_apply_delta_data(cin->bitmap_table[CIN_PRE_BMP],
          cin->bitmap_table[CIN_CUR_BMP], cin->bitmap_size);
        break;
    case 35:
        cin_decode_huffman(buf, bitmap_frame_size,
          cin->bitmap_table[CIN_INT_BMP], cin->bitmap_size);
        cin_decode_rle(cin->bitmap_table[CIN_INT_BMP], bitmap_frame_size,
          cin->bitmap_table[CIN_CUR_BMP], cin->bitmap_size);
        break;
    case 36:
        bitmap_frame_size = cin_decode_huffman(buf, bitmap_frame_size,
          cin->bitmap_table[CIN_INT_BMP], cin->bitmap_size);
        cin_decode_rle(cin->bitmap_table[CIN_INT_BMP], bitmap_frame_size,
          cin->bitmap_table[CIN_CUR_BMP], cin->bitmap_size);
        cin_apply_delta_data(cin->bitmap_table[CIN_PRE_BMP],
          cin->bitmap_table[CIN_CUR_BMP], cin->bitmap_size);
        break;
    case 37:
        cin_decode_huffman(buf, bitmap_frame_size,
          cin->bitmap_table[CIN_CUR_BMP], cin->bitmap_size);
        break;
    case 38:
        res = cin_decode_lzss(buf, bitmap_frame_size,
                              cin->bitmap_table[CIN_CUR_BMP],
                              cin->bitmap_size);
        if (res < 0)
            return res;
        break;
    case 39:
        res = cin_decode_lzss(buf, bitmap_frame_size,
                              cin->bitmap_table[CIN_CUR_BMP],
                              cin->bitmap_size);
        if (res < 0)
            return res;
        cin_apply_delta_data(cin->bitmap_table[CIN_PRE_BMP],
          cin->bitmap_table[CIN_CUR_BMP], cin->bitmap_size);
        break;
    }

    cin->frame.buffer_hints = FF_BUFFER_HINTS_VALID | FF_BUFFER_HINTS_PRESERVE | FF_BUFFER_HINTS_REUSABLE;
    if (avctx->reget_buffer(avctx, &cin->frame)) {
        av_log(cin->avctx, AV_LOG_ERROR, "delphinecinvideo: reget_buffer() failed to allocate a frame\n");
        return -1;
    }

    memcpy(cin->frame.data[1], cin->palette, sizeof(cin->palette));
    cin->frame.palette_has_changed = 1;
    for (y = 0; y < cin->avctx->height; ++y)
        memcpy(cin->frame.data[0] + (cin->avctx->height - 1 - y) * cin->frame.linesize[0],
          cin->bitmap_table[CIN_CUR_BMP] + y * cin->avctx->width,
          cin->avctx->width);

    FFSWAP(uint8_t *, cin->bitmap_table[CIN_CUR_BMP], cin->bitmap_table[CIN_PRE_BMP]);

    *data_size = sizeof(AVFrame);
    *(AVFrame *)data = cin->frame;

    return buf_size;
}

static av_cold int cinvideo_decode_end(AVCodecContext *avctx)
{
    CinVideoContext *cin = avctx->priv_data;
    int i;

    if (cin->frame.data[0])
        avctx->release_buffer(avctx, &cin->frame);

    for (i = 0; i < 3; ++i)
        av_free(cin->bitmap_table[i]);

    return 0;
}

static av_cold int cinaudio_decode_init(AVCodecContext *avctx)
{
    CinAudioContext *cin = avctx->priv_data;

    if (avctx->channels != 1) {
        av_log_ask_for_sample(avctx, "Number of channels is not supported\n");
        return AVERROR_PATCHWELCOME;
    }

    cin->initial_decode_frame = 1;
    cin->delta = 0;
    avctx->sample_fmt = AV_SAMPLE_FMT_S16;

    avcodec_get_frame_defaults(&cin->frame);
    avctx->coded_frame = &cin->frame;

    return 0;
}

static int cinaudio_decode_frame(AVCodecContext *avctx, void *data,
                                 int *got_frame_ptr, AVPacket *avpkt)
{
    const uint8_t *buf = avpkt->data;
    CinAudioContext *cin = avctx->priv_data;
    const uint8_t *buf_end = buf + avpkt->size;
    int16_t *samples;
    int delta, ret;

    /* get output buffer */
    cin->frame.nb_samples = avpkt->size - cin->initial_decode_frame;
    if ((ret = avctx->get_buffer(avctx, &cin->frame)) < 0) {
        av_log(avctx, AV_LOG_ERROR, "get_buffer() failed\n");
        return ret;
    }
    samples = (int16_t *)cin->frame.data[0];

    delta = cin->delta;
    if (cin->initial_decode_frame) {
        cin->initial_decode_frame = 0;
        delta = sign_extend(AV_RL16(buf), 16);
        buf += 2;
        *samples++ = delta;
    }
    while (buf < buf_end) {
        delta += cinaudio_delta16_table[*buf++];
        delta = av_clip_int16(delta);
        *samples++ = delta;
    }
    cin->delta = delta;

    *got_frame_ptr   = 1;
    *(AVFrame *)data = cin->frame;

    return avpkt->size;
}


AVCodec ff_dsicinvideo_decoder = {
    .name           = "dsicinvideo",
    .type           = AVMEDIA_TYPE_VIDEO,
    .id             = CODEC_ID_DSICINVIDEO,
    .priv_data_size = sizeof(CinVideoContext),
    .init           = cinvideo_decode_init,
    .close          = cinvideo_decode_end,
    .decode         = cinvideo_decode_frame,
    .capabilities   = CODEC_CAP_DR1,
    .long_name = NULL_IF_CONFIG_SMALL("Delphine Software International CIN video"),
};

AVCodec ff_dsicinaudio_decoder = {
    .name           = "dsicinaudio",
    .type           = AVMEDIA_TYPE_AUDIO,
    .id             = CODEC_ID_DSICINAUDIO,
    .priv_data_size = sizeof(CinAudioContext),
    .init           = cinaudio_decode_init,
    .decode         = cinaudio_decode_frame,
    .capabilities   = CODEC_CAP_DR1,
    .long_name = NULL_IF_CONFIG_SMALL("Delphine Software International CIN audio"),
};<|MERGE_RESOLUTION|>--- conflicted
+++ resolved
@@ -175,10 +175,7 @@
             }
         }
     }
-<<<<<<< HEAD
-=======
-
->>>>>>> c95fefa0
+
     return 0;
 }
 
