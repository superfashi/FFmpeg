/*
 * Copyright (c) 2011 Mans Rullgard <mans@mansr.com>
 *
 * This file is part of FFmpeg.
 *
 * FFmpeg is free software; you can redistribute it and/or
 * modify it under the terms of the GNU Lesser General Public
 * License as published by the Free Software Foundation; either
 * version 2.1 of the License, or (at your option) any later version.
 *
 * FFmpeg is distributed in the hope that it will be useful,
 * but WITHOUT ANY WARRANTY; without even the implied warranty of
 * MERCHANTABILITY or FITNESS FOR A PARTICULAR PURPOSE.  See the GNU
 * Lesser General Public License for more details.
 *
 * You should have received a copy of the GNU Lesser General Public
 * License along with FFmpeg; if not, write to the Free Software
 * Foundation, Inc., 51 Franklin Street, Fifth Floor, Boston, MA 02110-1301 USA
 */

#include <stdint.h>

#include "libavutil/arm/cpu.h"
#include "libavutil/attributes.h"
#include "libavcodec/ac3dsp.h"
#include "config.h"

void ff_ac3_exponent_min_neon(uint8_t *exp, int num_reuse_blocks, int nb_coefs);
int ff_ac3_max_msb_abs_int16_neon(const int16_t *src, int len);
void ff_ac3_lshift_int16_neon(int16_t *src, unsigned len, unsigned shift);
void ff_ac3_rshift_int32_neon(int32_t *src, unsigned len, unsigned shift);
void ff_float_to_fixed24_neon(int32_t *dst, const float *src, unsigned int len);
void ff_ac3_extract_exponents_neon(uint8_t *exp, int32_t *coef, int nb_coefs);
<<<<<<< HEAD
void ff_ac3_sum_square_butterfly_int32_neon(int64_t sum[4],
                                            const int32_t *coef0,
                                            const int32_t *coef1,
                                            int len);
void ff_ac3_sum_square_butterfly_float_neon(float sum[4],
                                            const float *coef0,
                                            const float *coef1,
                                            int len);
=======
void ff_apply_window_int16_neon(int16_t *dst, const int16_t *src,
                                const int16_t *window, unsigned n);
>>>>>>> 4958f35a

void ff_ac3_bit_alloc_calc_bap_armv6(int16_t *mask, int16_t *psd,
                                     int start, int end,
                                     int snr_offset, int floor,
                                     const uint8_t *bap_tab, uint8_t *bap);

void ff_ac3_update_bap_counts_arm(uint16_t mant_cnt[16], uint8_t *bap, int len);

av_cold void ff_ac3dsp_init_arm(AC3DSPContext *c, int bit_exact)
{
    int cpu_flags = av_get_cpu_flags();

    c->update_bap_counts         = ff_ac3_update_bap_counts_arm;

    if (have_armv6(cpu_flags)) {
        c->bit_alloc_calc_bap    = ff_ac3_bit_alloc_calc_bap_armv6;
    }

    if (have_neon(cpu_flags)) {
        c->ac3_exponent_min      = ff_ac3_exponent_min_neon;
        c->ac3_max_msb_abs_int16 = ff_ac3_max_msb_abs_int16_neon;
        c->ac3_lshift_int16      = ff_ac3_lshift_int16_neon;
        c->ac3_rshift_int32      = ff_ac3_rshift_int32_neon;
        c->float_to_fixed24      = ff_float_to_fixed24_neon;
        c->extract_exponents     = ff_ac3_extract_exponents_neon;
<<<<<<< HEAD
        c->sum_square_butterfly_int32 = ff_ac3_sum_square_butterfly_int32_neon;
        c->sum_square_butterfly_float = ff_ac3_sum_square_butterfly_float_neon;
=======
        c->apply_window_int16    = ff_apply_window_int16_neon;
>>>>>>> 4958f35a
    }
}<|MERGE_RESOLUTION|>--- conflicted
+++ resolved
@@ -31,7 +31,8 @@
 void ff_ac3_rshift_int32_neon(int32_t *src, unsigned len, unsigned shift);
 void ff_float_to_fixed24_neon(int32_t *dst, const float *src, unsigned int len);
 void ff_ac3_extract_exponents_neon(uint8_t *exp, int32_t *coef, int nb_coefs);
-<<<<<<< HEAD
+void ff_apply_window_int16_neon(int16_t *dst, const int16_t *src,
+                                const int16_t *window, unsigned n);
 void ff_ac3_sum_square_butterfly_int32_neon(int64_t sum[4],
                                             const int32_t *coef0,
                                             const int32_t *coef1,
@@ -40,10 +41,6 @@
                                             const float *coef0,
                                             const float *coef1,
                                             int len);
-=======
-void ff_apply_window_int16_neon(int16_t *dst, const int16_t *src,
-                                const int16_t *window, unsigned n);
->>>>>>> 4958f35a
 
 void ff_ac3_bit_alloc_calc_bap_armv6(int16_t *mask, int16_t *psd,
                                      int start, int end,
@@ -69,11 +66,8 @@
         c->ac3_rshift_int32      = ff_ac3_rshift_int32_neon;
         c->float_to_fixed24      = ff_float_to_fixed24_neon;
         c->extract_exponents     = ff_ac3_extract_exponents_neon;
-<<<<<<< HEAD
+        c->apply_window_int16    = ff_apply_window_int16_neon;
         c->sum_square_butterfly_int32 = ff_ac3_sum_square_butterfly_int32_neon;
         c->sum_square_butterfly_float = ff_ac3_sum_square_butterfly_float_neon;
-=======
-        c->apply_window_int16    = ff_apply_window_int16_neon;
->>>>>>> 4958f35a
     }
 }