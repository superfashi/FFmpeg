/*
 * GIF decoder
 * Copyright (c) 2003 Fabrice Bellard
 * Copyright (c) 2006 Baptiste Coudurier
 * Copyright (c) 2012 Vitaliy E Sugrobov
 *
 * This file is part of FFmpeg.
 *
 * FFmpeg is free software; you can redistribute it and/or
 * modify it under the terms of the GNU Lesser General Public
 * License as published by the Free Software Foundation; either
 * version 2.1 of the License, or (at your option) any later version.
 *
 * FFmpeg is distributed in the hope that it will be useful,
 * but WITHOUT ANY WARRANTY; without even the implied warranty of
 * MERCHANTABILITY or FITNESS FOR A PARTICULAR PURPOSE.  See the GNU
 * Lesser General Public License for more details.
 *
 * You should have received a copy of the GNU Lesser General Public
 * License along with FFmpeg; if not, write to the Free Software
 * Foundation, Inc., 51 Franklin Street, Fifth Floor, Boston, MA 02110-1301 USA
 */

//#define DEBUG

#include "libavutil/imgutils.h"
#include "libavutil/opt.h"
#include "avcodec.h"
#include "bytestream.h"
#include "internal.h"
#include "lzw.h"
#include "gif.h"

/* This value is intentionally set to "transparent white" color.
 * It is much better to have white background instead of black
 * when gif image converted to format which not support transparency.
 */
#define GIF_TRANSPARENT_COLOR    0x00ffffff

typedef struct GifState {
<<<<<<< HEAD
    const AVClass *class;
    AVFrame picture;
=======
>>>>>>> 759001c5
    int screen_width;
    int screen_height;
    int has_global_palette;
    int bits_per_pixel;
    uint32_t bg_color;
    int background_color_index;
    int transparent_color_index;
    int color_resolution;
    /* intermediate buffer for storing color indices
     * obtained from lzw-encoded data stream */
    uint8_t *idx_line;
    int idx_line_size;

    /* after the frame is displayed, the disposal method is used */
    int gce_prev_disposal;
    int gce_disposal;
    /* rectangle describing area that must be disposed */
    int gce_l, gce_t, gce_w, gce_h;
    /* depending on disposal method we store either part of the image
     * drawn on the canvas or background color that
     * should be used upon disposal */
    uint32_t * stored_img;
    int stored_img_size;
    int stored_bg_color;

    GetByteContext gb;
    /* LZW compatible decoder */
    LZWState *lzw;

    /* aux buffers */
    uint32_t global_palette[256];
    uint32_t local_palette[256];

    AVCodecContext *avctx;
    int keyframe;
    int keyframe_ok;
    int trans_color;    /**< color value that is used instead of transparent color */
} GifState;

static void gif_read_palette(GifState *s, uint32_t *pal, int nb)
{
    int i;

    for (i = 0; i < nb; i++, pal++)
        *pal = (0xffu << 24) | bytestream2_get_be24u(&s->gb);
}

static void gif_fill(AVFrame *picture, uint32_t color)
{
    uint32_t *p = (uint32_t *)picture->data[0];
    uint32_t *p_end = p + (picture->linesize[0] / sizeof(uint32_t)) * picture->height;

    for (; p < p_end; p++)
        *p = color;
}

static void gif_fill_rect(AVFrame *picture, uint32_t color, int l, int t, int w, int h)
{
    const int linesize = picture->linesize[0] / sizeof(uint32_t);
    const uint32_t *py = (uint32_t *)picture->data[0] + t * linesize;
    const uint32_t *pr, *pb = py + h * linesize;
    uint32_t *px;

    for (; py < pb; py += linesize) {
        px = (uint32_t *)py + l;
        pr = px + w;

        for (; px < pr; px++)
            *px = color;
    }
}

static void gif_copy_img_rect(const uint32_t *src, uint32_t *dst,
                              int linesize, int l, int t, int w, int h)
{
    const int y_start = t * linesize;
    const uint32_t *src_px,
                   *src_py = src + y_start,
                   *dst_py = dst + y_start;
    const uint32_t *src_pb = src_py + h * linesize;
    uint32_t *dst_px;

    for (; src_py < src_pb; src_py += linesize, dst_py += linesize) {
        src_px = src_py + l;
        dst_px = (uint32_t *)dst_py + l;

        memcpy(dst_px, src_px, w * sizeof(uint32_t));
    }
}

static int gif_read_image(GifState *s, AVFrame *frame)
{
    int left, top, width, height, bits_per_pixel, code_size, flags;
    int is_interleaved, has_local_palette, y, pass, y1, linesize, pal_size;
    uint32_t *ptr, *pal, *px, *pr, *ptr1;
    int ret;
    uint8_t *idx;

    /* At least 9 bytes of Image Descriptor. */
    if (bytestream2_get_bytes_left(&s->gb) < 9)
        return AVERROR_INVALIDDATA;

    left = bytestream2_get_le16u(&s->gb);
    top = bytestream2_get_le16u(&s->gb);
    width = bytestream2_get_le16u(&s->gb);
    height = bytestream2_get_le16u(&s->gb);
    flags = bytestream2_get_byteu(&s->gb);
    is_interleaved = flags & 0x40;
    has_local_palette = flags & 0x80;
    bits_per_pixel = (flags & 0x07) + 1;

    av_dlog(s->avctx, "image x=%d y=%d w=%d h=%d\n", left, top, width, height);

    if (has_local_palette) {
        pal_size = 1 << bits_per_pixel;

        if (bytestream2_get_bytes_left(&s->gb) < pal_size * 3)
            return AVERROR_INVALIDDATA;

        gif_read_palette(s, s->local_palette, pal_size);
        pal = s->local_palette;
    } else {
        if (!s->has_global_palette) {
            av_log(s->avctx, AV_LOG_ERROR, "picture doesn't have either global or local palette.\n");
            return AVERROR_INVALIDDATA;
        }

        pal = s->global_palette;
    }

    if (s->keyframe) {
        if (s->transparent_color_index == -1 && s->has_global_palette) {
            /* transparency wasn't set before the first frame, fill with background color */
            gif_fill(&s->picture, s->bg_color);
        } else {
            /* otherwise fill with transparent color.
             * this is necessary since by default picture filled with 0x80808080. */
            gif_fill(&s->picture, s->trans_color);
        }
    }

    /* verify that all the image is inside the screen dimensions */
    if (left + width > s->screen_width ||
        top + height > s->screen_height)
        return AVERROR_INVALIDDATA;
    if (width <= 0 || height <= 0)
        return AVERROR_INVALIDDATA;

    /* process disposal method */
    if (s->gce_prev_disposal == GCE_DISPOSAL_BACKGROUND) {
        gif_fill_rect(&s->picture, s->stored_bg_color, s->gce_l, s->gce_t, s->gce_w, s->gce_h);
    } else if (s->gce_prev_disposal == GCE_DISPOSAL_RESTORE) {
        gif_copy_img_rect(s->stored_img, (uint32_t *)s->picture.data[0],
            s->picture.linesize[0] / sizeof(uint32_t), s->gce_l, s->gce_t, s->gce_w, s->gce_h);
    }

    s->gce_prev_disposal = s->gce_disposal;

    if (s->gce_disposal != GCE_DISPOSAL_NONE) {
        s->gce_l = left;  s->gce_t = top;
        s->gce_w = width; s->gce_h = height;

        if (s->gce_disposal == GCE_DISPOSAL_BACKGROUND) {
            if (s->transparent_color_index >= 0)
                s->stored_bg_color = s->trans_color;
            else
                s->stored_bg_color = s->bg_color;
        } else if (s->gce_disposal == GCE_DISPOSAL_RESTORE) {
            av_fast_malloc(&s->stored_img, &s->stored_img_size, s->picture.linesize[0] * s->picture.height);
            if (!s->stored_img)
                return AVERROR(ENOMEM);

            gif_copy_img_rect((uint32_t *)s->picture.data[0], s->stored_img,
                s->picture.linesize[0] / sizeof(uint32_t), left, top, width, height);
        }
    }

    /* Expect at least 2 bytes: 1 for lzw code size and 1 for block size. */
    if (bytestream2_get_bytes_left(&s->gb) < 2)
        return AVERROR_INVALIDDATA;

    /* now get the image data */
    code_size = bytestream2_get_byteu(&s->gb);
    if ((ret = ff_lzw_decode_init(s->lzw, code_size, s->gb.buffer,
                                  bytestream2_get_bytes_left(&s->gb), FF_LZW_GIF)) < 0) {
        av_log(s->avctx, AV_LOG_ERROR, "LZW init failed\n");
        return ret;
    }

    /* read all the image */
<<<<<<< HEAD
    linesize = s->picture.linesize[0] / sizeof(uint32_t);
    ptr1 = (uint32_t *)s->picture.data[0] + top * linesize + left;
=======
    linesize = frame->linesize[0];
    ptr1 = frame->data[0] + top * linesize + left;
>>>>>>> 759001c5
    ptr = ptr1;
    pass = 0;
    y1 = 0;
    for (y = 0; y < height; y++) {
        if (ff_lzw_decode(s->lzw, s->idx_line, width) == 0)
            goto decode_tail;

        pr = ptr + width;

        for (px = ptr, idx = s->idx_line; px < pr; px++, idx++) {
            if (*idx != s->transparent_color_index)
                *px = pal[*idx];
        }

        if (is_interleaved) {
            switch(pass) {
            default:
            case 0:
            case 1:
                y1 += 8;
                ptr += linesize * 8;
                if (y1 >= height) {
                    y1 = pass ? 2 : 4;
                    ptr = ptr1 + linesize * y1;
                    pass++;
                }
                break;
            case 2:
                y1 += 4;
                ptr += linesize * 4;
                if (y1 >= height) {
                    y1 = 1;
                    ptr = ptr1 + linesize;
                    pass++;
                }
                break;
            case 3:
                y1 += 2;
                ptr += linesize * 2;
                break;
            }
        } else {
            ptr += linesize;
        }
    }

 decode_tail:
    /* read the garbage data until end marker is found */
    ff_lzw_decode_tail(s->lzw);

    /* Graphic Control Extension's scope is single frame.
     * Remove its influence. */
    s->transparent_color_index = -1;
    s->gce_disposal = GCE_DISPOSAL_NONE;

    return 0;
}

static int gif_read_extension(GifState *s)
{
    int ext_code, ext_len, gce_flags, gce_transparent_index;

    /* There must be at least 2 bytes:
     * 1 for extension label and 1 for extension length. */
    if (bytestream2_get_bytes_left(&s->gb) < 2)
        return AVERROR_INVALIDDATA;

    ext_code = bytestream2_get_byteu(&s->gb);
    ext_len = bytestream2_get_byteu(&s->gb);

    av_dlog(s->avctx, "ext_code=0x%x len=%d\n", ext_code, ext_len);

    switch(ext_code) {
    case GIF_GCE_EXT_LABEL:
        if (ext_len != 4)
            goto discard_ext;

        /* We need at least 5 bytes more: 4 is for extension body
         * and 1 for next block size. */
        if (bytestream2_get_bytes_left(&s->gb) < 5)
            return AVERROR_INVALIDDATA;

        gce_flags = bytestream2_get_byteu(&s->gb);
        bytestream2_skipu(&s->gb, 2);    // delay during which the frame is shown
        gce_transparent_index = bytestream2_get_byteu(&s->gb);
        if (gce_flags & 0x01)
            s->transparent_color_index = gce_transparent_index;
        else
            s->transparent_color_index = -1;
        s->gce_disposal = (gce_flags >> 2) & 0x7;

        av_dlog(s->avctx, "gce_flags=%x tcolor=%d disposal=%d\n",
               gce_flags,
               s->transparent_color_index, s->gce_disposal);

        if (s->gce_disposal > 3) {
            s->gce_disposal = GCE_DISPOSAL_NONE;
            av_dlog(s->avctx, "invalid value in gce_disposal (%d). Using default value of 0.\n", ext_len);
        }

        ext_len = bytestream2_get_byteu(&s->gb);
        break;
    }

    /* NOTE: many extension blocks can come after */
 discard_ext:
    while (ext_len) {
        /* There must be at least ext_len bytes and 1 for next block size byte. */
        if (bytestream2_get_bytes_left(&s->gb) < ext_len + 1)
            return AVERROR_INVALIDDATA;

        bytestream2_skipu(&s->gb, ext_len);
        ext_len = bytestream2_get_byteu(&s->gb);

        av_dlog(s->avctx, "ext_len1=%d\n", ext_len);
    }
    return 0;
}

static int gif_read_header1(GifState *s)
{
    uint8_t sig[6];
    int v, n;
    int background_color_index;

    if (bytestream2_get_bytes_left(&s->gb) < 13)
        return AVERROR_INVALIDDATA;

    /* read gif signature */
    bytestream2_get_bufferu(&s->gb, sig, 6);
    if (memcmp(sig, gif87a_sig, 6) &&
        memcmp(sig, gif89a_sig, 6))
        return AVERROR_INVALIDDATA;

    /* read screen header */
    s->transparent_color_index = -1;
    s->screen_width = bytestream2_get_le16u(&s->gb);
    s->screen_height = bytestream2_get_le16u(&s->gb);

    v = bytestream2_get_byteu(&s->gb);
    s->color_resolution = ((v & 0x70) >> 4) + 1;
    s->has_global_palette = (v & 0x80);
    s->bits_per_pixel = (v & 0x07) + 1;
    background_color_index = bytestream2_get_byteu(&s->gb);
    n = bytestream2_get_byteu(&s->gb);
    if (n) {
        s->avctx->sample_aspect_ratio.num = n + 15;
        s->avctx->sample_aspect_ratio.den = 64;
    }

    av_dlog(s->avctx, "screen_w=%d screen_h=%d bpp=%d global_palette=%d\n",
           s->screen_width, s->screen_height, s->bits_per_pixel,
           s->has_global_palette);

    if (s->has_global_palette) {
        s->background_color_index = background_color_index;
        n = 1 << s->bits_per_pixel;
        if (bytestream2_get_bytes_left(&s->gb) < n * 3)
            return AVERROR_INVALIDDATA;

        gif_read_palette(s, s->global_palette, n);
        s->bg_color = s->global_palette[s->background_color_index];
    } else
        s->background_color_index = -1;

    return 0;
}

static int gif_parse_next_image(GifState *s, AVFrame *frame)
{
    while (bytestream2_get_bytes_left(&s->gb)) {
        int code = bytestream2_get_byte(&s->gb);
        int ret;

        av_dlog(s->avctx, "code=%02x '%c'\n", code, code);

        switch (code) {
<<<<<<< HEAD
        case GIF_IMAGE_SEPARATOR:
            return gif_read_image(s);
        case GIF_EXTENSION_INTRODUCER:
=======
        case ',':
            return gif_read_image(s, frame);
        case '!':
>>>>>>> 759001c5
            if ((ret = gif_read_extension(s)) < 0)
                return ret;
            break;
        case GIF_TRAILER:
            /* end of image */
            return AVERROR_EOF;
        default:
            /* erroneous block label */
            return AVERROR_INVALIDDATA;
        }
    }
    return AVERROR_EOF;
}

static av_cold int gif_decode_init(AVCodecContext *avctx)
{
    GifState *s = avctx->priv_data;

    s->avctx = avctx;

<<<<<<< HEAD
    avctx->pix_fmt = AV_PIX_FMT_RGB32;
    avcodec_get_frame_defaults(&s->picture);
    avctx->coded_frame= &s->picture;
    s->picture.data[0] = NULL;
=======
>>>>>>> 759001c5
    ff_lzw_decode_open(&s->lzw);
    return 0;
}

static int gif_decode_frame(AVCodecContext *avctx, void *data, int *got_frame, AVPacket *avpkt)
{
    GifState *s = avctx->priv_data;
    AVFrame *picture = data;
    int ret;

    bytestream2_init(&s->gb, avpkt->data, avpkt->size);

    s->picture.pts          = avpkt->pts;
    s->picture.pkt_pts      = avpkt->pts;
    s->picture.pkt_dts      = avpkt->dts;
    av_frame_set_pkt_duration(&s->picture, avpkt->duration);

<<<<<<< HEAD
    if (avpkt->size >= 6) {
        s->keyframe = memcmp(avpkt->data, gif87a_sig, 6) == 0 ||
                      memcmp(avpkt->data, gif89a_sig, 6) == 0;
    } else {
        s->keyframe = 0;
    }

    if (s->keyframe) {
        s->keyframe_ok = 0;
        if ((ret = gif_read_header1(s)) < 0)
            return ret;

        if ((ret = av_image_check_size(s->screen_width, s->screen_height, 0, avctx)) < 0)
            return ret;
        avcodec_set_dimensions(avctx, s->screen_width, s->screen_height);

        if (s->picture.data[0])
            avctx->release_buffer(avctx, &s->picture);

        if ((ret = ff_get_buffer(avctx, &s->picture)) < 0) {
            av_log(avctx, AV_LOG_ERROR, "get_buffer() failed\n");
            return ret;
        }

        av_fast_malloc(&s->idx_line, &s->idx_line_size, s->screen_width);
        if (!s->idx_line)
            return AVERROR(ENOMEM);

        s->picture.pict_type = AV_PICTURE_TYPE_I;
        s->picture.key_frame = 1;
        s->keyframe_ok = 1;
    } else {
        if (!s->keyframe_ok) {
            av_log(avctx, AV_LOG_ERROR, "cannot decode frame without keyframe\n");
            return AVERROR_INVALIDDATA;
        }

        if ((ret = avctx->reget_buffer(avctx, &s->picture)) < 0) {
            av_log(avctx, AV_LOG_ERROR, "reget_buffer() failed\n");
            return ret;
        }

        s->picture.pict_type = AV_PICTURE_TYPE_P;
        s->picture.key_frame = 0;
    }

    ret = gif_parse_next_image(s);
=======
    if ((ret = ff_get_buffer(avctx, picture, 0)) < 0) {
        av_log(avctx, AV_LOG_ERROR, "get_buffer() failed\n");
        return ret;
    }
    s->image_palette = (uint32_t *)picture->data[1];
    ret = gif_parse_next_image(s, picture);
>>>>>>> 759001c5
    if (ret < 0)
        return ret;

    *got_frame = 1;

    return avpkt->size;
}

static av_cold int gif_decode_close(AVCodecContext *avctx)
{
    GifState *s = avctx->priv_data;

    ff_lzw_decode_close(&s->lzw);
<<<<<<< HEAD
    if(s->picture.data[0])
        avctx->release_buffer(avctx, &s->picture);

    av_freep(&s->idx_line);
    av_freep(&s->stored_img);

=======
>>>>>>> 759001c5
    return 0;
}

static const AVOption options[] = {
    { "trans_color", "color value (ARGB) that is used instead of transparent color",
      offsetof(GifState, trans_color), AV_OPT_TYPE_INT,
      {.i64 = GIF_TRANSPARENT_COLOR}, 0, 0xffffffff,
      AV_OPT_FLAG_DECODING_PARAM|AV_OPT_FLAG_VIDEO_PARAM },
    { NULL },
};

static const AVClass decoder_class = {
    .class_name = "gif decoder",
    .item_name  = av_default_item_name,
    .option     = options,
    .version    = LIBAVUTIL_VERSION_INT,
    .category   = AV_CLASS_CATEGORY_DECODER,
};

AVCodec ff_gif_decoder = {
    .name           = "gif",
    .type           = AVMEDIA_TYPE_VIDEO,
    .id             = AV_CODEC_ID_GIF,
    .priv_data_size = sizeof(GifState),
    .init           = gif_decode_init,
    .close          = gif_decode_close,
    .decode         = gif_decode_frame,
    .capabilities   = CODEC_CAP_DR1,
    .long_name      = NULL_IF_CONFIG_SMALL("GIF (Graphics Interchange Format)"),
    .priv_class     = &decoder_class,
};<|MERGE_RESOLUTION|>--- conflicted
+++ resolved
@@ -38,11 +38,8 @@
 #define GIF_TRANSPARENT_COLOR    0x00ffffff
 
 typedef struct GifState {
-<<<<<<< HEAD
     const AVClass *class;
-    AVFrame picture;
-=======
->>>>>>> 759001c5
+    AVFrame *frame;
     int screen_width;
     int screen_height;
     int has_global_palette;
@@ -176,11 +173,11 @@
     if (s->keyframe) {
         if (s->transparent_color_index == -1 && s->has_global_palette) {
             /* transparency wasn't set before the first frame, fill with background color */
-            gif_fill(&s->picture, s->bg_color);
+            gif_fill(frame, s->bg_color);
         } else {
             /* otherwise fill with transparent color.
              * this is necessary since by default picture filled with 0x80808080. */
-            gif_fill(&s->picture, s->trans_color);
+            gif_fill(frame, s->trans_color);
         }
     }
 
@@ -193,10 +190,10 @@
 
     /* process disposal method */
     if (s->gce_prev_disposal == GCE_DISPOSAL_BACKGROUND) {
-        gif_fill_rect(&s->picture, s->stored_bg_color, s->gce_l, s->gce_t, s->gce_w, s->gce_h);
+        gif_fill_rect(frame, s->stored_bg_color, s->gce_l, s->gce_t, s->gce_w, s->gce_h);
     } else if (s->gce_prev_disposal == GCE_DISPOSAL_RESTORE) {
-        gif_copy_img_rect(s->stored_img, (uint32_t *)s->picture.data[0],
-            s->picture.linesize[0] / sizeof(uint32_t), s->gce_l, s->gce_t, s->gce_w, s->gce_h);
+        gif_copy_img_rect(s->stored_img, (uint32_t *)frame->data[0],
+            frame->linesize[0] / sizeof(uint32_t), s->gce_l, s->gce_t, s->gce_w, s->gce_h);
     }
 
     s->gce_prev_disposal = s->gce_disposal;
@@ -211,12 +208,12 @@
             else
                 s->stored_bg_color = s->bg_color;
         } else if (s->gce_disposal == GCE_DISPOSAL_RESTORE) {
-            av_fast_malloc(&s->stored_img, &s->stored_img_size, s->picture.linesize[0] * s->picture.height);
+            av_fast_malloc(&s->stored_img, &s->stored_img_size, frame->linesize[0] * frame->height);
             if (!s->stored_img)
                 return AVERROR(ENOMEM);
 
-            gif_copy_img_rect((uint32_t *)s->picture.data[0], s->stored_img,
-                s->picture.linesize[0] / sizeof(uint32_t), left, top, width, height);
+            gif_copy_img_rect((uint32_t *)frame->data[0], s->stored_img,
+                frame->linesize[0] / sizeof(uint32_t), left, top, width, height);
         }
     }
 
@@ -233,13 +230,8 @@
     }
 
     /* read all the image */
-<<<<<<< HEAD
-    linesize = s->picture.linesize[0] / sizeof(uint32_t);
-    ptr1 = (uint32_t *)s->picture.data[0] + top * linesize + left;
-=======
-    linesize = frame->linesize[0];
-    ptr1 = frame->data[0] + top * linesize + left;
->>>>>>> 759001c5
+    linesize = frame->linesize[0] / sizeof(uint32_t);
+    ptr1 = (uint32_t *)frame->data[0] + top * linesize + left;
     ptr = ptr1;
     pass = 0;
     y1 = 0;
@@ -417,15 +409,9 @@
         av_dlog(s->avctx, "code=%02x '%c'\n", code, code);
 
         switch (code) {
-<<<<<<< HEAD
         case GIF_IMAGE_SEPARATOR:
-            return gif_read_image(s);
+            return gif_read_image(s, frame);
         case GIF_EXTENSION_INTRODUCER:
-=======
-        case ',':
-            return gif_read_image(s, frame);
-        case '!':
->>>>>>> 759001c5
             if ((ret = gif_read_extension(s)) < 0)
                 return ret;
             break;
@@ -446,13 +432,10 @@
 
     s->avctx = avctx;
 
-<<<<<<< HEAD
     avctx->pix_fmt = AV_PIX_FMT_RGB32;
-    avcodec_get_frame_defaults(&s->picture);
-    avctx->coded_frame= &s->picture;
-    s->picture.data[0] = NULL;
-=======
->>>>>>> 759001c5
+    s->frame = av_frame_alloc();
+    if (!s->frame)
+        return AVERROR(ENOMEM);
     ff_lzw_decode_open(&s->lzw);
     return 0;
 }
@@ -460,17 +443,15 @@
 static int gif_decode_frame(AVCodecContext *avctx, void *data, int *got_frame, AVPacket *avpkt)
 {
     GifState *s = avctx->priv_data;
-    AVFrame *picture = data;
     int ret;
 
     bytestream2_init(&s->gb, avpkt->data, avpkt->size);
 
-    s->picture.pts          = avpkt->pts;
-    s->picture.pkt_pts      = avpkt->pts;
-    s->picture.pkt_dts      = avpkt->dts;
-    av_frame_set_pkt_duration(&s->picture, avpkt->duration);
-
-<<<<<<< HEAD
+    s->frame->pts     = avpkt->pts;
+    s->frame->pkt_pts = avpkt->pts;
+    s->frame->pkt_dts = avpkt->dts;
+    av_frame_set_pkt_duration(s->frame, avpkt->duration);
+
     if (avpkt->size >= 6) {
         s->keyframe = memcmp(avpkt->data, gif87a_sig, 6) == 0 ||
                       memcmp(avpkt->data, gif89a_sig, 6) == 0;
@@ -487,10 +468,8 @@
             return ret;
         avcodec_set_dimensions(avctx, s->screen_width, s->screen_height);
 
-        if (s->picture.data[0])
-            avctx->release_buffer(avctx, &s->picture);
-
-        if ((ret = ff_get_buffer(avctx, &s->picture)) < 0) {
+        av_frame_unref(s->frame);
+        if ((ret = ff_get_buffer(avctx, s->frame, 0)) < 0) {
             av_log(avctx, AV_LOG_ERROR, "get_buffer() failed\n");
             return ret;
         }
@@ -499,8 +478,8 @@
         if (!s->idx_line)
             return AVERROR(ENOMEM);
 
-        s->picture.pict_type = AV_PICTURE_TYPE_I;
-        s->picture.key_frame = 1;
+        s->frame->pict_type = AV_PICTURE_TYPE_I;
+        s->frame->key_frame = 1;
         s->keyframe_ok = 1;
     } else {
         if (!s->keyframe_ok) {
@@ -508,27 +487,21 @@
             return AVERROR_INVALIDDATA;
         }
 
-        if ((ret = avctx->reget_buffer(avctx, &s->picture)) < 0) {
+        if ((ret = ff_reget_buffer(avctx, s->frame)) < 0) {
             av_log(avctx, AV_LOG_ERROR, "reget_buffer() failed\n");
             return ret;
         }
 
-        s->picture.pict_type = AV_PICTURE_TYPE_P;
-        s->picture.key_frame = 0;
-    }
-
-    ret = gif_parse_next_image(s);
-=======
-    if ((ret = ff_get_buffer(avctx, picture, 0)) < 0) {
-        av_log(avctx, AV_LOG_ERROR, "get_buffer() failed\n");
-        return ret;
-    }
-    s->image_palette = (uint32_t *)picture->data[1];
-    ret = gif_parse_next_image(s, picture);
->>>>>>> 759001c5
+        s->frame->pict_type = AV_PICTURE_TYPE_P;
+        s->frame->key_frame = 0;
+    }
+
+    ret = gif_parse_next_image(s, s->frame);
     if (ret < 0)
         return ret;
 
+    if ((ret = av_frame_ref(data, s->frame)) < 0)
+        return ret;
     *got_frame = 1;
 
     return avpkt->size;
@@ -539,15 +512,10 @@
     GifState *s = avctx->priv_data;
 
     ff_lzw_decode_close(&s->lzw);
-<<<<<<< HEAD
-    if(s->picture.data[0])
-        avctx->release_buffer(avctx, &s->picture);
-
+    av_frame_free(&s->frame);
     av_freep(&s->idx_line);
     av_freep(&s->stored_img);
 
-=======
->>>>>>> 759001c5
     return 0;
 }
 
