/*
 * Copyright (c) 2001-2003 The ffmpeg Project
 *
 * This file is part of FFmpeg.
 *
 * FFmpeg is free software; you can redistribute it and/or
 * modify it under the terms of the GNU Lesser General Public
 * License as published by the Free Software Foundation; either
 * version 2.1 of the License, or (at your option) any later version.
 *
 * FFmpeg is distributed in the hope that it will be useful,
 * but WITHOUT ANY WARRANTY; without even the implied warranty of
 * MERCHANTABILITY or FITNESS FOR A PARTICULAR PURPOSE.  See the GNU
 * Lesser General Public License for more details.
 *
 * You should have received a copy of the GNU Lesser General Public
 * License along with FFmpeg; if not, write to the Free Software
 * Foundation, Inc., 51 Franklin Street, Fifth Floor, Boston, MA 02110-1301 USA
 */

#include "avcodec.h"
#include "get_bits.h"
#include "put_bits.h"
#include "bytestream.h"
#include "adpcm.h"
#include "adpcm_data.h"
#include "internal.h"

/**
 * @file
 * ADPCM encoders
 * First version by Francois Revol (revol@free.fr)
 * Fringe ADPCM codecs (e.g., DK3, DK4, Westwood)
 *   by Mike Melanson (melanson@pcisys.net)
 *
 * See ADPCM decoder reference documents for codec information.
 */

typedef struct TrellisPath {
    int nibble;
    int prev;
} TrellisPath;

typedef struct TrellisNode {
    uint32_t ssd;
    int path;
    int sample1;
    int sample2;
    int step;
} TrellisNode;

typedef struct ADPCMEncodeContext {
    ADPCMChannelStatus status[6];
    TrellisPath *paths;
    TrellisNode *node_buf;
    TrellisNode **nodep_buf;
    uint8_t *trellis_hash;
} ADPCMEncodeContext;

#define FREEZE_INTERVAL 128

static av_cold int adpcm_encode_close(AVCodecContext *avctx);

static av_cold int adpcm_encode_init(AVCodecContext *avctx)
{
    ADPCMEncodeContext *s = avctx->priv_data;
    uint8_t *extradata;
    int i;
    int ret = AVERROR(ENOMEM);

    if (avctx->channels > 2) {
        av_log(avctx, AV_LOG_ERROR, "only stereo or mono is supported\n");
        return AVERROR(EINVAL);
    }

    if (avctx->trellis && (unsigned)avctx->trellis > 16U) {
        av_log(avctx, AV_LOG_ERROR, "invalid trellis size\n");
        return AVERROR(EINVAL);
    }

    if (avctx->trellis) {
        int frontier  = 1 << avctx->trellis;
        int max_paths =  frontier * FREEZE_INTERVAL;
        FF_ALLOC_OR_GOTO(avctx, s->paths,
                         max_paths * sizeof(*s->paths), error);
        FF_ALLOC_OR_GOTO(avctx, s->node_buf,
                         2 * frontier * sizeof(*s->node_buf),  error);
        FF_ALLOC_OR_GOTO(avctx, s->nodep_buf,
                         2 * frontier * sizeof(*s->nodep_buf), error);
        FF_ALLOC_OR_GOTO(avctx, s->trellis_hash,
                         65536 * sizeof(*s->trellis_hash), error);
    }

    avctx->bits_per_coded_sample = av_get_bits_per_sample(avctx->codec->id);

    switch (avctx->codec->id) {
    case AV_CODEC_ID_ADPCM_IMA_WAV:
        /* each 16 bits sample gives one nibble
           and we have 4 bytes per channel overhead */
        avctx->frame_size = (BLKSIZE - 4 * avctx->channels) * 8 /
                            (4 * avctx->channels) + 1;
        /* seems frame_size isn't taken into account...
           have to buffer the samples :-( */
        avctx->block_align = BLKSIZE;
        avctx->bits_per_coded_sample = 4;
        break;
    case AV_CODEC_ID_ADPCM_IMA_QT:
        avctx->frame_size  = 64;
        avctx->block_align = 34 * avctx->channels;
        break;
    case AV_CODEC_ID_ADPCM_MS:
        /* each 16 bits sample gives one nibble
           and we have 7 bytes per channel overhead */
        avctx->frame_size = (BLKSIZE - 7 * avctx->channels) * 2 / avctx->channels + 2;
        avctx->bits_per_coded_sample = 4;
        avctx->block_align    = BLKSIZE;
        if (!(avctx->extradata = av_malloc(32 + FF_INPUT_BUFFER_PADDING_SIZE)))
            goto error;
        avctx->extradata_size = 32;
        extradata = avctx->extradata;
        bytestream_put_le16(&extradata, avctx->frame_size);
        bytestream_put_le16(&extradata, 7); /* wNumCoef */
        for (i = 0; i < 7; i++) {
            bytestream_put_le16(&extradata, ff_adpcm_AdaptCoeff1[i] * 4);
            bytestream_put_le16(&extradata, ff_adpcm_AdaptCoeff2[i] * 4);
        }
        break;
    case AV_CODEC_ID_ADPCM_YAMAHA:
        avctx->frame_size  = BLKSIZE * 2 / avctx->channels;
        avctx->block_align = BLKSIZE;
        break;
    case AV_CODEC_ID_ADPCM_SWF:
        if (avctx->sample_rate != 11025 &&
            avctx->sample_rate != 22050 &&
            avctx->sample_rate != 44100) {
            av_log(avctx, AV_LOG_ERROR, "Sample rate must be 11025, "
                   "22050 or 44100\n");
            ret = AVERROR(EINVAL);
            goto error;
        }
        avctx->frame_size = 512 * (avctx->sample_rate / 11025);
        break;
    default:
        ret = AVERROR(EINVAL);
        goto error;
    }

#if FF_API_OLD_ENCODE_AUDIO
    if (!(avctx->coded_frame = avcodec_alloc_frame()))
        goto error;
#endif

    return 0;
error:
    adpcm_encode_close(avctx);
    return ret;
}

static av_cold int adpcm_encode_close(AVCodecContext *avctx)
{
    ADPCMEncodeContext *s = avctx->priv_data;
#if FF_API_OLD_ENCODE_AUDIO
    av_freep(&avctx->coded_frame);
#endif
    av_freep(&s->paths);
    av_freep(&s->node_buf);
    av_freep(&s->nodep_buf);
    av_freep(&s->trellis_hash);

    return 0;
}


static inline uint8_t adpcm_ima_compress_sample(ADPCMChannelStatus *c,
                                                int16_t sample)
{
    int delta  = sample - c->prev_sample;
    int nibble = FFMIN(7, abs(delta) * 4 /
                       ff_adpcm_step_table[c->step_index]) + (delta < 0) * 8;
    c->prev_sample += ((ff_adpcm_step_table[c->step_index] *
                        ff_adpcm_yamaha_difflookup[nibble]) / 8);
    c->prev_sample = av_clip_int16(c->prev_sample);
    c->step_index  = av_clip(c->step_index + ff_adpcm_index_table[nibble], 0, 88);
    return nibble;
}

static inline uint8_t adpcm_ima_qt_compress_sample(ADPCMChannelStatus *c,
                                                   int16_t sample)
{
    int delta  = sample - c->prev_sample;
    int diff, step = ff_adpcm_step_table[c->step_index];
    int nibble = 8*(delta < 0);

    delta= abs(delta);
    diff = delta + (step >> 3);

    if (delta >= step) {
        nibble |= 4;
        delta  -= step;
    }
    step >>= 1;
    if (delta >= step) {
        nibble |= 2;
        delta  -= step;
    }
    step >>= 1;
    if (delta >= step) {
        nibble |= 1;
        delta  -= step;
    }
    diff -= delta;

    if (nibble & 8)
        c->prev_sample -= diff;
    else
        c->prev_sample += diff;

    c->prev_sample = av_clip_int16(c->prev_sample);
    c->step_index  = av_clip(c->step_index + ff_adpcm_index_table[nibble], 0, 88);

    return nibble;
}

static inline uint8_t adpcm_ms_compress_sample(ADPCMChannelStatus *c,
                                               int16_t sample)
{
    int predictor, nibble, bias;

    predictor = (((c->sample1) * (c->coeff1)) +
                (( c->sample2) * (c->coeff2))) / 64;

    nibble = sample - predictor;
    if (nibble >= 0)
        bias =  c->idelta / 2;
    else
        bias = -c->idelta / 2;

    nibble = (nibble + bias) / c->idelta;
    nibble = av_clip(nibble, -8, 7) & 0x0F;

    predictor += ((nibble & 0x08) ? (nibble - 0x10) : nibble) * c->idelta;

    c->sample2 = c->sample1;
    c->sample1 = av_clip_int16(predictor);

    c->idelta = (ff_adpcm_AdaptationTable[nibble] * c->idelta) >> 8;
    if (c->idelta < 16)
        c->idelta = 16;

    return nibble;
}

static inline uint8_t adpcm_yamaha_compress_sample(ADPCMChannelStatus *c,
                                                   int16_t sample)
{
    int nibble, delta;

    if (!c->step) {
        c->predictor = 0;
        c->step      = 127;
    }

    delta = sample - c->predictor;

    nibble = FFMIN(7, abs(delta) * 4 / c->step) + (delta < 0) * 8;

    c->predictor += ((c->step * ff_adpcm_yamaha_difflookup[nibble]) / 8);
    c->predictor = av_clip_int16(c->predictor);
    c->step = (c->step * ff_adpcm_yamaha_indexscale[nibble]) >> 8;
    c->step = av_clip(c->step, 127, 24567);

    return nibble;
}

static void adpcm_compress_trellis(AVCodecContext *avctx,
                                   const int16_t *samples, uint8_t *dst,
                                   ADPCMChannelStatus *c, int n, int stride)
{
    //FIXME 6% faster if frontier is a compile-time constant
    ADPCMEncodeContext *s = avctx->priv_data;
    const int frontier = 1 << avctx->trellis;
    const int version  = avctx->codec->id;
    TrellisPath *paths       = s->paths, *p;
    TrellisNode *node_buf    = s->node_buf;
    TrellisNode **nodep_buf  = s->nodep_buf;
    TrellisNode **nodes      = nodep_buf; // nodes[] is always sorted by .ssd
    TrellisNode **nodes_next = nodep_buf + frontier;
    int pathn = 0, froze = -1, i, j, k, generation = 0;
    uint8_t *hash = s->trellis_hash;
    memset(hash, 0xff, 65536 * sizeof(*hash));

    memset(nodep_buf, 0, 2 * frontier * sizeof(*nodep_buf));
    nodes[0]          = node_buf + frontier;
    nodes[0]->ssd     = 0;
    nodes[0]->path    = 0;
    nodes[0]->step    = c->step_index;
    nodes[0]->sample1 = c->sample1;
    nodes[0]->sample2 = c->sample2;
    if (version == AV_CODEC_ID_ADPCM_IMA_WAV ||
        version == AV_CODEC_ID_ADPCM_IMA_QT  ||
        version == AV_CODEC_ID_ADPCM_SWF)
        nodes[0]->sample1 = c->prev_sample;
    if (version == AV_CODEC_ID_ADPCM_MS)
        nodes[0]->step = c->idelta;
    if (version == AV_CODEC_ID_ADPCM_YAMAHA) {
        if (c->step == 0) {
            nodes[0]->step    = 127;
            nodes[0]->sample1 = 0;
        } else {
            nodes[0]->step    = c->step;
            nodes[0]->sample1 = c->predictor;
        }
    }

    for (i = 0; i < n; i++) {
        TrellisNode *t = node_buf + frontier*(i&1);
        TrellisNode **u;
        int sample   = samples[i * stride];
        int heap_pos = 0;
        memset(nodes_next, 0, frontier * sizeof(TrellisNode*));
        for (j = 0; j < frontier && nodes[j]; j++) {
            // higher j have higher ssd already, so they're likely
            // to yield a suboptimal next sample too
            const int range = (j < frontier / 2) ? 1 : 0;
            const int step  = nodes[j]->step;
            int nidx;
            if (version == AV_CODEC_ID_ADPCM_MS) {
                const int predictor = ((nodes[j]->sample1 * c->coeff1) +
                                       (nodes[j]->sample2 * c->coeff2)) / 64;
                const int div  = (sample - predictor) / step;
                const int nmin = av_clip(div-range, -8, 6);
                const int nmax = av_clip(div+range, -7, 7);
                for (nidx = nmin; nidx <= nmax; nidx++) {
                    const int nibble = nidx & 0xf;
                    int dec_sample   = predictor + nidx * step;
#define STORE_NODE(NAME, STEP_INDEX)\
                    int d;\
                    uint32_t ssd;\
                    int pos;\
                    TrellisNode *u;\
                    uint8_t *h;\
                    dec_sample = av_clip_int16(dec_sample);\
                    d = sample - dec_sample;\
                    ssd = nodes[j]->ssd + d*d;\
                    /* Check for wraparound, skip such samples completely. \
                     * Note, changing ssd to a 64 bit variable would be \
                     * simpler, avoiding this check, but it's slower on \
                     * x86 32 bit at the moment. */\
                    if (ssd < nodes[j]->ssd)\
                        goto next_##NAME;\
                    /* Collapse any two states with the same previous sample value. \
                     * One could also distinguish states by step and by 2nd to last
                     * sample, but the effects of that are negligible.
                     * Since nodes in the previous generation are iterated
                     * through a heap, they're roughly ordered from better to
                     * worse, but not strictly ordered. Therefore, an earlier
                     * node with the same sample value is better in most cases
                     * (and thus the current is skipped), but not strictly
                     * in all cases. Only skipping samples where ssd >=
                     * ssd of the earlier node with the same sample gives
                     * slightly worse quality, though, for some reason. */ \
                    h = &hash[(uint16_t) dec_sample];\
                    if (*h == generation)\
                        goto next_##NAME;\
                    if (heap_pos < frontier) {\
                        pos = heap_pos++;\
                    } else {\
                        /* Try to replace one of the leaf nodes with the new \
                         * one, but try a different slot each time. */\
                        pos = (frontier >> 1) +\
                              (heap_pos & ((frontier >> 1) - 1));\
                        if (ssd > nodes_next[pos]->ssd)\
                            goto next_##NAME;\
                        heap_pos++;\
                    }\
                    *h = generation;\
                    u  = nodes_next[pos];\
                    if (!u) {\
                        assert(pathn < FREEZE_INTERVAL << avctx->trellis);\
                        u = t++;\
                        nodes_next[pos] = u;\
                        u->path = pathn++;\
                    }\
                    u->ssd  = ssd;\
                    u->step = STEP_INDEX;\
                    u->sample2 = nodes[j]->sample1;\
                    u->sample1 = dec_sample;\
                    paths[u->path].nibble = nibble;\
                    paths[u->path].prev   = nodes[j]->path;\
                    /* Sift the newly inserted node up in the heap to \
                     * restore the heap property. */\
                    while (pos > 0) {\
                        int parent = (pos - 1) >> 1;\
                        if (nodes_next[parent]->ssd <= ssd)\
                            break;\
                        FFSWAP(TrellisNode*, nodes_next[parent], nodes_next[pos]);\
                        pos = parent;\
                    }\
                    next_##NAME:;
                    STORE_NODE(ms, FFMAX(16,
                               (ff_adpcm_AdaptationTable[nibble] * step) >> 8));
                }
            } else if (version == AV_CODEC_ID_ADPCM_IMA_WAV ||
                       version == AV_CODEC_ID_ADPCM_IMA_QT  ||
                       version == AV_CODEC_ID_ADPCM_SWF) {
#define LOOP_NODES(NAME, STEP_TABLE, STEP_INDEX)\
                const int predictor = nodes[j]->sample1;\
                const int div = (sample - predictor) * 4 / STEP_TABLE;\
                int nmin = av_clip(div - range, -7, 6);\
                int nmax = av_clip(div + range, -6, 7);\
                if (nmin <= 0)\
                    nmin--; /* distinguish -0 from +0 */\
                if (nmax < 0)\
                    nmax--;\
                for (nidx = nmin; nidx <= nmax; nidx++) {\
                    const int nibble = nidx < 0 ? 7 - nidx : nidx;\
                    int dec_sample = predictor +\
                                    (STEP_TABLE *\
                                     ff_adpcm_yamaha_difflookup[nibble]) / 8;\
                    STORE_NODE(NAME, STEP_INDEX);\
                }
                LOOP_NODES(ima, ff_adpcm_step_table[step],
                           av_clip(step + ff_adpcm_index_table[nibble], 0, 88));
            } else { //AV_CODEC_ID_ADPCM_YAMAHA
                LOOP_NODES(yamaha, step,
                           av_clip((step * ff_adpcm_yamaha_indexscale[nibble]) >> 8,
                                   127, 24567));
#undef LOOP_NODES
#undef STORE_NODE
            }
        }

        u = nodes;
        nodes = nodes_next;
        nodes_next = u;

        generation++;
        if (generation == 255) {
            memset(hash, 0xff, 65536 * sizeof(*hash));
            generation = 0;
        }

        // prevent overflow
        if (nodes[0]->ssd > (1 << 28)) {
            for (j = 1; j < frontier && nodes[j]; j++)
                nodes[j]->ssd -= nodes[0]->ssd;
            nodes[0]->ssd = 0;
        }

        // merge old paths to save memory
        if (i == froze + FREEZE_INTERVAL) {
            p = &paths[nodes[0]->path];
            for (k = i; k > froze; k--) {
                dst[k] = p->nibble;
                p = &paths[p->prev];
            }
            froze = i;
            pathn = 0;
            // other nodes might use paths that don't coincide with the frozen one.
            // checking which nodes do so is too slow, so just kill them all.
            // this also slightly improves quality, but I don't know why.
            memset(nodes + 1, 0, (frontier - 1) * sizeof(TrellisNode*));
        }
    }

    p = &paths[nodes[0]->path];
    for (i = n - 1; i > froze; i--) {
        dst[i] = p->nibble;
        p = &paths[p->prev];
    }

    c->predictor  = nodes[0]->sample1;
    c->sample1    = nodes[0]->sample1;
    c->sample2    = nodes[0]->sample2;
    c->step_index = nodes[0]->step;
    c->step       = nodes[0]->step;
    c->idelta     = nodes[0]->step;
}

static int adpcm_encode_frame(AVCodecContext *avctx, AVPacket *avpkt,
                              const AVFrame *frame, int *got_packet_ptr)
{
    int n, i, ch, st, pkt_size, ret;
    const int16_t *samples;
    int16_t **samples_p;
    uint8_t *dst;
    ADPCMEncodeContext *c = avctx->priv_data;
    uint8_t *buf;

    samples = (const int16_t *)frame->data[0];
    samples_p = (int16_t **)frame->extended_data;
    st = avctx->channels == 2;

    if (avctx->codec_id == AV_CODEC_ID_ADPCM_SWF)
        pkt_size = (2 + avctx->channels * (22 + 4 * (frame->nb_samples - 1)) + 7) / 8;
    else
        pkt_size = avctx->block_align;
    if ((ret = ff_alloc_packet2(avctx, avpkt, pkt_size)))
        return ret;
    dst = avpkt->data;

    switch(avctx->codec->id) {
    case AV_CODEC_ID_ADPCM_IMA_WAV:
    {
        int blocks, j;

        blocks = (frame->nb_samples - 1) / 8;

        for (ch = 0; ch < avctx->channels; ch++) {
            ADPCMChannelStatus *status = &c->status[ch];
            status->prev_sample = samples_p[ch][0];
            /* status->step_index = 0;
               XXX: not sure how to init the state machine */
            bytestream_put_le16(&dst, status->prev_sample);
            *dst++ = status->step_index;
            *dst++ = 0; /* unknown */
        }

        /* stereo: 4 bytes (8 samples) for left, 4 bytes for right */
        if (avctx->trellis > 0) {
            FF_ALLOC_OR_GOTO(avctx, buf, avctx->channels * blocks * 8, error);
            for (ch = 0; ch < avctx->channels; ch++) {
                adpcm_compress_trellis(avctx, &samples_p[ch][1],
                                       buf + ch * blocks * 8, &c->status[ch],
                                       blocks * 8, 1);
            }
            for (i = 0; i < blocks; i++) {
                for (ch = 0; ch < avctx->channels; ch++) {
                    uint8_t *buf1 = buf + ch * blocks * 8 + i * 8;
                    for (j = 0; j < 8; j += 2)
                        *dst++ = buf1[j] | (buf1[j + 1] << 4);
                }
            }
            av_free(buf);
        } else {
            for (i = 0; i < blocks; i++) {
                for (ch = 0; ch < avctx->channels; ch++) {
                    ADPCMChannelStatus *status = &c->status[ch];
                    const int16_t *smp = &samples_p[ch][1 + i * 8];
                    for (j = 0; j < 8; j += 2) {
<<<<<<< HEAD
                        uint8_t v =  adpcm_ima_compress_sample(status, smp[j    ]);
                        v        |= (adpcm_ima_compress_sample(status, smp[j + 1]) << 4);
=======
                        uint8_t v = adpcm_ima_compress_sample(status, smp[j    ]);
                        v        |= adpcm_ima_compress_sample(status, smp[j + 1]) << 4;
>>>>>>> 7b556be6
                        *dst++ = v;
                    }
                }
            }
        }
        break;
    }
    case AV_CODEC_ID_ADPCM_IMA_QT:
    {
        PutBitContext pb;
        init_put_bits(&pb, dst, pkt_size * 8);

        for (ch = 0; ch < avctx->channels; ch++) {
            ADPCMChannelStatus *status = &c->status[ch];
            put_bits(&pb, 9, (status->prev_sample & 0xFFFF) >> 7);
            put_bits(&pb, 7,  status->step_index);
            if (avctx->trellis > 0) {
                uint8_t buf[64];
                adpcm_compress_trellis(avctx, &samples_p[ch][1], buf, status,
                                       64, 1);
                for (i = 0; i < 64; i++)
                    put_bits(&pb, 4, buf[i ^ 1]);
            } else {
                for (i = 0; i < 64; i += 2) {
                    int t1, t2;
                    t1 = adpcm_ima_qt_compress_sample(status, samples_p[ch][i    ]);
                    t2 = adpcm_ima_qt_compress_sample(status, samples_p[ch][i + 1]);
                    put_bits(&pb, 4, t2);
                    put_bits(&pb, 4, t1);
                }
            }
        }

        flush_put_bits(&pb);
        break;
    }
    case AV_CODEC_ID_ADPCM_SWF:
    {
        PutBitContext pb;
        init_put_bits(&pb, dst, pkt_size * 8);

        n = frame->nb_samples - 1;

        // store AdpcmCodeSize
        put_bits(&pb, 2, 2);    // set 4-bit flash adpcm format

        // init the encoder state
        for (i = 0; i < avctx->channels; i++) {
            // clip step so it fits 6 bits
            c->status[i].step_index = av_clip(c->status[i].step_index, 0, 63);
            put_sbits(&pb, 16, samples[i]);
            put_bits(&pb, 6, c->status[i].step_index);
            c->status[i].prev_sample = samples[i];
        }

        if (avctx->trellis > 0) {
            FF_ALLOC_OR_GOTO(avctx, buf, 2 * n, error);
            adpcm_compress_trellis(avctx, samples + avctx->channels, buf,
                                   &c->status[0], n, avctx->channels);
            if (avctx->channels == 2)
                adpcm_compress_trellis(avctx, samples + avctx->channels + 1,
                                       buf + n, &c->status[1], n,
                                       avctx->channels);
            for (i = 0; i < n; i++) {
                put_bits(&pb, 4, buf[i]);
                if (avctx->channels == 2)
                    put_bits(&pb, 4, buf[n + i]);
            }
            av_free(buf);
        } else {
            for (i = 1; i < frame->nb_samples; i++) {
                put_bits(&pb, 4, adpcm_ima_compress_sample(&c->status[0],
                         samples[avctx->channels * i]));
                if (avctx->channels == 2)
                    put_bits(&pb, 4, adpcm_ima_compress_sample(&c->status[1],
                             samples[2 * i + 1]));
            }
        }
        flush_put_bits(&pb);
        break;
    }
    case AV_CODEC_ID_ADPCM_MS:
        for (i = 0; i < avctx->channels; i++) {
            int predictor = 0;
            *dst++ = predictor;
            c->status[i].coeff1 = ff_adpcm_AdaptCoeff1[predictor];
            c->status[i].coeff2 = ff_adpcm_AdaptCoeff2[predictor];
        }
        for (i = 0; i < avctx->channels; i++) {
            if (c->status[i].idelta < 16)
                c->status[i].idelta = 16;
            bytestream_put_le16(&dst, c->status[i].idelta);
        }
        for (i = 0; i < avctx->channels; i++)
            c->status[i].sample2= *samples++;
        for (i = 0; i < avctx->channels; i++) {
            c->status[i].sample1 = *samples++;
            bytestream_put_le16(&dst, c->status[i].sample1);
        }
        for (i = 0; i < avctx->channels; i++)
            bytestream_put_le16(&dst, c->status[i].sample2);

        if (avctx->trellis > 0) {
            n = avctx->block_align - 7 * avctx->channels;
            FF_ALLOC_OR_GOTO(avctx, buf, 2 * n, error);
            if (avctx->channels == 1) {
                adpcm_compress_trellis(avctx, samples, buf, &c->status[0], n,
                                       avctx->channels);
                for (i = 0; i < n; i += 2)
                    *dst++ = (buf[i] << 4) | buf[i + 1];
            } else {
                adpcm_compress_trellis(avctx, samples,     buf,
                                       &c->status[0], n, avctx->channels);
                adpcm_compress_trellis(avctx, samples + 1, buf + n,
                                       &c->status[1], n, avctx->channels);
                for (i = 0; i < n; i++)
                    *dst++ = (buf[i] << 4) | buf[n + i];
            }
            av_free(buf);
        } else {
            for (i = 7 * avctx->channels; i < avctx->block_align; i++) {
                int nibble;
                nibble  = adpcm_ms_compress_sample(&c->status[ 0], *samples++) << 4;
                nibble |= adpcm_ms_compress_sample(&c->status[st], *samples++);
                *dst++  = nibble;
            }
        }
        break;
    case AV_CODEC_ID_ADPCM_YAMAHA:
        n = frame->nb_samples / 2;
        if (avctx->trellis > 0) {
            FF_ALLOC_OR_GOTO(avctx, buf, 2 * n * 2, error);
            n *= 2;
            if (avctx->channels == 1) {
                adpcm_compress_trellis(avctx, samples, buf, &c->status[0], n,
                                       avctx->channels);
                for (i = 0; i < n; i += 2)
                    *dst++ = buf[i] | (buf[i + 1] << 4);
            } else {
                adpcm_compress_trellis(avctx, samples,     buf,
                                       &c->status[0], n, avctx->channels);
                adpcm_compress_trellis(avctx, samples + 1, buf + n,
                                       &c->status[1], n, avctx->channels);
                for (i = 0; i < n; i++)
                    *dst++ = buf[i] | (buf[n + i] << 4);
            }
            av_free(buf);
        } else
            for (n *= avctx->channels; n > 0; n--) {
                int nibble;
                nibble  = adpcm_yamaha_compress_sample(&c->status[ 0], *samples++);
                nibble |= adpcm_yamaha_compress_sample(&c->status[st], *samples++) << 4;
                *dst++  = nibble;
            }
        break;
    default:
        return AVERROR(EINVAL);
    }

    avpkt->size = pkt_size;
    *got_packet_ptr = 1;
    return 0;
error:
    return AVERROR(ENOMEM);
}

static const enum AVSampleFormat sample_fmts[] = {
    AV_SAMPLE_FMT_S16, AV_SAMPLE_FMT_NONE
};

static const enum AVSampleFormat sample_fmts_p[] = {
    AV_SAMPLE_FMT_S16P, AV_SAMPLE_FMT_NONE
};

#define ADPCM_ENCODER(id_, name_, sample_fmts_, long_name_) \
AVCodec ff_ ## name_ ## _encoder = {                        \
    .name           = #name_,                               \
    .type           = AVMEDIA_TYPE_AUDIO,                   \
    .id             = id_,                                  \
    .priv_data_size = sizeof(ADPCMEncodeContext),           \
    .init           = adpcm_encode_init,                    \
    .encode2        = adpcm_encode_frame,                   \
    .close          = adpcm_encode_close,                   \
    .sample_fmts    = sample_fmts_,                         \
    .long_name      = NULL_IF_CONFIG_SMALL(long_name_),     \
}

ADPCM_ENCODER(AV_CODEC_ID_ADPCM_IMA_QT,  adpcm_ima_qt,  sample_fmts_p, "ADPCM IMA QuickTime");
ADPCM_ENCODER(AV_CODEC_ID_ADPCM_IMA_WAV, adpcm_ima_wav, sample_fmts_p, "ADPCM IMA WAV");
ADPCM_ENCODER(AV_CODEC_ID_ADPCM_MS,      adpcm_ms,      sample_fmts,   "ADPCM Microsoft");
ADPCM_ENCODER(AV_CODEC_ID_ADPCM_SWF,     adpcm_swf,     sample_fmts,   "ADPCM Shockwave Flash");
ADPCM_ENCODER(AV_CODEC_ID_ADPCM_YAMAHA,  adpcm_yamaha,  sample_fmts,   "ADPCM Yamaha");<|MERGE_RESOLUTION|>--- conflicted
+++ resolved
@@ -538,13 +538,8 @@
                     ADPCMChannelStatus *status = &c->status[ch];
                     const int16_t *smp = &samples_p[ch][1 + i * 8];
                     for (j = 0; j < 8; j += 2) {
-<<<<<<< HEAD
-                        uint8_t v =  adpcm_ima_compress_sample(status, smp[j    ]);
-                        v        |= (adpcm_ima_compress_sample(status, smp[j + 1]) << 4);
-=======
                         uint8_t v = adpcm_ima_compress_sample(status, smp[j    ]);
                         v        |= adpcm_ima_compress_sample(status, smp[j + 1]) << 4;
->>>>>>> 7b556be6
                         *dst++ = v;
                     }
                 }
