FATE_DEMUX += fate-avio-direct
fate-avio-direct: CMD = framecrc -avioflags direct -i $(SAMPLES)/fraps/fraps-v5-bouncing-balls-partial.avi -avioflags direct

FATE_DEMUX += fate-adts-demux
fate-adts-demux: CMD = crc -i $(SAMPLES)/aac/ct_faac-adts.aac -acodec copy

FATE_DEMUX += fate-aea-demux
fate-aea-demux: CMD = crc -i $(SAMPLES)/aea/chirp.aea -acodec copy

FATE_DEMUX += fate-bink-demux
fate-bink-demux: CMD = crc -i $(SAMPLES)/bink/Snd0a7d9b58.dee -vn -acodec copy

<<<<<<< HEAD
FATE_DEMUX += fate-bmv
fate-bmv: CMD = framecrc -i $(SAMPLES)/bmv/SURFING-partial.BMV -pix_fmt rgb24

FATE_DEMUX += fate-caf
fate-caf: CMD = crc -i $(SAMPLES)/caf/caf-pcm16.caf
=======
FATE_AVCONV += fate-caf
fate-caf: CMD = crc -i $(SAMPLES)/caf/caf-pcm16.caf -c copy
>>>>>>> 100c70b0

FATE_DEMUX += fate-cdxl-demux
fate-cdxl-demux: CMD = framecrc -i $(SAMPLES)/cdxl/mirage.cdxl -vcodec copy -acodec copy

<<<<<<< HEAD
FATE_DEMUX += fate-cryo-apc
fate-cryo-apc: CMD = md5 -i $(SAMPLES)/cryo-apc/cine007.APC -f s16le

FATE_DEMUX += fate-d-cinema-demux
fate-d-cinema-demux: CMD = framecrc -i $(SAMPLES)/d-cinema/THX_Science_FLT_1920-partial.302 -acodec copy -pix_fmt rgb24

FATE_DEMUX += fate-funcom-iss
fate-funcom-iss: CMD = md5 -i $(SAMPLES)/funcom-iss/0004010100.iss -f s16le

FATE_DEMUX += fate-interplay-mve-16bit
fate-interplay-mve-16bit: CMD = framecrc -i $(SAMPLES)/interplay-mve/descent3-level5-16bit-partial.mve -pix_fmt rgb24

FATE_DEMUX += fate-interplay-mve-8bit
fate-interplay-mve-8bit: CMD = framecrc -i $(SAMPLES)/interplay-mve/interplay-logo-2MB.mve -pix_fmt rgb24
=======
FATE_AVCONV += fate-d-cinema-demux
fate-d-cinema-demux: CMD = framecrc -i $(SAMPLES)/d-cinema/THX_Science_FLT_1920-partial.302 -acodec copy
>>>>>>> 100c70b0

FATE_DEMUX += fate-iv8-demux
fate-iv8-demux: CMD = framecrc -i $(SAMPLES)/iv8/zzz-partial.mpg -vcodec copy

FATE_DEMUX += fate-lmlm4-demux
fate-lmlm4-demux: CMD = framecrc -i $(SAMPLES)/lmlm4/LMLM4_CIFat30fps.divx -t 3 -acodec copy -vcodec copy

FATE_DEMUX += fate-maxis-xa
fate-maxis-xa: CMD = framecrc -i $(SAMPLES)/maxis-xa/SC2KBUG.XA -frames:a 30 -c:a copy

<<<<<<< HEAD
FATE_DEMUX += fate-mtv
fate-mtv: CMD = framecrc -i $(SAMPLES)/mtv/comedian_auto-partial.mtv -acodec copy -pix_fmt rgb24
=======
FATE_AVCONV += fate-mtv
fate-mtv: CMD = framecrc -i $(SAMPLES)/mtv/comedian_auto-partial.mtv -c copy
>>>>>>> 100c70b0

FATE_DEMUX += fate-mxf-demux
fate-mxf-demux: CMD = framecrc -i $(SAMPLES)/mxf/C0023S01.mxf -acodec copy -vcodec copy

FATE_DEMUX += fate-nc-demux
fate-nc-demux: CMD = framecrc -i $(SAMPLES)/nc-camera/nc-sample-partial -vcodec copy

FATE_DEMUX += fate-nsv-demux
fate-nsv-demux: CMD = framecrc -i $(SAMPLES)/nsv/witchblade-51kbps.nsv -t 6 -vcodec copy -acodec copy

FATE_DEMUX += fate-oma-demux
fate-oma-demux: CMD = crc -i $(SAMPLES)/oma/01-Untitled-partial.oma -acodec copy

FATE_DEMUX += fate-psx-str
fate-psx-str: CMD = framecrc -i $(SAMPLES)/psx-str/descent-partial.str

FATE_DEMUX += fate-psx-str-v3-mdec
fate-psx-str-v3-mdec: CMD = framecrc -i $(SAMPLES)/psx-str/abc000_cut.str -an

FATE_DEMUX += fate-pva-demux
fate-pva-demux: CMD = framecrc -idct simple -i $(SAMPLES)/pva/PVA_test-partial.pva -t 0.6 -acodec copy

FATE_DEMUX += fate-qcp-demux
fate-qcp-demux: CMD = crc -i $(SAMPLES)/qcp/0036580847.QCP -acodec copy

FATE_DEMUX += fate-redcode-demux
fate-redcode-demux: CMD = framecrc -i $(SAMPLES)/r3d/4MB-sample.r3d -vcodec copy -acodec copy

FATE_DEMUX += fate-sierra-vmd
fate-sierra-vmd: CMD = framecrc -i $(SAMPLES)/vmd/12.vmd -pix_fmt rgb24

FATE_DEMUX += fate-siff
fate-siff: CMD = framecrc -i $(SAMPLES)/SIFF/INTRO_B.VB -t 3 -pix_fmt rgb24

FATE_DEMUX += fate-smjpeg
fate-smjpeg: CMD = framecrc -i $(SAMPLES)/smjpeg/scenwin.mjpg -vcodec copy

<<<<<<< HEAD
FATE_DEMUX += fate-westwood-aud
fate-westwood-aud: CMD = md5 -i $(SAMPLES)/westwood-aud/excellent.aud -f s16le
=======
FATE_AVCONV += fate-westwood-aud
fate-westwood-aud: CMD = framecrc -i $(SAMPLES)/westwood-aud/excellent.aud -c copy
>>>>>>> 100c70b0

FATE_DEMUX += fate-wtv-demux
fate-wtv-demux: CMD = framecrc -i $(SAMPLES)/wtv/law-and-order-partial.wtv -vcodec copy -acodec copy

FATE_DEMUX += fate-xmv-demux
fate-xmv-demux: CMD = framecrc -i $(SAMPLES)/xmv/logos1p.fmv -vcodec copy -acodec copy

FATE_DEMUX += fate-xwma-demux
fate-xwma-demux: CMD = crc -i $(SAMPLES)/xwma/ergon.xwma -acodec copy

FATE_FFMPEG += $(FATE_DEMUX)
fate-demux: $(FATE_DEMUX)<|MERGE_RESOLUTION|>--- conflicted
+++ resolved
@@ -10,39 +10,14 @@
 FATE_DEMUX += fate-bink-demux
 fate-bink-demux: CMD = crc -i $(SAMPLES)/bink/Snd0a7d9b58.dee -vn -acodec copy
 
-<<<<<<< HEAD
-FATE_DEMUX += fate-bmv
-fate-bmv: CMD = framecrc -i $(SAMPLES)/bmv/SURFING-partial.BMV -pix_fmt rgb24
-
 FATE_DEMUX += fate-caf
-fate-caf: CMD = crc -i $(SAMPLES)/caf/caf-pcm16.caf
-=======
-FATE_AVCONV += fate-caf
 fate-caf: CMD = crc -i $(SAMPLES)/caf/caf-pcm16.caf -c copy
->>>>>>> 100c70b0
 
 FATE_DEMUX += fate-cdxl-demux
 fate-cdxl-demux: CMD = framecrc -i $(SAMPLES)/cdxl/mirage.cdxl -vcodec copy -acodec copy
 
-<<<<<<< HEAD
-FATE_DEMUX += fate-cryo-apc
-fate-cryo-apc: CMD = md5 -i $(SAMPLES)/cryo-apc/cine007.APC -f s16le
-
 FATE_DEMUX += fate-d-cinema-demux
-fate-d-cinema-demux: CMD = framecrc -i $(SAMPLES)/d-cinema/THX_Science_FLT_1920-partial.302 -acodec copy -pix_fmt rgb24
-
-FATE_DEMUX += fate-funcom-iss
-fate-funcom-iss: CMD = md5 -i $(SAMPLES)/funcom-iss/0004010100.iss -f s16le
-
-FATE_DEMUX += fate-interplay-mve-16bit
-fate-interplay-mve-16bit: CMD = framecrc -i $(SAMPLES)/interplay-mve/descent3-level5-16bit-partial.mve -pix_fmt rgb24
-
-FATE_DEMUX += fate-interplay-mve-8bit
-fate-interplay-mve-8bit: CMD = framecrc -i $(SAMPLES)/interplay-mve/interplay-logo-2MB.mve -pix_fmt rgb24
-=======
-FATE_AVCONV += fate-d-cinema-demux
 fate-d-cinema-demux: CMD = framecrc -i $(SAMPLES)/d-cinema/THX_Science_FLT_1920-partial.302 -acodec copy
->>>>>>> 100c70b0
 
 FATE_DEMUX += fate-iv8-demux
 fate-iv8-demux: CMD = framecrc -i $(SAMPLES)/iv8/zzz-partial.mpg -vcodec copy
@@ -53,13 +28,8 @@
 FATE_DEMUX += fate-maxis-xa
 fate-maxis-xa: CMD = framecrc -i $(SAMPLES)/maxis-xa/SC2KBUG.XA -frames:a 30 -c:a copy
 
-<<<<<<< HEAD
 FATE_DEMUX += fate-mtv
-fate-mtv: CMD = framecrc -i $(SAMPLES)/mtv/comedian_auto-partial.mtv -acodec copy -pix_fmt rgb24
-=======
-FATE_AVCONV += fate-mtv
 fate-mtv: CMD = framecrc -i $(SAMPLES)/mtv/comedian_auto-partial.mtv -c copy
->>>>>>> 100c70b0
 
 FATE_DEMUX += fate-mxf-demux
 fate-mxf-demux: CMD = framecrc -i $(SAMPLES)/mxf/C0023S01.mxf -acodec copy -vcodec copy
@@ -97,13 +67,8 @@
 FATE_DEMUX += fate-smjpeg
 fate-smjpeg: CMD = framecrc -i $(SAMPLES)/smjpeg/scenwin.mjpg -vcodec copy
 
-<<<<<<< HEAD
 FATE_DEMUX += fate-westwood-aud
-fate-westwood-aud: CMD = md5 -i $(SAMPLES)/westwood-aud/excellent.aud -f s16le
-=======
-FATE_AVCONV += fate-westwood-aud
 fate-westwood-aud: CMD = framecrc -i $(SAMPLES)/westwood-aud/excellent.aud -c copy
->>>>>>> 100c70b0
 
 FATE_DEMUX += fate-wtv-demux
 fate-wtv-demux: CMD = framecrc -i $(SAMPLES)/wtv/law-and-order-partial.wtv -vcodec copy -acodec copy
