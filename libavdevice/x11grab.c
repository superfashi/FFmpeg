/*
 * X11 video grab interface
 *
 * This file is part of FFmpeg.
 *
 * FFmpeg integration:
 * Copyright (C) 2006 Clemens Fruhwirth <clemens@endorphin.org>
 *                    Edouard Gomez <ed.gomez@free.fr>
 *
 * This file contains code from grab.c:
 * Copyright (c) 2000-2001 Fabrice Bellard
 *
 * This file contains code from the xvidcap project:
 * Copyright (C) 1997-1998 Rasca, Berlin
 *               2003-2004 Karl H. Beckers, Frankfurt
 *
 * FFmpeg is free software; you can redistribute it and/or modify
 * it under the terms of the GNU General Public License as published by
 * the Free Software Foundation; either version 2 of the License, or
 * (at your option) any later version.
 *
 * FFmpeg is distributed in the hope that it will be useful,
 * but WITHOUT ANY WARRANTY; without even the implied warranty of
 * MERCHANTABILITY or FITNESS FOR A PARTICULAR PURPOSE.  See the
 * GNU General Public License for more details.
 *
 * You should have received a copy of the GNU General Public License
 * along with FFmpeg; if not, write to the Free Software
 * Foundation, Inc., 51 Franklin Street, Fifth Floor, Boston, MA 02110-1301 USA
 */

/**
 * @file
 * X11 frame device demuxer
 * @author Clemens Fruhwirth <clemens@endorphin.org>
 * @author Edouard Gomez <ed.gomez@free.fr>
 */

#include "config.h"

#include <time.h>
#include <sys/shm.h>

#include <X11/cursorfont.h>
#include <X11/X.h>
#include <X11/Xlib.h>
#include <X11/Xlibint.h>
#include <X11/Xproto.h>
#include <X11/Xutil.h>

#include <X11/extensions/shape.h>
#include <X11/extensions/Xfixes.h>
#include <X11/extensions/XShm.h>

#include "avdevice.h"

#include "libavutil/log.h"
#include "libavutil/opt.h"
#include "libavutil/parseutils.h"
#include "libavutil/time.h"

#include "libavformat/internal.h"

/** X11 device demuxer context */
typedef struct X11GrabContext {
    const AVClass *class;    /**< Class for private options. */
    int frame_size;          /**< Size in bytes of a grabbed frame */
    AVRational time_base;    /**< Time base */
    int64_t time_frame;      /**< Current time */

    int width;               /**< Width of the grab frame */
    int height;              /**< Height of the grab frame */
    int x_off;               /**< Horizontal top-left corner coordinate */
    int y_off;               /**< Vertical top-left corner coordinate */

    Display *dpy;            /**< X11 display from which x11grab grabs frames */
    XImage *image;           /**< X11 image holding the grab */
    int use_shm;             /**< !0 when using XShm extension */
    XShmSegmentInfo shminfo; /**< When using XShm, keeps track of XShm infos */
    int draw_mouse;          /**< Set by a private option. */
    int follow_mouse;        /**< Set by a private option. */
    int show_region;         /**< set by a private option. */
    AVRational framerate;    /**< Set by a private option. */
    int palette_changed;
    uint32_t palette[256];

    Cursor c;
    Window region_win;       /**< This is used by show_region option. */
} X11GrabContext;

#define REGION_WIN_BORDER 3

/**
 * Draw grabbing region window
 *
 * @param s x11grab context
 */
static void x11grab_draw_region_win(X11GrabContext *s)
{
    Display *dpy = s->dpy;
    Window win   = s->region_win;
    int screen = DefaultScreen(dpy);
    GC gc = XCreateGC(dpy, win, 0, 0);

    XSetForeground(dpy, gc, WhitePixel(dpy, screen));
    XSetBackground(dpy, gc, BlackPixel(dpy, screen));
    XSetLineAttributes(dpy, gc, REGION_WIN_BORDER, LineDoubleDash, 0, 0);
    XDrawRectangle(dpy, win, gc, 1, 1,
                   (s->width  + REGION_WIN_BORDER * 2) - 1 * 2 - 1,
                   (s->height + REGION_WIN_BORDER * 2) - 1 * 2 - 1);
    XFreeGC(dpy, gc);
}

/**
 * Initialize grabbing region window
 *
 * @param s x11grab context
 */
static void x11grab_region_win_init(X11GrabContext *s)
{
    Display *dpy = s->dpy;
    XRectangle rect;
    XSetWindowAttributes attribs = { .override_redirect = True };
    int screen = DefaultScreen(dpy);

    s->region_win = XCreateWindow(dpy, RootWindow(dpy, screen),
                                  s->x_off  - REGION_WIN_BORDER,
                                  s->y_off  - REGION_WIN_BORDER,
                                  s->width  + REGION_WIN_BORDER * 2,
                                  s->height + REGION_WIN_BORDER * 2,
                                  0, CopyFromParent,
                                  InputOutput, CopyFromParent,
                                  CWOverrideRedirect, &attribs);
    rect.x      = 0;
    rect.y      = 0;
    rect.width  = s->width;
    rect.height = s->height;
    XShapeCombineRectangles(dpy, s->region_win,
                            ShapeBounding, REGION_WIN_BORDER, REGION_WIN_BORDER,
                            &rect, 1, ShapeSubtract, 0);
    XMapWindow(dpy, s->region_win);
    XSelectInput(dpy, s->region_win, ExposureMask | StructureNotifyMask);
    x11grab_draw_region_win(s);
}

static int setup_shm(AVFormatContext *s, Display *dpy, XImage **image)
{
    X11GrabContext *g = s->priv_data;
    int scr           = XDefaultScreen(dpy);
    XImage *img       = XShmCreateImage(dpy, DefaultVisual(dpy, scr),
                                        DefaultDepth(dpy, scr), ZPixmap, NULL,
                                        &g->shminfo, g->width, g->height);

    g->shminfo.shmid = shmget(IPC_PRIVATE, img->bytes_per_line * img->height,
                              IPC_CREAT | 0777);

    if (g->shminfo.shmid == -1) {
        av_log(s, AV_LOG_ERROR, "Cannot get shared memory!\n");
        return AVERROR(ENOMEM);
    }

    g->shminfo.shmaddr  = img->data = shmat(g->shminfo.shmid, 0, 0);
    g->shminfo.readOnly = False;

    if (!XShmAttach(dpy, &g->shminfo)) {
        av_log(s, AV_LOG_ERROR, "Failed to attach shared memory!\n");
        /* needs some better error subroutine :) */
        return AVERROR(EIO);
    }

    *image = img;
    return 0;
}

static int pixfmt_from_image(AVFormatContext *s, XImage *image, int *pix_fmt)
{
    av_log(s, AV_LOG_DEBUG,
           "Image r 0x%.6lx g 0x%.6lx b 0x%.6lx and depth %i\n",
           image->red_mask,
           image->green_mask,
           image->blue_mask,
           image->bits_per_pixel);

    switch (image->bits_per_pixel) {
    case 8:
        *pix_fmt =  AV_PIX_FMT_PAL8;
        break;
    case 16:
        if (image->red_mask   == 0xf800 &&
            image->green_mask == 0x07e0 &&
            image->blue_mask  == 0x001f) {
            *pix_fmt = AV_PIX_FMT_RGB565;
        } else if (image->red_mask   == 0x7c00 &&
                   image->green_mask == 0x03e0 &&
                   image->blue_mask  == 0x001f) {
            *pix_fmt = AV_PIX_FMT_RGB555;
        }
        break;
    case 24:
        if (image->red_mask   == 0xff0000 &&
            image->green_mask == 0x00ff00 &&
            image->blue_mask  == 0x0000ff) {
            *pix_fmt = AV_PIX_FMT_BGR24;
        } else if (image->red_mask   == 0x0000ff &&
                   image->green_mask == 0x00ff00 &&
                   image->blue_mask  == 0xff0000) {
            *pix_fmt = AV_PIX_FMT_RGB24;
        }
        break;
    case 32:
        *pix_fmt = AV_PIX_FMT_RGB32;
        break;
    default:
        av_log(s, AV_LOG_ERROR,
               "XImages with RGB mask 0x%.6lx 0x%.6lx 0x%.6lx and depth %i "
               "are currently not supported.\n",
               image->red_mask,
               image->green_mask,
               image->blue_mask,
               image->bits_per_pixel);

        return AVERROR_PATCHWELCOME;
    }

    return 0;
}

/**
 * Initialize the x11 grab device demuxer (public device demuxer API).
 *
 * @param s1 Context from avformat core
 * @return <ul>
 *          <li>AVERROR(ENOMEM) no memory left</li>
 *          <li>AVERROR(EIO) other failure case</li>
 *          <li>0 success</li>
 *         </ul>
 */
static int x11grab_read_header(AVFormatContext *s1)
{
    X11GrabContext *x11grab = s1->priv_data;
    Display *dpy;
    AVStream *st = NULL;
    XImage *image;
    int x_off = 0, y_off = 0, ret = 0, screen, use_shm = 0;
    char *dpyname, *offset;
    Colormap color_map;
    XColor color[256];
    int i;

    dpyname = av_strdup(s1->filename);
    if (!dpyname)
        goto out;

    offset = strchr(dpyname, '+');
    if (offset) {
        sscanf(offset, "%d,%d", &x_off, &y_off);
        if (strstr(offset, "nomouse")) {
            av_log(s1, AV_LOG_WARNING,
                   "'nomouse' specification in argument is deprecated: "
                   "use 'draw_mouse' option with value 0 instead\n");
            x11grab->draw_mouse = 0;
        }
        *offset = 0;
    }

    av_log(s1, AV_LOG_INFO,
           "device: %s -> display: %s x: %d y: %d width: %d height: %d\n",
           s1->filename, dpyname, x_off, y_off, x11grab->width, x11grab->height);

    dpy = XOpenDisplay(dpyname);
    av_freep(&dpyname);
    if (!dpy) {
        av_log(s1, AV_LOG_ERROR, "Could not open X display.\n");
        ret = AVERROR(EIO);
        goto out;
    }

    st = avformat_new_stream(s1, NULL);
    if (!st) {
        ret = AVERROR(ENOMEM);
        goto out;
    }
    avpriv_set_pts_info(st, 64, 1, 1000000); /* 64 bits pts in us */

    screen = DefaultScreen(dpy);

    if (x11grab->follow_mouse) {
        int screen_w, screen_h;
        Window w;

        screen_w = DisplayWidth(dpy, screen);
        screen_h = DisplayHeight(dpy, screen);
        XQueryPointer(dpy, RootWindow(dpy, screen), &w, &w, &x_off, &y_off,
                      &ret, &ret, &ret);
        x_off -= x11grab->width / 2;
        y_off -= x11grab->height / 2;
        x_off  = FFMIN(FFMAX(x_off, 0), screen_w - x11grab->width);
        y_off  = FFMIN(FFMAX(y_off, 0), screen_h - x11grab->height);
        av_log(s1, AV_LOG_INFO,
               "followmouse is enabled, resetting grabbing region to x: %d y: %d\n",
               x_off, y_off);
    }

    if (x11grab->use_shm) {
        use_shm = XShmQueryExtension(dpy);
        av_log(s1, AV_LOG_INFO,
               "shared memory extension %sfound\n", use_shm ? "" : "not ");
    }

    if (use_shm && setup_shm(s1, dpy, &image) < 0) {
        av_log(s1, AV_LOG_WARNING, "Falling back to XGetImage\n");
        use_shm = 0;
    }

    if (!use_shm) {
        image = XGetImage(dpy, RootWindow(dpy, screen),
                          x_off, y_off,
                          x11grab->width, x11grab->height,
                          AllPlanes, ZPixmap);
    }

<<<<<<< HEAD
    switch (image->bits_per_pixel) {
    case 8:
        av_log(s1, AV_LOG_DEBUG, "8 bit palette\n");
        input_pixfmt = AV_PIX_FMT_PAL8;
        color_map = DefaultColormap(dpy, screen);
        for (i = 0; i < 256; ++i)
            color[i].pixel = i;
        XQueryColors(dpy, color_map, color, 256);
        for (i = 0; i < 256; ++i)
            x11grab->palette[i] = (color[i].red   & 0xFF00) << 8 |
                                  (color[i].green & 0xFF00)      |
                                  (color[i].blue  & 0xFF00) >> 8;
        x11grab->palette_changed = 1;
        break;
    case 16:
        if (image->red_mask   == 0xf800 &&
            image->green_mask == 0x07e0 &&
            image->blue_mask  == 0x001f) {
            av_log(s1, AV_LOG_DEBUG, "16 bit RGB565\n");
            input_pixfmt = AV_PIX_FMT_RGB565;
        } else if (image->red_mask   == 0x7c00 &&
                   image->green_mask == 0x03e0 &&
                   image->blue_mask  == 0x001f) {
            av_log(s1, AV_LOG_DEBUG, "16 bit RGB555\n");
            input_pixfmt = AV_PIX_FMT_RGB555;
        } else {
            av_log(s1, AV_LOG_ERROR,
                   "RGB ordering at image depth %i not supported ... aborting\n",
                   image->bits_per_pixel);
            av_log(s1, AV_LOG_ERROR,
                   "color masks: r 0x%.6lx g 0x%.6lx b 0x%.6lx\n",
                   image->red_mask, image->green_mask, image->blue_mask);
            ret = AVERROR_PATCHWELCOME;
            goto out;
        }
        break;
    case 24:
        if (image->red_mask   == 0xff0000 &&
            image->green_mask == 0x00ff00 &&
            image->blue_mask  == 0x0000ff) {
            input_pixfmt = AV_PIX_FMT_BGR24;
        } else if (image->red_mask   == 0x0000ff &&
                   image->green_mask == 0x00ff00 &&
                   image->blue_mask  == 0xff0000) {
            input_pixfmt = AV_PIX_FMT_RGB24;
        } else {
            av_log(s1, AV_LOG_ERROR,
                   "rgb ordering at image depth %i not supported ... aborting\n",
                   image->bits_per_pixel);
            av_log(s1, AV_LOG_ERROR,
                   "color masks: r 0x%.6lx g 0x%.6lx b 0x%.6lx\n",
                   image->red_mask, image->green_mask, image->blue_mask);
            ret = AVERROR_PATCHWELCOME;
            goto out;
        }
        break;
    case 32:
        if (        image->red_mask   == 0xff0000 &&
                    image->green_mask == 0x00ff00 &&
                    image->blue_mask  == 0x0000ff ) {
            input_pixfmt = AV_PIX_FMT_0RGB32;
        } else {
            av_log(s1, AV_LOG_ERROR,"rgb ordering at image depth %i not supported ... aborting\n", image->bits_per_pixel);
            av_log(s1, AV_LOG_ERROR, "color masks: r 0x%.6lx g 0x%.6lx b 0x%.6lx\n", image->red_mask, image->green_mask, image->blue_mask);
            ret = AVERROR_PATCHWELCOME;
            goto out;
        }
        break;
    default:
        av_log(s1, AV_LOG_ERROR,
               "image depth %i not supported ... aborting\n",
               image->bits_per_pixel);
        ret = AVERROR_PATCHWELCOME;
        goto out;
    }

=======
>>>>>>> 65e78a2e
    x11grab->frame_size = x11grab->width * x11grab->height * image->bits_per_pixel / 8;
    x11grab->dpy        = dpy;
    x11grab->time_base  = av_inv_q(x11grab->framerate);
    x11grab->time_frame = av_gettime() / av_q2d(x11grab->time_base);
    x11grab->x_off      = x_off;
    x11grab->y_off      = y_off;
    x11grab->image      = image;
    x11grab->use_shm    = use_shm;

    ret = pixfmt_from_image(s1, image, &st->codec->pix_fmt);
    if (ret < 0)
        goto out;

    st->codec->codec_type = AVMEDIA_TYPE_VIDEO;
    st->codec->codec_id   = AV_CODEC_ID_RAWVIDEO;
    st->codec->width      = x11grab->width;
    st->codec->height     = x11grab->height;
    st->codec->time_base  = x11grab->time_base;
    st->codec->bit_rate   = x11grab->frame_size * 1 / av_q2d(x11grab->time_base) * 8;

out:
    av_free(dpyname);
    return ret;
}

/**
 * Paint a mouse pointer in an X11 image.
 *
 * @param image image to paint the mouse pointer to
 * @param s context used to retrieve original grabbing rectangle
 *          coordinates
 */
static void paint_mouse_pointer(XImage *image, AVFormatContext *s1)
{
    X11GrabContext *s = s1->priv_data;
    int x_off    = s->x_off;
    int y_off    = s->y_off;
    int width    = s->width;
    int height   = s->height;
    Display *dpy = s->dpy;
    XFixesCursorImage *xcim;
    int x, y;
    int line, column;
    int to_line, to_column;
    int pixstride = image->bits_per_pixel >> 3;
    /* Warning: in its insanity, xlib provides unsigned image data through a
     * char* pointer, so we have to make it uint8_t to make things not break.
     * Anyone who performs further investigation of the xlib API likely risks
     * permanent brain damage. */
    uint8_t *pix = image->data;
    Window w;
    XSetWindowAttributes attr;

    /* Code doesn't currently support 16-bit or PAL8 */
    if (image->bits_per_pixel != 24 && image->bits_per_pixel != 32)
        return;

    if (!s->c)
        s->c = XCreateFontCursor(dpy, XC_left_ptr);
    w = DefaultRootWindow(dpy);
    attr.cursor = s->c;
    XChangeWindowAttributes(dpy, w, CWCursor, &attr);

    xcim = XFixesGetCursorImage(dpy);
    if (!xcim) {
        av_log(s1, AV_LOG_WARNING,
               "XFixes extension not available, impossible to draw cursor\n");
        s->draw_mouse = 0;
        return;
    }

    x = xcim->x - xcim->xhot;
    y = xcim->y - xcim->yhot;

    to_line   = FFMIN((y + xcim->height), (height + y_off));
    to_column = FFMIN((x + xcim->width),  (width  + x_off));

    for (line = FFMAX(y, y_off); line < to_line; line++) {
        for (column = FFMAX(x, x_off); column < to_column; column++) {
            int xcim_addr  = (line  - y)     * xcim->width + column - x;
            int image_addr = ((line - y_off) * width       + column - x_off) * pixstride;
            int r          = (uint8_t)(xcim->pixels[xcim_addr] >>  0);
            int g          = (uint8_t)(xcim->pixels[xcim_addr] >>  8);
            int b          = (uint8_t)(xcim->pixels[xcim_addr] >> 16);
            int a          = (uint8_t)(xcim->pixels[xcim_addr] >> 24);

            if (a == 255) {
                pix[image_addr + 0] = r;
                pix[image_addr + 1] = g;
                pix[image_addr + 2] = b;
            } else if (a) {
                /* pixel values from XFixesGetCursorImage come premultiplied by alpha */
                pix[image_addr + 0] = r + (pix[image_addr + 0] * (255 - a) + 255 / 2) / 255;
                pix[image_addr + 1] = g + (pix[image_addr + 1] * (255 - a) + 255 / 2) / 255;
                pix[image_addr + 2] = b + (pix[image_addr + 2] * (255 - a) + 255 / 2) / 255;
            }
        }
    }

    XFree(xcim);
    xcim = NULL;
}

/**
 * Read new data in the image structure.
 *
 * @param dpy X11 display to grab from
 * @param d
 * @param image Image where the grab will be put
 * @param x Top-Left grabbing rectangle horizontal coordinate
 * @param y Top-Left grabbing rectangle vertical coordinate
 * @return 0 if error, !0 if successful
 */
static int xget_zpixmap(Display *dpy, Drawable d, XImage *image, int x, int y)
{
    xGetImageReply rep;
    xGetImageReq *req;
    long nbytes;

    if (!image)
        return 0;

    LockDisplay(dpy);
    GetReq(GetImage, req);

    /* First set up the standard stuff in the request */
    req->drawable  = d;
    req->x         = x;
    req->y         = y;
    req->width     = image->width;
    req->height    = image->height;
    req->planeMask = (unsigned int)AllPlanes;
    req->format    = ZPixmap;

    if (!_XReply(dpy, (xReply *)&rep, 0, xFalse) || !rep.length) {
        UnlockDisplay(dpy);
        SyncHandle();
        return 0;
    }

    nbytes = (long)rep.length << 2;
    _XReadPad(dpy, image->data, nbytes);

    UnlockDisplay(dpy);
    SyncHandle();
    return 1;
}

/**
 * Grab a frame from x11 (public device demuxer API).
 *
 * @param s1 Context from avformat core
 * @param pkt Packet holding the brabbed frame
 * @return frame size in bytes
 */
static int x11grab_read_packet(AVFormatContext *s1, AVPacket *pkt)
{
    X11GrabContext *s = s1->priv_data;
    Display *dpy      = s->dpy;
    XImage *image     = s->image;
    int x_off         = s->x_off;
    int y_off         = s->y_off;
    int follow_mouse  = s->follow_mouse;
    int screen;
    Window root;
    int64_t curtime, delay;
    struct timespec ts;

    /* Calculate the time of the next frame */
    s->time_frame += INT64_C(1000000);

    /* wait based on the frame rate */
    for (;;) {
        curtime = av_gettime();
        delay   = s->time_frame * av_q2d(s->time_base) - curtime;
        if (delay <= 0) {
            if (delay < INT64_C(-1000000) * av_q2d(s->time_base))
                s->time_frame += INT64_C(1000000);
            break;
        }
        ts.tv_sec  = delay / 1000000;
        ts.tv_nsec = (delay % 1000000) * 1000;
        nanosleep(&ts, NULL);
    }

    av_init_packet(pkt);
    pkt->data = image->data;
    pkt->size = s->frame_size;
    pkt->pts  = curtime;
    if (s->palette_changed) {
        uint8_t *pal = av_packet_new_side_data(pkt, AV_PKT_DATA_PALETTE,
                                               AVPALETTE_SIZE);
        if (!pal) {
            av_log(s, AV_LOG_ERROR, "Cannot append palette to packet\n");
        } else {
            memcpy(pal, s->palette, AVPALETTE_SIZE);
            s->palette_changed = 0;
        }
    }

    screen = DefaultScreen(dpy);
    root   = RootWindow(dpy, screen);
    if (follow_mouse) {
        int screen_w, screen_h;
        int pointer_x, pointer_y, _;
        Window w;

        screen_w = DisplayWidth(dpy, screen);
        screen_h = DisplayHeight(dpy, screen);
        XQueryPointer(dpy, root, &w, &w, &pointer_x, &pointer_y, &_, &_, &_);
        if (follow_mouse == -1) {
            // follow the mouse, put it at center of grabbing region
            x_off += pointer_x - s->width / 2 - x_off;
            y_off += pointer_y - s->height / 2 - y_off;
        } else {
            // follow the mouse, but only move the grabbing region when mouse
            // reaches within certain pixels to the edge.
            if (pointer_x > x_off + s->width - follow_mouse)
                x_off += pointer_x - (x_off + s->width - follow_mouse);
            else if (pointer_x < x_off + follow_mouse)
                x_off -= (x_off + follow_mouse) - pointer_x;
            if (pointer_y > y_off + s->height - follow_mouse)
                y_off += pointer_y - (y_off + s->height - follow_mouse);
            else if (pointer_y < y_off + follow_mouse)
                y_off -= (y_off + follow_mouse) - pointer_y;
        }
        // adjust grabbing region position if it goes out of screen.
        s->x_off = x_off = FFMIN(FFMAX(x_off, 0), screen_w - s->width);
        s->y_off = y_off = FFMIN(FFMAX(y_off, 0), screen_h - s->height);

        if (s->show_region && s->region_win)
            XMoveWindow(dpy, s->region_win,
                        s->x_off - REGION_WIN_BORDER,
                        s->y_off - REGION_WIN_BORDER);
    }

    if (s->show_region) {
        if (s->region_win) {
            XEvent evt = { .type = NoEventMask };
            // Clean up the events, and do the initial draw or redraw.
            while (XCheckMaskEvent(dpy, ExposureMask | StructureNotifyMask,
                                   &evt))
                ;
            if (evt.type)
                x11grab_draw_region_win(s);
        } else {
            x11grab_region_win_init(s);
        }
    }

    if (s->use_shm) {
        if (!XShmGetImage(dpy, root, image, x_off, y_off, AllPlanes))
            av_log(s1, AV_LOG_INFO, "XShmGetImage() failed\n");
    } else {
        if (!xget_zpixmap(dpy, root, image, x_off, y_off))
            av_log(s1, AV_LOG_INFO, "XGetZPixmap() failed\n");
    }

    if (s->draw_mouse)
        paint_mouse_pointer(image, s1);

    return s->frame_size;
}

/**
 * Close x11 frame grabber (public device demuxer API).
 *
 * @param s1 Context from avformat core
 * @return 0 success, !0 failure
 */
static int x11grab_read_close(AVFormatContext *s1)
{
    X11GrabContext *x11grab = s1->priv_data;

    /* Detach cleanly from shared mem */
    if (x11grab->use_shm) {
        XShmDetach(x11grab->dpy, &x11grab->shminfo);
        shmdt(x11grab->shminfo.shmaddr);
        shmctl(x11grab->shminfo.shmid, IPC_RMID, NULL);
    }

    /* Destroy X11 image */
    if (x11grab->image) {
        XDestroyImage(x11grab->image);
        x11grab->image = NULL;
    }

    if (x11grab->region_win)
        XDestroyWindow(x11grab->dpy, x11grab->region_win);

    /* Free X11 display */
    XCloseDisplay(x11grab->dpy);
    return 0;
}

#define OFFSET(x) offsetof(X11GrabContext, x)
#define DEC AV_OPT_FLAG_DECODING_PARAM
static const AVOption options[] = {
    { "draw_mouse", "draw the mouse pointer", OFFSET(draw_mouse), AV_OPT_TYPE_INT, {.i64 = 1}, 0, 1, DEC },

    { "follow_mouse", "move the grabbing region when the mouse pointer reaches within specified amount of pixels to the edge of region",
      OFFSET(follow_mouse), AV_OPT_TYPE_INT, {.i64 = 0}, -1, INT_MAX, DEC, "follow_mouse" },
    { "centered",     "keep the mouse pointer at the center of grabbing region when following",
      0, AV_OPT_TYPE_CONST, {.i64 = -1}, INT_MIN, INT_MAX, DEC, "follow_mouse" },

    { "framerate",  "set video frame rate",      OFFSET(framerate),   AV_OPT_TYPE_VIDEO_RATE, {.str = "ntsc"}, 0, 0, DEC },
    { "show_region", "show the grabbing region", OFFSET(show_region), AV_OPT_TYPE_INT,        {.i64 = 0}, 0, 1, DEC },
    { "video_size",  "set video frame size",     OFFSET(width),       AV_OPT_TYPE_IMAGE_SIZE, {.str = "vga"}, 0, 0, DEC },
    { "use_shm",     "use MIT-SHM extension",    OFFSET(use_shm),     AV_OPT_TYPE_INT,        {.i64 = 1}, 0, 1, DEC },
    { NULL },
};

static const AVClass x11_class = {
    .class_name = "X11grab indev",
    .item_name  = av_default_item_name,
    .option     = options,
    .version    = LIBAVUTIL_VERSION_INT,
    .category   = AV_CLASS_CATEGORY_DEVICE_VIDEO_INPUT,
};

/** x11 grabber device demuxer declaration */
AVInputFormat ff_x11grab_demuxer = {
    .name           = "x11grab",
    .long_name      = NULL_IF_CONFIG_SMALL("X11grab"),
    .priv_data_size = sizeof(X11GrabContext),
    .read_header    = x11grab_read_header,
    .read_packet    = x11grab_read_packet,
    .read_close     = x11grab_read_close,
    .flags          = AVFMT_NOFILE,
    .priv_class     = &x11_class,
};<|MERGE_RESOLUTION|>--- conflicted
+++ resolved
@@ -208,7 +208,11 @@
         }
         break;
     case 32:
-        *pix_fmt = AV_PIX_FMT_RGB32;
+        if (image->red_mask   == 0xff0000 &&
+            image->green_mask == 0x00ff00 &&
+            image->blue_mask  == 0x0000ff ) {
+            *pix_fmt = AV_PIX_FMT_0RGB32;
+        }
         break;
     default:
         av_log(s, AV_LOG_ERROR,
@@ -319,11 +323,20 @@
                           AllPlanes, ZPixmap);
     }
 
-<<<<<<< HEAD
-    switch (image->bits_per_pixel) {
-    case 8:
-        av_log(s1, AV_LOG_DEBUG, "8 bit palette\n");
-        input_pixfmt = AV_PIX_FMT_PAL8;
+    x11grab->frame_size = x11grab->width * x11grab->height * image->bits_per_pixel / 8;
+    x11grab->dpy        = dpy;
+    x11grab->time_base  = av_inv_q(x11grab->framerate);
+    x11grab->time_frame = av_gettime() / av_q2d(x11grab->time_base);
+    x11grab->x_off      = x_off;
+    x11grab->y_off      = y_off;
+    x11grab->image      = image;
+    x11grab->use_shm    = use_shm;
+
+    ret = pixfmt_from_image(s1, image, &st->codec->pix_fmt);
+    if (ret < 0)
+        goto out;
+
+    if (st->codec->pix_fmt == AV_PIX_FMT_PAL8) {
         color_map = DefaultColormap(dpy, screen);
         for (i = 0; i < 256; ++i)
             color[i].pixel = i;
@@ -333,83 +346,8 @@
                                   (color[i].green & 0xFF00)      |
                                   (color[i].blue  & 0xFF00) >> 8;
         x11grab->palette_changed = 1;
-        break;
-    case 16:
-        if (image->red_mask   == 0xf800 &&
-            image->green_mask == 0x07e0 &&
-            image->blue_mask  == 0x001f) {
-            av_log(s1, AV_LOG_DEBUG, "16 bit RGB565\n");
-            input_pixfmt = AV_PIX_FMT_RGB565;
-        } else if (image->red_mask   == 0x7c00 &&
-                   image->green_mask == 0x03e0 &&
-                   image->blue_mask  == 0x001f) {
-            av_log(s1, AV_LOG_DEBUG, "16 bit RGB555\n");
-            input_pixfmt = AV_PIX_FMT_RGB555;
-        } else {
-            av_log(s1, AV_LOG_ERROR,
-                   "RGB ordering at image depth %i not supported ... aborting\n",
-                   image->bits_per_pixel);
-            av_log(s1, AV_LOG_ERROR,
-                   "color masks: r 0x%.6lx g 0x%.6lx b 0x%.6lx\n",
-                   image->red_mask, image->green_mask, image->blue_mask);
-            ret = AVERROR_PATCHWELCOME;
-            goto out;
-        }
-        break;
-    case 24:
-        if (image->red_mask   == 0xff0000 &&
-            image->green_mask == 0x00ff00 &&
-            image->blue_mask  == 0x0000ff) {
-            input_pixfmt = AV_PIX_FMT_BGR24;
-        } else if (image->red_mask   == 0x0000ff &&
-                   image->green_mask == 0x00ff00 &&
-                   image->blue_mask  == 0xff0000) {
-            input_pixfmt = AV_PIX_FMT_RGB24;
-        } else {
-            av_log(s1, AV_LOG_ERROR,
-                   "rgb ordering at image depth %i not supported ... aborting\n",
-                   image->bits_per_pixel);
-            av_log(s1, AV_LOG_ERROR,
-                   "color masks: r 0x%.6lx g 0x%.6lx b 0x%.6lx\n",
-                   image->red_mask, image->green_mask, image->blue_mask);
-            ret = AVERROR_PATCHWELCOME;
-            goto out;
-        }
-        break;
-    case 32:
-        if (        image->red_mask   == 0xff0000 &&
-                    image->green_mask == 0x00ff00 &&
-                    image->blue_mask  == 0x0000ff ) {
-            input_pixfmt = AV_PIX_FMT_0RGB32;
-        } else {
-            av_log(s1, AV_LOG_ERROR,"rgb ordering at image depth %i not supported ... aborting\n", image->bits_per_pixel);
-            av_log(s1, AV_LOG_ERROR, "color masks: r 0x%.6lx g 0x%.6lx b 0x%.6lx\n", image->red_mask, image->green_mask, image->blue_mask);
-            ret = AVERROR_PATCHWELCOME;
-            goto out;
-        }
-        break;
-    default:
-        av_log(s1, AV_LOG_ERROR,
-               "image depth %i not supported ... aborting\n",
-               image->bits_per_pixel);
-        ret = AVERROR_PATCHWELCOME;
-        goto out;
-    }
-
-=======
->>>>>>> 65e78a2e
-    x11grab->frame_size = x11grab->width * x11grab->height * image->bits_per_pixel / 8;
-    x11grab->dpy        = dpy;
-    x11grab->time_base  = av_inv_q(x11grab->framerate);
-    x11grab->time_frame = av_gettime() / av_q2d(x11grab->time_base);
-    x11grab->x_off      = x_off;
-    x11grab->y_off      = y_off;
-    x11grab->image      = image;
-    x11grab->use_shm    = use_shm;
-
-    ret = pixfmt_from_image(s1, image, &st->codec->pix_fmt);
-    if (ret < 0)
-        goto out;
+    }
+
 
     st->codec->codec_type = AVMEDIA_TYPE_VIDEO;
     st->codec->codec_id   = AV_CODEC_ID_RAWVIDEO;
